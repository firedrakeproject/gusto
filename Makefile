# Adds file annotations to Github Actions (only useful on CI)
GITHUB_ACTIONS_FORMATTING=0
ifeq ($(GITHUB_ACTIONS_FORMATTING), 1)
	FLAKE8_FORMAT=--format='::error file=%(path)s,line=%(row)d,col=%(col)d,title=%(code)s::%(path)s:%(row)d:%(col)d: %(code)s %(text)s'
else
	FLAKE8_FORMAT=
endif

lint:
	@echo "    Linting gusto codebase"
	@python3 -m flake8 $(FLAKE8_FORMAT) gusto
	@echo "    Linting gusto examples"
	@python3 -m flake8 $(FLAKE8_FORMAT) examples
	@echo "    Linting gusto unit-tests"
	@python3 -m flake8 $(FLAKE8_FORMAT) unit-tests
	@echo "    Linting gusto integration-tests"
	@python3 -m flake8 $(FLAKE8_FORMAT) integration-tests
	@echo "    Linting gusto plotting scripts"
	@python3 -m flake8 $(FLAKE8_FORMAT) plotting

test: unit_test integration_test example notebook_test

clean_cache:
	@echo "    Cleaning caches"
	@firedrake-clean

unit_test: clean_cache
	@echo "    Running all unit-tests"
	@python3 -m pytest unit-tests $(PYTEST_ARGS)

integration_test: clean_cache
	@echo "    Running all integration-tests"
	@python3 -m pytest integration-tests $(PYTEST_ARGS)

example: clean_cache
	@echo "    Running all examples"
<<<<<<< HEAD
	@python3 -m pytest examples $(PYTEST_ARGS)

notebook_test: clean_cache
	@echo "    Running all Jupyter notebooks"
	@python3 -m pytest --nbval-lax -n 4 --dist loadscope jupyter_notebooks $(PYTEST_ARGS)
=======
	@python3 -m pytest examples -v -m "not parallel" $(PYTEST_ARGS)

parallel_example:
	@echo "    Running all parallel examples"
	@python3 -m pytest examples -v -m "parallel" $(PYTEST_ARGS)
>>>>>>> 9fda3a17
<|MERGE_RESOLUTION|>--- conflicted
+++ resolved
@@ -34,16 +34,12 @@
 
 example: clean_cache
 	@echo "    Running all examples"
-<<<<<<< HEAD
-	@python3 -m pytest examples $(PYTEST_ARGS)
-
-notebook_test: clean_cache
-	@echo "    Running all Jupyter notebooks"
-	@python3 -m pytest --nbval-lax -n 4 --dist loadscope jupyter_notebooks $(PYTEST_ARGS)
-=======
 	@python3 -m pytest examples -v -m "not parallel" $(PYTEST_ARGS)
 
 parallel_example:
 	@echo "    Running all parallel examples"
 	@python3 -m pytest examples -v -m "parallel" $(PYTEST_ARGS)
->>>>>>> 9fda3a17
+
+notebook_test: clean_cache
+	@echo "    Running all Jupyter notebooks"
+	@python3 -m pytest --nbval-lax -v jupyter_notebooks $(PYTEST_ARGS)