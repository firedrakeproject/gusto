--- conflicted
+++ resolved
@@ -14,12 +14,8 @@
 from gusto.labels import (time_derivative, prognostic, physics,
                           replace_subject, replace_test_function)
 from gusto.fml.form_manipulation_labelling import Term, all_terms, drop
-<<<<<<< HEAD
-from gusto.transport_forms import advection_form, continuity_form
+from gusto.wrappers import *
 import numpy as np
-=======
-from gusto.wrappers import *
->>>>>>> cb0c0560
 
 
 __all__ = ["ForwardEuler", "BackwardEuler", "ExplicitMultistage", "SSPRK3", "RK4", "Heun",
@@ -312,7 +308,6 @@
     A class for implementing general explicit multistage methods based on the Butcher Tableau
     
     """
-<<<<<<< HEAD
     
     def __init__(self, domain, field_name=None, subcycles=None, solver_parameters=None, limiter=None, options=None, butcher_matrix=None):
         super().__init__(domain, field_name,
@@ -328,10 +323,6 @@
         return self.nbutcher
                 
     def setup(self, equation, uadv, apply_bcs=True, *active_labels):
-=======
-
-    def setup(self, equation, *active_labels):
->>>>>>> cb0c0560
         """
         Set up the time discretisation based on the equation.
 
@@ -340,15 +331,6 @@
             *active_labels (:class:`Label`): labels indicating which terms of
                 the equation to include.
         """
-<<<<<<< HEAD
-=======
-        super().setup(equation, *active_labels)
-
-        self.k1 = Function(self.fs)
-        self.k2 = Function(self.fs)
-        self.k3 = Function(self.fs)
-        self.k4 = Function(self.fs)
->>>>>>> cb0c0560
 
         super().setup(equation, uadv, apply_bcs=apply_bcs, *active_labels)
         
