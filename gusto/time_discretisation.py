u"""
Objects for discretising time derivatives.

Time discretisation objects discretise ∂y/∂t = F(y), for variable y, time t and
operator F.
"""

from abc import ABCMeta, abstractmethod, abstractproperty
<<<<<<< HEAD
from firedrake import (Function, TestFunction, TrialFunction, NonlinearVariationalProblem,
                       NonlinearVariationalSolver, LinearVariationalSolver, LinearVariationalProblem, DirichletBC)
=======

from firedrake import (
    Function, TestFunction, NonlinearVariationalProblem,
    NonlinearVariationalSolver, DirichletBC
)
>>>>>>> 482ccbc5
from firedrake.formmanipulation import split_form
from firedrake.utils import cached_property

from gusto.configuration import EmbeddedDGOptions, RecoveryOptions
from gusto.fml import (
    replace_subject, replace_test_function, Term, all_terms, drop
)
from gusto.labels import time_derivative, prognostic, physics
from gusto.logging import logger, DEBUG, logging_ksp_monitor_true_residual
from gusto.wrappers import *
import numpy as np


__all__ = ["ForwardEuler", "BackwardEuler", "ExplicitMultistage", "SSPRK3", "RK4", "Heun",
           "ThetaMethod", "TrapeziumRule", "BDF2", "TR_BDF2", "Leapfrog", "AdamsMoulton", "AdamsBashforth"]


def wrapper_apply(original_apply):
    """Decorator to add steps for using a wrapper around the apply method."""
    def get_apply(self, x_out, x_in):

        if self.wrapper is not None:

            def new_apply(self, x_out, x_in):

                self.wrapper.pre_apply(x_in)
                original_apply(self, self.wrapper.x_out, self.wrapper.x_in)
                self.wrapper.post_apply(x_out)

            return new_apply(self, x_out, x_in)

        else:

            return original_apply(self, x_out, x_in)

    return get_apply


class TimeDiscretisation(object, metaclass=ABCMeta):
    """Base class for time discretisation schemes."""

    def __init__(self, domain, field_name=None, solver_parameters=None,
                 limiter=None, options=None):
        """
        Args:
            domain (:class:`Domain`): the model's domain object, containing the
                mesh and the compatible function spaces.
            field_name (str, optional): name of the field to be evolved.
                Defaults to None.
            solver_parameters (dict, optional): dictionary of parameters to
                pass to the underlying solver. Defaults to None.
            limiter (:class:`Limiter` object, optional): a limiter to apply to
                the evolving field to enforce monotonicity. Defaults to None.
            options (:class:`AdvectionOptions`, optional): an object containing
                options to either be passed to the spatial discretisation, or
                to control the "wrapper" methods, such as Embedded DG or a
                recovery method. Defaults to None.
        """
        self.domain = domain
        self.field_name = field_name
        self.equation = None

        self.dt = domain.dt
        self.options = options
        self.limiter = limiter

        if options is not None:
            self.wrapper_name = options.name
            if self.wrapper_name == "embedded_dg":
                self.wrapper = EmbeddedDGWrapper(self, options)
            elif self.wrapper_name == "recovered":
                self.wrapper = RecoveryWrapper(self, options)
            elif self.wrapper_name == "supg":
                self.wrapper = SUPGWrapper(self, options)
            else:
                raise NotImplementedError(
                    f'Time discretisation: wrapper {self.wrapper_name} not implemented')
        else:
            self.wrapper = None
            self.wrapper_name = None

        # get default solver options if none passed in
        if solver_parameters is None:
            self.solver_parameters = {'ksp_type': 'cg',
                                      'ksp_atol': 1.e-14,
                                      'pc_type': 'bjacobi',
                                      'sub_pc_type': 'ilu'}
        else:
            self.solver_parameters = solver_parameters

    def setup(self, equation, apply_bcs=True, *active_labels):
        """
        Set up the time discretisation based on the equation.

        Args:
            equation (:class:`PrognosticEquation`): the model's equation.
            apply_bcs (bool, optional): whether to apply the equation's boundary
                conditions. Defaults to True.
            *active_labels (:class:`Label`): labels indicating which terms of
                the equation to include.
        """
        self.equation = equation
        self.residual = equation.residual

        if self.field_name is not None and hasattr(equation, "field_names"):
            self.idx = equation.field_names.index(self.field_name)
            self.fs = equation.spaces[self.idx]
            self.residual = self.residual.label_map(
                lambda t: t.get(prognostic) == self.field_name,
                lambda t: Term(
                    split_form(t.form)[self.idx].form,
                    t.labels),
                drop)

        else:
            self.field_name = equation.field_name
            self.fs = equation.function_space
            self.idx = None

        bcs = equation.bcs[self.field_name]

        if len(active_labels) > 0:
            self.residual = self.residual.label_map(
                lambda t: any(t.has_label(time_derivative, *active_labels)),
                map_if_false=drop)

        self.evaluate_source = []
        for t in self.residual:
            if t.has_label(physics):
                self.evaluate_source.append(t.get(physics))

        # -------------------------------------------------------------------- #
        # Set up Wrappers
        # -------------------------------------------------------------------- #

        if self.wrapper is not None:
            self.wrapper.setup()
            self.fs = self.wrapper.function_space
            if self.solver_parameters is None:
                self.solver_parameters = self.wrapper.solver_parameters
            new_test = TestFunction(self.wrapper.test_space)
            # SUPG has a special wrapper
            if self.wrapper_name == "supg":
                new_test = self.wrapper.test

            # Replace the original test function with the one from the wrapper
            self.residual = self.residual.label_map(
                all_terms,
                map_if_true=replace_test_function(new_test))

            self.residual = self.wrapper.label_terms(self.residual)

        # -------------------------------------------------------------------- #
        # Make boundary conditions
        # -------------------------------------------------------------------- #

        if not apply_bcs:
            self.bcs = None
        elif self.wrapper is not None:
            # Transfer boundary conditions onto test function space
            self.bcs = [DirichletBC(self.fs, bc.function_arg, bc.sub_domain) for bc in bcs]
        else:
            self.bcs = bcs

        # -------------------------------------------------------------------- #
        # Make the required functions
        # -------------------------------------------------------------------- #

        self.x_out = Function(self.fs)
        self.x1 = Function(self.fs)

    @property
    def nlevels(self):
        return 1

    @abstractproperty
    def lhs(self):
        """Set up the discretisation's left hand side (the time derivative)."""
        l = self.residual.label_map(
            lambda t: t.has_label(time_derivative),
            map_if_true=replace_subject(self.x_out, old_idx=self.idx),
            map_if_false=drop)

        return l.form

    @abstractproperty
    def rhs(self):
        """Set up the time discretisation's right hand side."""
        r = self.residual.label_map(
            all_terms,
            map_if_true=replace_subject(self.x1, old_idx=self.idx))

        r = r.label_map(
            lambda t: t.has_label(time_derivative),
            map_if_false=lambda t: -self.dt*t)

        return r.form

    @cached_property
    def solver(self):
        """Set up the problem and the solver."""
        # setup solver using lhs and rhs defined in derived class
        problem = NonlinearVariationalProblem(self.lhs-self.rhs, self.x_out, bcs=self.bcs)
        solver_name = self.field_name+self.__class__.__name__
        solver = NonlinearVariationalSolver(
            problem,
            solver_parameters=self.solver_parameters,
            options_prefix=solver_name
        )
        if logger.isEnabledFor(DEBUG):
            solver.snes.ksp.setMonitor(logging_ksp_monitor_true_residual)
        return solver

    @abstractmethod
    def apply(self, x_out, x_in):
        """
        Apply the time discretisation to advance one whole time step.

        Args:
            x_out (:class:`Function`): the output field to be computed.
            x_in (:class:`Function`): the input field.
        """
        pass


class ExplicitTimeDiscretisation(TimeDiscretisation):
    """Base class for explicit time discretisations."""

    def __init__(self, domain, field_name=None, subcycles=None,
                 solver_parameters=None, limiter=None, options=None):
        """
        Args:
            domain (:class:`Domain`): the model's domain object, containing the
                mesh and the compatible function spaces.
            field_name (str, optional): name of the field to be evolved.
                Defaults to None.
            subcycles (int, optional): the number of sub-steps to perform.
                Defaults to None.
            solver_parameters (dict, optional): dictionary of parameters to
                pass to the underlying solver. Defaults to None.
            limiter (:class:`Limiter` object, optional): a limiter to apply to
                the evolving field to enforce monotonicity. Defaults to None.
            options (:class:`AdvectionOptions`, optional): an object containing
                options to either be passed to the spatial discretisation, or
                to control the "wrapper" methods, such as Embedded DG or a
                recovery method. Defaults to None.
        """
        super().__init__(domain, field_name,
                         solver_parameters=solver_parameters,
                         limiter=limiter, options=options)

        self.subcycles = subcycles

    def setup(self, equation, apply_bcs=True, *active_labels):
        """
        Set up the time discretisation based on the equation.

        Args:
            equation (:class:`PrognosticEquation`): the model's equation.
            apply_bcs (bool, optional): whether boundary conditions are to be
                applied. Defaults to True.
            *active_labels (:class:`Label`): labels indicating which terms of
                the equation to include.
        """
        super().setup(equation, apply_bcs, *active_labels)

        # if user has specified a number of subcycles, then save this
        # and rescale dt accordingly; else perform just one cycle using dt
        if self.subcycles is not None:
            self.dt = self.dt/self.subcycles
            self.ncycles = self.subcycles
        else:
            self.dt = self.dt
            self.ncycles = 1
        self.x0 = Function(self.fs)
        self.x1 = Function(self.fs)
        self.dx1_trial = TrialFunction(self.fs)
        self.dx1 = Function(self.fs)

    @cached_property
    def lhs(self):
        """Set up the discretisation's left hand side (the time derivative)."""
        l = self.residual.label_map(
            lambda t: t.has_label(time_derivative),
            map_if_true=replace_subject(self.dx1_trial, self.idx),
            map_if_false=drop)

        return l.form

    @cached_property
    def solver(self):
        """Set up the problem and the solver."""
        # setup linear solver using lhs and rhs defined in derived class
        problem = LinearVariationalProblem(self.lhs, self.rhs, self.dx1, bcs=self.bcs)
        solver_name = self.field_name+self.__class__.__name__
        return LinearVariationalSolver(problem, solver_parameters=self.solver_parameters, options_prefix=solver_name)

    @abstractmethod
    def apply_cycle(self, x_out, x_in):
        """
        Apply the time discretisation through a single sub-step.

        Args:
            x_out (:class:`Function`): the output field to be computed.
            x_in (:class:`Function`): the input field.
        """
        pass

    @wrapper_apply
    def apply(self, x_out, x_in):
        """
        Apply the time discretisation to advance one whole time step.

        Args:
            x_out (:class:`Function`): the output field to be computed.
            x_in (:class:`Function`): the input field.
        """
        self.x0.assign(x_in)
        for i in range(self.ncycles):
            for evaluate in self.evaluate_source:
                evaluate(x_in, self.dt)
            self.apply_cycle(self.x1, self.x0)
            self.x0.assign(self.x1)
        x_out.assign(self.x1)


class ExplicitMultistage(ExplicitTimeDiscretisation):
    """
    A class for implementing general explicit multistage methods based on its Butcher tableau.

    A Butcher tableau is formed in the following way for a s-th order explicit scheme:

    c_0 | a_00
    c_1 | a_10 a_11
     .  | a_20 a_21 a_22
     .  |   .   .    .    .
     -------------------------
    c_s |  b_1  b_2  ...  b_s

    The gradient function has no time-dependence, so c elements are not needed.
    A square 'butcher_matrix' is defined in each class that uses
    the ExplicitMultiStage structure,

    [a_00   0   .       0  ]
    [a_10 a_11  .       0  ]
    [  .    .   .       .  ]
    [ b_0  b_1  .   b_{s-1}]

    All upper diagonal a_ij elements are zero for explicit methods.

    There are three steps to move from the current solution, y^n, to the new one, y^{n+1}

    For an s stage method,
      At iteration i (from 0 to s-1)
        An intermediate location is computed as y_i = y^n + sum{over j less than i} (dt*a_ij*k_i)
        Compute the gradient at the intermediate location, k_i = F(y_i)

    At the last stage, compute the new solution by:
    y^{n+1} = y^n + sum_{j from 0 to s-1} (dt*b_i*k_i)

    """

    def __init__(self, domain, field_name=None, subcycles=None, solver_parameters=None, limiter=None, options=None, butcher_matrix=None):
        super().__init__(domain, field_name=field_name, subcycles=subcycles,
                         solver_parameters=solver_parameters,
                         limiter=limiter, options=options)
        if butcher_matrix is not None:
            self.butcher_matrix = butcher_matrix
            self.nbutcher = int(np.shape(self.butcher_matrix)[0])

    @property
    def nStages(self):
        return self.nbutcher

    def setup(self, equation, apply_bcs=True, *active_labels):
        """
        Set up the time discretisation based on the equation.

        Args:
            equation (:class:`PrognosticEquation`): the model's equation.
            *active_labels (:class:`Label`): labels indicating which terms of
                the equation to include.
        """

        super().setup(equation, apply_bcs, *active_labels)

        self.k = [Function(self.fs) for i in range(self.nStages)]

    @cached_property
    def lhs(self):
        """Set up the discretisation's left hand side (the time derivative)."""
        return super(ExplicitMultistage, self).lhs

    @cached_property
    def rhs(self):
        """Set up the time discretisation's right hand side."""
        r = self.residual.label_map(
            all_terms,
            map_if_true=replace_subject(self.x1, old_idx=self.idx))

        r = r.label_map(
            lambda t: t.has_label(time_derivative),
            map_if_true=drop,
            map_if_false=lambda t: -1.*t)

        return r.form

    def solve_stage(self, x0, stage):
        self.x1.assign(x0)
        for i in range(stage):
            self.x1.assign(self.x1 + self.dt*self.butcher_matrix[stage-1, i]*self.k[i])
        if self.limiter is not None:
            self.limiter.apply(self.x1)
        self.solver.solve()
        self.k[stage].assign(self.dx1)

        if (stage == self.nStages - 1):
            self.x1.assign(x0)
            for i in range(self.nStages):
                self.x1.assign(self.x1 + self.dt*self.butcher_matrix[stage, i]*self.k[i])
            self.x1.assign(self.x1)

            if self.limiter is not None:
                self.limiter.apply(self.x1)

    def apply_cycle(self, x_out, x_in):
        """
        Apply the time discretisation through a single sub-step.

        Args:
            x_in (:class:`Function`): the input field.
            x_out (:class:`Function`): the output field to be computed.
        """
        if self.limiter is not None:
            self.limiter.apply(x_in)

        self.x1.assign(x_in)

        for i in range(self.nStages):
            self.solve_stage(x_in, i)
        x_out.assign(self.x1)


class ForwardEuler(ExplicitMultistage):
    """
    Implements the forward Euler timestepping scheme.

    The forward Euler method for operator F is the most simple explicit scheme:
    k0 = F[y^n]
    y^(n+1) = y^n + dt*k0
    """
    def __init__(self, domain, field_name=None, subcycles=None, solver_parameters=None, limiter=None, options=None, butcher_matrix=None):
        super().__init__(domain, field_name=field_name, subcycles=subcycles,
                         solver_parameters=solver_parameters,
                         limiter=limiter, options=options, butcher_matrix=butcher_matrix)
        self.butcher_matrix = np.array([1.]).reshape(1, 1)
        self.nbutcher = int(np.shape(self.butcher_matrix)[0])


class SSPRK3(ExplicitMultistage):
    u"""
    Implements the 3-stage Strong-Stability-Preserving Runge-Kutta method
    for solving ∂y/∂t = F(y). It can be written as:

    k0 = F[y^n]
    k1 = F[y^n + dt*k1]
    k2 = F[y^n + (1/4)*dt*(k0+k1)]
    y^(n+1) = y^n + (1/6)*dt*(k0 + k1 + 4*k2)
    """
    def __init__(self, domain, field_name=None, subcycles=None, solver_parameters=None, limiter=None, options=None, butcher_matrix=None):
        super().__init__(domain, field_name=field_name, subcycles=subcycles,
                         solver_parameters=solver_parameters,
                         limiter=limiter, options=options, butcher_matrix=butcher_matrix)
        self.butcher_matrix = np.array([[1., 0., 0.], [1./4., 1./4., 0.], [1./6., 1./6., 2./3.]])
        self.nbutcher = int(np.shape(self.butcher_matrix)[0])


class RK4(ExplicitMultistage):
    u"""
    Implements the classic 4-stage Runge-Kutta method.

    The classic 4-stage Runge-Kutta method for solving ∂y/∂t = F(y). It can be
    written as:

    k0 = F[y^n]
    k1 = F[y^n + 1/2*dt*k1]
    k2 = F[y^n + 1/2*dt*k2]
    k3 = F[y^n + dt*k3]
    y^(n+1) = y^n + (1/6) * dt * (k0 + 2*k1 + 2*k2 + k3)

    where superscripts indicate the time-level.
    """
    def __init__(self, domain, field_name=None, subcycles=None, solver_parameters=None, limiter=None, options=None, butcher_matrix=None):
        super().__init__(domain, field_name=field_name, subcycles=subcycles,
                         solver_parameters=solver_parameters,
                         limiter=limiter, options=options, butcher_matrix=butcher_matrix)
        self.butcher_matrix = np.array([[0.5, 0., 0., 0.], [0., 0.5, 0., 0.], [0., 0., 1., 0.], [1./6., 1./3., 1./3., 1./6.]])
        self.nbutcher = int(np.shape(self.butcher_matrix)[0])


class Heun(ExplicitMultistage):
    u"""
    Implements Heun's method.

    The 2-stage Runge-Kutta scheme known as Heun's method, for solving
    ∂y/∂t = F(y). It can be written as:

    k0 = F[y^n]
    k1 = F[y^n + dt*k0]
    y^(n+1) = y^n + (1/2)*dt*(k0 + k1)
    """
    def __init__(self, domain, field_name=None, subcycles=None, solver_parameters=None, limiter=None, options=None, butcher_matrix=None):
        super().__init__(domain, field_name,
                         solver_parameters=solver_parameters,
                         limiter=limiter, options=options)
        self.butcher_matrix = np.array([[1., 0.], [0.5, 0.5]])
        self.nbutcher = np.shape(self.butcher_matrix)[0]


class BackwardEuler(TimeDiscretisation):
    """
    Implements the backward Euler timestepping scheme.

    The backward Euler method for operator F is the most simple implicit scheme:
    y^(n+1) = y^n + dt*F[y^(n+1)].
    """
    def __init__(self, domain, field_name=None, solver_parameters=None,
                 limiter=None, options=None):
        """
        Args:
            domain (:class:`Domain`): the model's domain object, containing the
                mesh and the compatible function spaces.
            field_name (str, optional): name of the field to be evolved.
                Defaults to None.
            subcycles (int, optional): the number of sub-steps to perform.
                Defaults to None.
            solver_parameters (dict, optional): dictionary of parameters to
                pass to the underlying solver. Defaults to None.
            limiter (:class:`Limiter` object, optional): a limiter to apply to
                the evolving field to enforce monotonicity. Defaults to None.
            options (:class:`AdvectionOptions`, optional): an object containing
                options to either be passed to the spatial discretisation, or
                to control the "wrapper" methods. Defaults to None.

        Raises:
            NotImplementedError: if options is an instance of
            EmbeddedDGOptions or RecoveryOptions
        """
        if isinstance(options, (EmbeddedDGOptions, RecoveryOptions)):
            raise NotImplementedError("Only SUPG advection options have been implemented for this time discretisation")
        if not solver_parameters:
            # default solver parameters
            solver_parameters = {'ksp_type': 'gmres',
                                 'ksp_atol': 1.e-14,
                                 'pc_type': 'bjacobi',
                                 'sub_pc_type': 'ilu'}
        super().__init__(domain=domain, field_name=field_name,
                         solver_parameters=solver_parameters,
                         limiter=limiter, options=options)

    @property
    def lhs(self):
        """Set up the discretisation's left hand side (the time derivative)."""
        l = self.residual.label_map(
            all_terms,
            map_if_true=replace_subject(self.x_out, old_idx=self.idx))
        l = l.label_map(lambda t: t.has_label(time_derivative),
                        map_if_false=lambda t: self.dt*t)

        return l.form

    @property
    def rhs(self):
        """Set up the time discretisation's right hand side."""
        r = self.residual.label_map(
            lambda t: t.has_label(time_derivative),
            map_if_true=replace_subject(self.x1, old_idx=self.idx),
            map_if_false=drop)

        return r.form

    def apply(self, x_out, x_in):
        """
        Apply the time discretisation to advance one whole time step.

        Args:
            x_out (:class:`Function`): the output field to be computed.
            x_in (:class:`Function`): the input field.
        """
        self.x1.assign(x_in)
        self.solver.solve()
        x_out.assign(self.x_out)


class ThetaMethod(TimeDiscretisation):
    """
    Implements the theta implicit-explicit timestepping method, which can
    be thought as a generalised trapezium rule.

    The theta implicit-explicit timestepping method for operator F is written as
    y^(n+1) = y^n + dt*(1-theta)*F[y^n] + dt*theta*F[y^(n+1)]
    for off-centring parameter theta.
    """

    def __init__(self, domain, theta, field_name=None,
                 solver_parameters=None, options=None):
        """
        Args:
            domain (:class:`Domain`): the model's domain object, containing the
                mesh and the compatible function spaces.
            theta (float): the off-centring parameter. theta = 1
                corresponds to a backward Euler method. Defaults to None.
            field_name (str, optional): name of the field to be evolved.
                Defaults to None.
            solver_parameters (dict, optional): dictionary of parameters to
                pass to the underlying solver. Defaults to None.
            options (:class:`AdvectionOptions`, optional): an object containing
                options to either be passed to the spatial discretisation, or
                to control the "wrapper" methods, such as Embedded DG or a
                recovery method. Defaults to None.

        Raises:
            ValueError: if theta is not provided.
        """
        if (theta < 0 or theta > 1):
            raise ValueError("please provide a value for theta between 0 and 1")
        if isinstance(options, (EmbeddedDGOptions, RecoveryOptions)):
            raise NotImplementedError("Only SUPG advection options have been implemented for this time discretisation")
        if not solver_parameters:
            # theta method leads to asymmetric matrix, per lhs function below,
            # so don't use CG
            solver_parameters = {'ksp_type': 'gmres',
                                 'ksp_atol': 1.e-14,
                                 'pc_type': 'bjacobi',
                                 'sub_pc_type': 'ilu'}

        super().__init__(domain, field_name,
                         solver_parameters=solver_parameters,
                         options=options)

        self.theta = theta

    @cached_property
    def lhs(self):
        """Set up the discretisation's left hand side (the time derivative)."""
        l = self.residual.label_map(
            all_terms,
            map_if_true=replace_subject(self.x_out, old_idx=self.idx))
        l = l.label_map(lambda t: t.has_label(time_derivative),
                        map_if_false=lambda t: self.theta*self.dt*t)

        return l.form

    @cached_property
    def rhs(self):
        """Set up the time discretisation's right hand side."""
        r = self.residual.label_map(
            all_terms,
            map_if_true=replace_subject(self.x1, old_idx=self.idx))
        r = r.label_map(lambda t: t.has_label(time_derivative),
                        map_if_false=lambda t: -(1-self.theta)*self.dt*t)

        return r.form

    def apply(self, x_out, x_in):
        """
        Apply the time discretisation to advance one whole time step.

        Args:
            x_out (:class:`Function`): the output field to be computed.
            x_in (:class:`Function`): the input field.
        """
        self.x1.assign(x_in)
        self.solver.solve()
        x_out.assign(self.x_out)


class TrapeziumRule(ThetaMethod):
    """
    Implements the trapezium rule timestepping method, also commonly known as
    Crank Nicholson.

    The trapezium rule timestepping method for operator F is written as
    y^(n+1) = y^n + dt/2*F[y^n] + dt/2*F[y^(n+1)].
    It is equivalent to the "theta" method with theta = 1/2.
    """

    def __init__(self, domain, field_name=None, solver_parameters=None,
                 options=None):
        """
        Args:
            domain (:class:`Domain`): the model's domain object, containing the
                mesh and the compatible function spaces.
            field_name (str, optional): name of the field to be evolved.
                Defaults to None.
            solver_parameters (dict, optional): dictionary of parameters to
                pass to the underlying solver. Defaults to None.
            options (:class:`AdvectionOptions`, optional): an object containing
                options to either be passed to the spatial discretisation, or
                to control the "wrapper" methods, such as Embedded DG or a
                recovery method. Defaults to None.
        """
        super().__init__(domain, 0.5, field_name,
                         solver_parameters=solver_parameters,
                         options=options)


class MultilevelTimeDiscretisation(TimeDiscretisation):
    """Base class for multi-level timesteppers"""

    def __init__(self, domain, field_name=None, solver_parameters=None,
                 limiter=None, options=None):
        """
        Args:
            domain (:class:`Domain`): the model's domain object, containing the
                mesh and the compatible function spaces.
            field_name (str, optional): name of the field to be evolved.
                Defaults to None.
            solver_parameters (dict, optional): dictionary of parameters to
                pass to the underlying solver. Defaults to None.
            limiter (:class:`Limiter` object, optional): a limiter to apply to
                the evolving field to enforce monotonicity. Defaults to None.
            options (:class:`AdvectionOptions`, optional): an object containing
                options to either be passed to the spatial discretisation, or
                to control the "wrapper" methods, such as Embedded DG or a
                recovery method. Defaults to None.
        """
        if isinstance(options, (EmbeddedDGOptions, RecoveryOptions)):
            raise NotImplementedError("Only SUPG advection options have been implemented for this time discretisation")
        super().__init__(domain=domain, field_name=field_name,
                         solver_parameters=solver_parameters,
                         limiter=limiter, options=options)
        self.initial_timesteps = 0

    @abstractproperty
    def nlevels(self):
        pass

    def setup(self, equation, apply_bcs=True, *active_labels):
        super().setup(equation, apply_bcs, *active_labels)
        for n in range(self.nlevels, 1, -1):
            setattr(self, "xnm%i" % (n-1), Function(self.fs))


class BDF2(MultilevelTimeDiscretisation):
    """
    Implements the implicit multistep BDF2 timestepping method

    The BDF2 timestepping method for operator F is written as
    y^(n+1) = (4/3)*y^n - (1/3)*y^(n-1) + (2/3)*dt*F[y^(n+1)]
    """

    @property
    def nlevels(self):
        return 2

    @property
    def lhs0(self):
        """Set up the discretisation's left hand side (the time derivative)."""
        l = self.residual.label_map(
            all_terms,
            map_if_true=replace_subject(self.x_out, old_idx=self.idx))
        l = l.label_map(lambda t: t.has_label(time_derivative),
                        map_if_false=lambda t: self.dt*t)

        return l.form

    @property
    def rhs0(self):
        """Set up the time discretisation's right hand side for inital BDF step."""
        r = self.residual.label_map(
            lambda t: t.has_label(time_derivative),
            map_if_true=replace_subject(self.x1, old_idx=self.idx),
            map_if_false=drop)

        return r.form

    @property
    def lhs(self):
        """Set up the discretisation's left hand side (the time derivative)."""
        l = self.residual.label_map(
            all_terms,
            map_if_true=replace_subject(self.x_out, old_idx=self.idx))
        l = l.label_map(lambda t: t.has_label(time_derivative),
                        map_if_false=lambda t: (2/3)*self.dt*t)

        return l.form

    @property
    def rhs(self):
        """Set up the time discretisation's right hand side for BDF2 steps."""
        xn = self.residual.label_map(
            lambda t: t.has_label(time_derivative),
            map_if_true=replace_subject(self.x1, old_idx=self.idx),
            map_if_false=drop)
        xnm1 = self.residual.label_map(
            lambda t: t.has_label(time_derivative),
            map_if_true=replace_subject(self.xnm1, old_idx=self.idx),
            map_if_false=drop)

        r = (4/3.) * xn - (1/3.) * xnm1

        return r.form

    @property
    def solver0(self):
        """Set up the problem and the solver for initial BDF step."""
        # setup solver using lhs and rhs defined in derived class
        problem = NonlinearVariationalProblem(self.lhs0-self.rhs0, self.x_out, bcs=self.bcs)
        solver_name = self.field_name+self.__class__.__name__+"0"
        return NonlinearVariationalSolver(problem, solver_parameters=self.solver_parameters, options_prefix=solver_name)

    @property
    def solver(self):
        """Set up the problem and the solver for BDF2 steps."""
        # setup solver using lhs and rhs defined in derived class
        problem = NonlinearVariationalProblem(self.lhs-self.rhs, self.x_out, bcs=self.bcs)
        solver_name = self.field_name+self.__class__.__name__
        return NonlinearVariationalSolver(problem, solver_parameters=self.solver_parameters, options_prefix=solver_name)

    def apply(self, x_out, *x_in):
        """
        Apply the time discretisation to advance one whole time step.

        Args:
            x_out (:class:`Function`): the output field to be computed.
            x_in (:class:`Function`): the input field(s).
        """
        if self.initial_timesteps < self.nlevels-1:
            self.initial_timesteps += 1
            solver = self.solver0
        else:
            solver = self.solver

        self.xnm1.assign(x_in[0])
        self.x1.assign(x_in[1])
        solver.solve()
        x_out.assign(self.x_out)


class TR_BDF2(TimeDiscretisation):
    """
    Implements the two stage implicit TR-BDF2 time stepping method, with a trapezoidal stage (TR) followed
    by a second order backwards difference stage (BDF2).

    The TR-BDF2 time stepping method for operator F is written as
    y^(n+g) = y^n + dt*g/2*F[y^n] + dt*g/2*F[y^(n+g)] (TR stage)
    y^(n+1) = 1/(g(2-g))*y^(n+g) - (1-g)**2/(g(2-g))*y^(n) + (1-g)/(2-g)*dt*F[y^(n+1)] (BDF2 stage)
    for an off-centring parameter g (gamma).
    """
    def __init__(self, domain, gamma, field_name=None,
                 solver_parameters=None, options=None):
        """
        Args:
            domain (:class:`Domain`): the model's domain object, containing the
                mesh and the compatible function spaces.
            field_name (str, optional): name of the field to be evolved.
                Defaults to None.
            gamma (float): the off-centring parameter
            solver_parameters (dict, optional): dictionary of parameters to
                pass to the underlying solver. Defaults to None.
            options (:class:`AdvectionOptions`, optional): an object containing
                options to either be passed to the spatial discretisation, or
                to control the "wrapper" methods, such as Embedded DG or a
                recovery method. Defaults to None.
        """
        if (gamma < 0. or gamma > 1.):
            raise ValueError("please provide a value for gamma between 0 and 1")
        if isinstance(options, (EmbeddedDGOptions, RecoveryOptions)):
            raise NotImplementedError("Only SUPG advection options have been implemented for this time discretisation")
        if not solver_parameters:
            # theta method leads to asymmetric matrix, per lhs function below,
            # so don't use CG
            solver_parameters = {'ksp_type': 'gmres',
                                 'ksp_atol': 1.e-14,
                                 'pc_type': 'bjacobi',
                                 'sub_pc_type': 'ilu'}

        super().__init__(domain, field_name,
                         solver_parameters=solver_parameters,
                         options=options)

        self.gamma = gamma

    def setup(self, equation, apply_bcs=True, *active_labels):
        super().setup(equation, apply_bcs, *active_labels)
        self.xnpg = Function(self.fs)
        self.xn = Function(self.fs)

    @cached_property
    def lhs(self):
        """Set up the discretisation's left hand side (the time derivative) for the TR stage."""
        l = self.residual.label_map(
            all_terms,
            map_if_true=replace_subject(self.xnpg, old_idx=self.idx))
        l = l.label_map(lambda t: t.has_label(time_derivative),
                        map_if_false=lambda t: 0.5*self.gamma*self.dt*t)

        return l.form

    @cached_property
    def rhs(self):
        """Set up the time discretisation's right hand side for the TR stage."""
        r = self.residual.label_map(
            all_terms,
            map_if_true=replace_subject(self.xn, old_idx=self.idx))
        r = r.label_map(lambda t: t.has_label(time_derivative),
                        map_if_false=lambda t: -0.5*self.gamma*self.dt*t)

        return r.form

    @cached_property
    def lhs_bdf2(self):
        """Set up the discretisation's left hand side (the time derivative) for the BDF2 stage."""
        l = self.residual.label_map(
            all_terms,
            map_if_true=replace_subject(self.x_out, old_idx=self.idx))
        l = l.label_map(lambda t: t.has_label(time_derivative),
                        map_if_false=lambda t: ((1.0-self.gamma)/(2.0-self.gamma))*self.dt*t)

        return l.form

    @cached_property
    def rhs_bdf2(self):
        """Set up the time discretisation's right hand side for the BDF2 stage."""
        xn = self.residual.label_map(
            lambda t: t.has_label(time_derivative),
            map_if_true=replace_subject(self.xn, old_idx=self.idx),
            map_if_false=drop)
        xnpg = self.residual.label_map(
            lambda t: t.has_label(time_derivative),
            map_if_true=replace_subject(self.xnpg, old_idx=self.idx),
            map_if_false=drop)

        r = (1.0/(self.gamma*(2.0-self.gamma)))*xnpg - ((1.0-self.gamma)**2/(self.gamma*(2.0-self.gamma))) * xn

        return r.form

    @cached_property
    def solver_tr(self):
        """Set up the problem and the solver."""
        # setup solver using lhs and rhs defined in derived class
        problem = NonlinearVariationalProblem(self.lhs-self.rhs, self.xnpg, bcs=self.bcs)
        solver_name = self.field_name+self.__class__.__name__+"_tr"
        return NonlinearVariationalSolver(problem, solver_parameters=self.solver_parameters, options_prefix=solver_name)

    @cached_property
    def solver_bdf2(self):
        """Set up the problem and the solver."""
        # setup solver using lhs and rhs defined in derived class
        problem = NonlinearVariationalProblem(self.lhs_bdf2-self.rhs_bdf2, self.x_out, bcs=self.bcs)
        solver_name = self.field_name+self.__class__.__name__+"_bdf2"
        return NonlinearVariationalSolver(problem, solver_parameters=self.solver_parameters, options_prefix=solver_name)

    def apply(self, x_out, x_in):
        """
        Apply the time discretisation to advance one whole time step.

        Args:
            x_out (:class:`Function`): the output field to be computed.
            x_in (:class:`Function`): the input field(s).
        """
        self.xn.assign(x_in)
        self.solver_tr.solve()
        self.solver_bdf2.solve()
        x_out.assign(self.x_out)


class Leapfrog(MultilevelTimeDiscretisation):
    """
    Implements the multistep Leapfrog timestepping method.

    The Leapfrog timestepping method for operator F is written as
    y^(n+1) = y^(n-1)  + 2*dt*F[y^n]
    """
    @property
    def nlevels(self):
        return 2

    @property
    def rhs0(self):
        """Set up the discretisation's right hand side for initial forward euler step."""
        r = self.residual.label_map(
            all_terms,
            map_if_true=replace_subject(self.x1, old_idx=self.idx))
        r = r.label_map(lambda t: t.has_label(time_derivative),
                        map_if_false=lambda t: -self.dt*t)

        return r.form

    @property
    def lhs(self):
        """Set up the discretisation's left hand side (the time derivative)."""
        return super(Leapfrog, self).lhs

    @property
    def rhs(self):
        """Set up the discretisation's right hand side for leapfrog steps."""
        r = self.residual.label_map(
            lambda t: t.has_label(time_derivative),
            map_if_false=replace_subject(self.x1, old_idx=self.idx))
        r = r.label_map(lambda t: t.has_label(time_derivative),
                        map_if_true=replace_subject(self.xnm1, old_idx=self.idx),
                        map_if_false=lambda t: -2.0*self.dt*t)

        return r.form

    @property
    def solver0(self):
        """Set up the problem and the solver for initial forward euler step."""
        # setup solver using lhs and rhs defined in derived class
        problem = NonlinearVariationalProblem(self.lhs-self.rhs0, self.x_out, bcs=self.bcs)
        solver_name = self.field_name+self.__class__.__name__+"0"
        return NonlinearVariationalSolver(problem, solver_parameters=self.solver_parameters, options_prefix=solver_name)

    @property
    def solver(self):
        """Set up the problem and the solver for leapfrog steps."""
        # setup solver using lhs and rhs defined in derived class
        problem = NonlinearVariationalProblem(self.lhs-self.rhs, self.x_out, bcs=self.bcs)
        solver_name = self.field_name+self.__class__.__name__
        return NonlinearVariationalSolver(problem, solver_parameters=self.solver_parameters, options_prefix=solver_name)

    def apply(self, x_out, *x_in):
        """
        Apply the time discretisation to advance one whole time step.

        Args:
            x_out (:class:`Function`): the output field to be computed.
            x_in (:class:`Function`): the input field(s).
        """
        if self.initial_timesteps < self.nlevels-1:
            self.initial_timesteps += 1
            solver = self.solver0
        else:
            solver = self.solver

        self.xnm1.assign(x_in[0])
        self.x1.assign(x_in[1])
        solver.solve()
        x_out.assign(self.x_out)


class AdamsBashforth(MultilevelTimeDiscretisation):
    """
    Implements the explicit multistep Adams-Bashforth timestepping method of general order up to 5

    The general AB timestepping method for operator F is written as
    y^(n+1) = y^n + dt*(b_0*F[y^(n)] + b_1*F[y^(n-1)] + b_2*F[y^(n-2)] + b_3*F[y^(n-3)] + b_4*F[y^(n-4)])
    """
    def __init__(self, domain, order, field_name=None,
                 solver_parameters=None, options=None):
        """
        Args:
            domain (:class:`Domain`): the model's domain object, containing the
                mesh and the compatible function spaces.
            field_name (str, optional): name of the field to be evolved.
                Defaults to None.
            order (float, optional): order of scheme
            solver_parameters (dict, optional): dictionary of parameters to
                pass to the underlying solver. Defaults to None.
            options (:class:`AdvectionOptions`, optional): an object containing
                options to either be passed to the spatial discretisation, or
                to control the "wrapper" methods, such as Embedded DG or a
                recovery method. Defaults to None.

        Raises:
            ValueError: if order is not provided, or is in incorrect range.
        """

        if (order > 5 or order < 1):
            raise ValueError("Adams-Bashforth of order greater than 5 not implemented")
        if isinstance(options, (EmbeddedDGOptions, RecoveryOptions)):
            raise NotImplementedError("Only SUPG advection options have been implemented for this time discretisation")

        super().__init__(domain, field_name,
                         solver_parameters=solver_parameters,
                         options=options)

        self.order = order

    def setup(self, equation, apply_bcs=True, *active_labels):
        super().setup(equation, apply_bcs,
                      *active_labels)

        self.x = [Function(self.fs) for i in range(self.nlevels)]

        if (self.order == 1):
            self.b = [1.0]
        elif (self.order == 2):
            self.b = [-(1.0/2.0), (3.0/2.0)]
        elif (self.order == 3):
            self.b = [(5.0)/(12.0), -(16.0)/(12.0), (23.0)/(12.0)]
        elif (self.order == 4):
            self.b = [-(9.0)/(24.0), (37.0)/(24.0), -(59.0)/(24.0), (55.0)/(24.0)]
        elif (self.order == 5):
            self.b = [(251.0)/(720.0), -(1274.0)/(720.0), (2616.0)/(720.0), -(2774.0)/(720.0), (2901.0)/(720.0)]

    @property
    def nlevels(self):
        return self.order

    @property
    def rhs0(self):
        """Set up the discretisation's right hand side for initial forward euler step."""
        r = self.residual.label_map(
            all_terms,
            map_if_true=replace_subject(self.x[-1], old_idx=self.idx))
        r = r.label_map(lambda t: t.has_label(time_derivative),
                        map_if_false=lambda t: -self.dt*t)

        return r.form

    @property
    def lhs(self):
        """Set up the discretisation's left hand side (the time derivative)."""
        return super(AdamsBashforth, self).lhs

    @property
    def rhs(self):
        """Set up the discretisation's right hand side for Adams Bashforth steps."""
        r = self.residual.label_map(all_terms,
                                    map_if_true=replace_subject(self.x[-1], old_idx=self.idx))
        r = r.label_map(lambda t: t.has_label(time_derivative),
                        map_if_false=lambda t: -self.b[-1]*self.dt*t)
        for n in range(self.nlevels-1):
            rtemp = self.residual.label_map(lambda t: t.has_label(time_derivative),
                                            map_if_true=drop,
                                            map_if_false=replace_subject(self.x[n], old_idx=self.idx))
            rtemp = rtemp.label_map(lambda t: t.has_label(time_derivative),
                                    map_if_false=lambda t: -self.dt*self.b[n]*t)
            r += rtemp
        return r.form

    @property
    def solver0(self):
        """Set up the problem and the solverfor initial forward euler step."""
        # setup solver using lhs and rhs defined in derived class
        problem = NonlinearVariationalProblem(self.lhs-self.rhs0, self.x_out, bcs=self.bcs)
        solver_name = self.field_name+self.__class__.__name__+"0"
        return NonlinearVariationalSolver(problem, solver_parameters=self.solver_parameters, options_prefix=solver_name)

    @property
    def solver(self):
        """Set up the problem and the solver for Adams Bashforth steps."""
        # setup solver using lhs and rhs defined in derived class
        problem = NonlinearVariationalProblem(self.lhs-self.rhs, self.x_out, bcs=self.bcs)
        solver_name = self.field_name+self.__class__.__name__
        return NonlinearVariationalSolver(problem, solver_parameters=self.solver_parameters, options_prefix=solver_name)

    def apply(self, x_out, *x_in):
        """
        Apply the time discretisation to advance one whole time step.

        Args:
            x_out (:class:`Function`): the output field to be computed.
            x_in (:class:`Function`): the input field(s).
        """
        if self.initial_timesteps < self.nlevels-1:
            self.initial_timesteps += 1
            solver = self.solver0
        else:
            solver = self.solver

        for n in range(self.nlevels):
            self.x[n].assign(x_in[n])
        solver.solve()
        x_out.assign(self.x_out)


class AdamsMoulton(MultilevelTimeDiscretisation):
    """
    Implements the implicit multistep Adams-Moulton timestepping method of general order up to 5

    The general AM timestepping method for operator F is written as
    y^(n+1) = y^n + dt*(b_0*F[y^(n+1)] + b_1*F[y^(n)] + b_2*F[y^(n-1)] + b_3*F[y^(n-2)])
    """
    def __init__(self, domain, order, field_name=None,
                 solver_parameters=None, options=None):
        """
        Args:
            domain (:class:`Domain`): the model's domain object, containing the
                mesh and the compatible function spaces.
            field_name (str, optional): name of the field to be evolved.
                Defaults to None.
            order (float, optional): order of scheme
            solver_parameters (dict, optional): dictionary of parameters to
                pass to the underlying solver. Defaults to None.
            options (:class:`AdvectionOptions`, optional): an object containing
                options to either be passed to the spatial discretisation, or
                to control the "wrapper" methods, such as Embedded DG or a
                recovery method. Defaults to None.

        Raises:
            ValueError: if order is not provided, or is in incorrect range.
        """
        if (order > 4 or order < 1):
            raise ValueError("Adams-Moulton of order greater than 5 not implemented")
        if isinstance(options, (EmbeddedDGOptions, RecoveryOptions)):
            raise NotImplementedError("Only SUPG advection options have been implemented for this time discretisation")
        if not solver_parameters:
            solver_parameters = {'ksp_type': 'gmres',
                                 'ksp_atol': 1.e-14,
                                 'pc_type': 'bjacobi',
                                 'sub_pc_type': 'ilu'}

        super().__init__(domain, field_name,
                         solver_parameters=solver_parameters,
                         options=options)

        self.order = order

    def setup(self, equation, apply_bcs=True, *active_labels):
        super().setup(equation, apply_bcs, *active_labels)

        self.x = [Function(self.fs) for i in range(self.nlevels)]

        if (self.order == 1):
            self.bl = (1.0/2.0)
            self.br = [(1.0/2.0)]
        elif (self.order == 2):
            self.bl = (5.0/12.0)
            self.br = [-(1.0/12.0), (8.0/12.0)]
        elif (self.order == 3):
            self.bl = (9.0/24.0)
            self.br = [(1.0/24.0), -(5.0/24.0), (19.0/24.0)]
        elif (self.order == 4):
            self.bl = (251.0/720.0)
            self.br = [-(19.0/720.0), (106.0/720.0), -(254.0/720.0), (646.0/720.0)]

    @property
    def nlevels(self):
        return self.order

    @property
    def rhs0(self):
        """Set up the discretisation's right hand side for initial trapezoidal step."""
        r = self.residual.label_map(
            all_terms,
            map_if_true=replace_subject(self.x[-1], old_idx=self.idx))
        r = r.label_map(lambda t: t.has_label(time_derivative),
                        map_if_false=lambda t: -0.5*self.dt*t)

        return r.form

    @property
    def lhs0(self):
        """Set up the time discretisation's right hand side for initial trapezoidal step."""
        l = self.residual.label_map(
            all_terms,
            map_if_true=replace_subject(self.x_out, old_idx=self.idx))
        l = l.label_map(lambda t: t.has_label(time_derivative),
                        map_if_false=lambda t: 0.5*self.dt*t)
        return l.form

    @property
    def lhs(self):
        """Set up the time discretisation's right hand side for Adams Moulton steps."""
        l = self.residual.label_map(
            all_terms,
            map_if_true=replace_subject(self.x_out, old_idx=self.idx))
        l = l.label_map(lambda t: t.has_label(time_derivative),
                        map_if_false=lambda t: self.bl*self.dt*t)
        return l.form

    @property
    def rhs(self):
        """Set up the discretisation's right hand side for Adams Moulton steps."""
        r = self.residual.label_map(all_terms,
                                    map_if_true=replace_subject(self.x[-1], old_idx=self.idx))
        r = r.label_map(lambda t: t.has_label(time_derivative),
                        map_if_false=lambda t: -self.br[-1]*self.dt*t)
        for n in range(self.nlevels-1):
            rtemp = self.residual.label_map(lambda t: t.has_label(time_derivative),
                                            map_if_true=drop,
                                            map_if_false=replace_subject(self.x[n], old_idx=self.idx))
            rtemp = rtemp.label_map(lambda t: t.has_label(time_derivative),
                                    map_if_false=lambda t: -self.dt*self.br[n]*t)
            r += rtemp
        return r.form

    @property
    def solver0(self):
        """Set up the problem and the solver for initial trapezoidal step."""
        # setup solver using lhs and rhs defined in derived class
        problem = NonlinearVariationalProblem(self.lhs0-self.rhs0, self.x_out, bcs=self.bcs)
        solver_name = self.field_name+self.__class__.__name__+"0"
        return NonlinearVariationalSolver(problem, solver_parameters=self.solver_parameters, options_prefix=solver_name)

    @property
    def solver(self):
        """Set up the problem and the solver for Adams Moulton steps."""
        # setup solver using lhs and rhs defined in derived class
        problem = NonlinearVariationalProblem(self.lhs-self.rhs, self.x_out, bcs=self.bcs)
        solver_name = self.field_name+self.__class__.__name__
        return NonlinearVariationalSolver(problem, solver_parameters=self.solver_parameters, options_prefix=solver_name)

    def apply(self, x_out, *x_in):
        """
        Apply the time discretisation to advance one whole time step.

        Args:
            x_out (:class:`Function`): the output field to be computed.
            x_in (:class:`Function`): the input field(s).
        """
        if self.initial_timesteps < self.nlevels-1:
            self.initial_timesteps += 1
            print(self.initial_timesteps)
            solver = self.solver0
        else:
            solver = self.solver

        for n in range(self.nlevels):
            self.x[n].assign(x_in[n])
        solver.solve()
        x_out.assign(self.x_out)<|MERGE_RESOLUTION|>--- conflicted
+++ resolved
@@ -6,16 +6,8 @@
 """
 
 from abc import ABCMeta, abstractmethod, abstractproperty
-<<<<<<< HEAD
 from firedrake import (Function, TestFunction, TrialFunction, NonlinearVariationalProblem,
                        NonlinearVariationalSolver, LinearVariationalSolver, LinearVariationalProblem, DirichletBC)
-=======
-
-from firedrake import (
-    Function, TestFunction, NonlinearVariationalProblem,
-    NonlinearVariationalSolver, DirichletBC
-)
->>>>>>> 482ccbc5
 from firedrake.formmanipulation import split_form
 from firedrake.utils import cached_property
 
@@ -100,7 +92,6 @@
         # get default solver options if none passed in
         if solver_parameters is None:
             self.solver_parameters = {'ksp_type': 'cg',
-                                      'ksp_atol': 1.e-14,
                                       'pc_type': 'bjacobi',
                                       'sub_pc_type': 'ilu'}
         else:
@@ -399,7 +390,6 @@
             *active_labels (:class:`Label`): labels indicating which terms of
                 the equation to include.
         """
-
         super().setup(equation, apply_bcs, *active_labels)
 
         self.k = [Function(self.fs) for i in range(self.nStages)]
@@ -419,7 +409,7 @@
         r = r.label_map(
             lambda t: t.has_label(time_derivative),
             map_if_true=drop,
-            map_if_false=lambda t: -1.*t)
+            map_if_false=lambda t: -1*t)
 
         return r.form
 
@@ -520,12 +510,14 @@
     u"""
     Implements Heun's method.
 
-    The 2-stage Runge-Kutta scheme known as Heun's method, for solving
+    The 2-stage Runge-Kutta scheme known as Heun's method,for solving
     ∂y/∂t = F(y). It can be written as:
 
-    k0 = F[y^n]
-    k1 = F[y^n + dt*k0]
-    y^(n+1) = y^n + (1/2)*dt*(k0 + k1)
+    y_1 = F[y^n]
+    y^(n+1) = (1/2)y^n + (1/2)F[y_1]
+
+    where superscripts indicate the time-level and subscripts indicate the stage
+    number.
     """
     def __init__(self, domain, field_name=None, subcycles=None, solver_parameters=None, limiter=None, options=None, butcher_matrix=None):
         super().__init__(domain, field_name,
@@ -569,7 +561,6 @@
         if not solver_parameters:
             # default solver parameters
             solver_parameters = {'ksp_type': 'gmres',
-                                 'ksp_atol': 1.e-14,
                                  'pc_type': 'bjacobi',
                                  'sub_pc_type': 'ilu'}
         super().__init__(domain=domain, field_name=field_name,
@@ -648,7 +639,6 @@
             # theta method leads to asymmetric matrix, per lhs function below,
             # so don't use CG
             solver_parameters = {'ksp_type': 'gmres',
-                                 'ksp_atol': 1.e-14,
                                  'pc_type': 'bjacobi',
                                  'sub_pc_type': 'ilu'}
 
@@ -755,7 +745,7 @@
         pass
 
     def setup(self, equation, apply_bcs=True, *active_labels):
-        super().setup(equation, apply_bcs, *active_labels)
+        super().setup(equation=equation, apply_bcs=apply_bcs, *active_labels)
         for n in range(self.nlevels, 1, -1):
             setattr(self, "xnm%i" % (n-1), Function(self.fs))
 
@@ -890,7 +880,6 @@
             # theta method leads to asymmetric matrix, per lhs function below,
             # so don't use CG
             solver_parameters = {'ksp_type': 'gmres',
-                                 'ksp_atol': 1.e-14,
                                  'pc_type': 'bjacobi',
                                  'sub_pc_type': 'ilu'}
 
@@ -1098,7 +1087,7 @@
         self.order = order
 
     def setup(self, equation, apply_bcs=True, *active_labels):
-        super().setup(equation, apply_bcs,
+        super().setup(equation=equation, apply_bcs=apply_bcs,
                       *active_labels)
 
         self.x = [Function(self.fs) for i in range(self.nlevels)]
@@ -1218,7 +1207,6 @@
             raise NotImplementedError("Only SUPG advection options have been implemented for this time discretisation")
         if not solver_parameters:
             solver_parameters = {'ksp_type': 'gmres',
-                                 'ksp_atol': 1.e-14,
                                  'pc_type': 'bjacobi',
                                  'sub_pc_type': 'ilu'}
 
@@ -1229,7 +1217,7 @@
         self.order = order
 
     def setup(self, equation, apply_bcs=True, *active_labels):
-        super().setup(equation, apply_bcs, *active_labels)
+        super().setup(equation=equation, apply_bcs=apply_bcs, *active_labels)
 
         self.x = [Function(self.fs) for i in range(self.nlevels)]
 
