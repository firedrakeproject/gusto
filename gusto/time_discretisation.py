--- conflicted
+++ resolved
@@ -320,12 +320,7 @@
         problem = NonlinearVariationalProblem(self.lhs - self.rhs, self.x_out, bcs=self.bcs)
         solver_name = self.field_name+self.__class__.__name__
         # If snes_type not specified by user, set this to ksp only to avoid outer Newton iteration
-<<<<<<< HEAD
-        if 'snes_type' not in self.solver_parameters.keys():
-            self.solver_parameters['snes_type'] = 'ksponly'
-=======
         self.solver_parameters.setdefault('snes_type', 'ksponly')
->>>>>>> b51dc22f
         return NonlinearVariationalSolver(problem, solver_parameters=self.solver_parameters,
                                           options_prefix=solver_name)
 
