--- conflicted
+++ resolved
@@ -478,16 +478,12 @@
             # setup solver using residual defined in derived class
             problem = NonlinearVariationalProblem(self.res(stage), self.x_out, bcs=self.bcs)
             solver_name = self.field_name+self.__class__.__name__ + "%s" % (stage)
-<<<<<<< HEAD
             solver_parameters = {'ksp_type': 'gmres',
                                 'pc_type': 'bjacobi',
                                 'ksp_rtol': 1e-3,
                                 'ksp_atol': 1e-4,
                                 'sub_pc_type': 'ilu'}
             solvers.append(NonlinearVariationalSolver(problem,  solver_parameters=solver_parameters, options_prefix=solver_name))
-=======
-            solvers.append(NonlinearVariationalSolver(problem, solver_parameters=self.solver_parameters, options_prefix=solver_name))
->>>>>>> 19cc53a0
         return solvers
 
     @cached_property
@@ -496,11 +492,7 @@
         # setup solver using lhs and rhs defined in derived class
         problem = NonlinearVariationalProblem(self.final_res, self.x_out, bcs=self.bcs)
         solver_name = self.field_name+self.__class__.__name__
-<<<<<<< HEAD
-        return NonlinearVariationalSolver(problem,  solver_parameters=self.solver_parameters, options_prefix=solver_name)
-=======
         return NonlinearVariationalSolver(problem, solver_parameters=self.solver_parameters, options_prefix=solver_name)
->>>>>>> 19cc53a0
 
     def apply(self, x_out, x_in):
         self.x1.assign(x_in)
