"""
Defines TransportMethod objects, which are used to solve a transport problem.
"""

from firedrake import (
    dx, dS, dS_v, dS_h, ds_t, ds_b, ds_v, dot, inner, outer, jump,
    grad, div, FacetNormal, Function, sign, avg, cross, curl, split
)
from firedrake.fml import Term, keep, drop
from gusto.core.configuration import IntegrateByParts, TransportEquationType
<<<<<<< HEAD
from gusto.core.labels import (prognostic, transport, transporting_velocity, ibp_label,
                               mass_weighted, horizontal, vertical)
=======
from gusto.core.labels import (
    prognostic, transport, transporting_velocity, ibp_label, mass_weighted,
    all_but_last
)
>>>>>>> 2a929f8a
from gusto.core.logging import logger
from gusto.spatial_methods.spatial_methods import SpatialMethod

__all__ = ["DefaultTransport", "DGUpwind", "Split_DGUpwind"]


# ---------------------------------------------------------------------------- #
# Base TransportMethod class
# ---------------------------------------------------------------------------- #
class TransportMethod(SpatialMethod):
    """
    The base object for describing a transport scheme.
    """

    def __init__(self, equation, variable):
        """
        Args:
            equation (:class:`PrognosticEquation`): the equation, which includes
                a transport term.
            variable (str): name of the variable to set the transport scheme for
        """

        # Inherited init method extracts original term to be replaced
        super().__init__(equation, variable, transport)

        # If this is term has a mass_weighted label, then we need to
        # use the tracer_conservative version of the transport method.
        if self.original_form.terms[0].has_label(mass_weighted):
            self.transport_equation_type = TransportEquationType.tracer_conservative
        else:
            self.transport_equation_type = self.original_form.terms[0].get(transport)

        if self.transport_equation_type == TransportEquationType.tracer_conservative:
            # Extract associated density of the variable
            tracer = next(x for x in self.equation.active_tracers if x.name == variable)
            density_idx = self.equation.field_names.index(tracer.density_name)
            self.conservative_density = split(self.equation.X)[density_idx]

    def replace_form(self, equation):
        """
        Replaces the form for the transport term in the equation with the
        form for the transport discretisation.

        Args:
            equation (:class:`PrognosticEquation`): the equation or scheme whose
                transport term should be replaced with the transport term of
                this discretisation.
        """

        # We need to take care to replace the term with all the same labels,
        # except the label for the transporting velocity
        # This is easiest to do by extracting the transport term itself
        original_form = equation.residual.label_map(
            lambda t: t.has_label(transport) and t.get(prognostic) == self.variable,
            map_if_true=keep, map_if_false=drop
        )

        if len(original_form.terms) == 0:
            # This is likely not the appropriate equation so skip
            logger.warning(f'No transport term found for {self.variable} in '
                           + 'this equation. Skipping.')

        elif len(original_form.terms) == 1:
            # Replace form
            original_term = original_form.terms[0]

            # Update transporting velocity
            new_transporting_velocity = self.form.terms[0].get(transporting_velocity)
            original_term = transporting_velocity.update_value(original_term, new_transporting_velocity)

            # Create new term
            new_term = Term(self.form.form, original_term.labels)

            # Add all_but_last form
            if hasattr(self, "all_but_last_form"):
                new_term = all_but_last(new_term, self.all_but_last_form)

            # Check if this is a conservative transport
            if original_term.has_label(mass_weighted):
                # Extract the original and discretised mass_weighted terms
                original_mass_weighted_term = original_term.get(mass_weighted).terms[0]
                new_mass_weighted = self.form.terms[0].get(mass_weighted)

                # Ensure the correct labels for the new mass weighted term
                new_mass_weighted_term = Term(new_mass_weighted.form, original_mass_weighted_term.labels)
                # Update the mass weighted transporting velocity
                new_mass_weighted_transporting_velocity = new_mass_weighted.terms[0].get(transporting_velocity)
                new_mass_weighted_term = transporting_velocity.update_value(new_mass_weighted_term, new_mass_weighted_transporting_velocity)

                # Add the discretised mass weighted transport term as the
                # new mass weighted label.
                new_term = mass_weighted.update_value(new_term, new_mass_weighted_term)

            # Replace original term with new term
            equation.residual = equation.residual.label_map(
                lambda t: t.has_label(transport) and t.get(prognostic) == self.variable,
                map_if_true=lambda t: new_term)

        else:
            horizontal_form = original_form = equation.residual.label_map(
            lambda t: t.has_label(transport) and t.has_label(horizontal) and t.get(prognostic) == self.variable,
                map_if_true=keep, map_if_false=drop
                )
            vertical_form = original_form = equation.residual.label_map(
            lambda t: t.has_label(transport) and t.has_label(vertical) and t.get(prognostic) == self.variable,
                map_if_true=keep, map_if_false=drop
                )

            # Replace form
            horizontal_term = horizontal_form.terms[0]
            vertical_term = vertical_form.terms[0]

            # Update transporting velocity
            new_horizontal_transporting_velocity = self.form_h.terms[0].get(transporting_velocity)
            new_vertical_transporting_velocity = self.form_v.terms[0].get(transporting_velocity)
            horizontal_term = transporting_velocity.update_value(horizontal_term, new_horizontal_transporting_velocity)
            vertical_term = transporting_velocity.update_value(vertical_term, new_vertical_transporting_velocity)

            # Create new term
            new_horizontal_term = Term(self.form_h.form, horizontal_term.labels)
            new_vertical_term = Term(self.form_v.form, vertical_term.labels)

            # Check if this is a conservative transport
            if horizontal_term.has_label(mass_weighted) or vertical_term.has_label(mass_weighted):
               raise RuntimeError('Mass weighted transport terms not yet supported for multiple terms')

            # Replace original term with new term
            equation.residual = equation.residual.label_map(
                lambda t: t.has_label(transport)  and t.has_label(horizontal) and t.get(prognostic) == self.variable,
                map_if_true=lambda t: new_horizontal_term)

            equation.residual = equation.residual.label_map(
                lambda t: t.has_label(transport)  and t.has_label(vertical) and t.get(prognostic) == self.variable,
                map_if_true=lambda t: new_vertical_term)




# ---------------------------------------------------------------------------- #
# TransportMethod for using underlying default transport form
# ---------------------------------------------------------------------------- #
class DefaultTransport(TransportMethod):
    """
    Performs no manipulation of the transport form, so the scheme is simply
    based on the transport terms that are declared when the equation is set up.
    """
    def __init__(self, equation, variable):
        """
        Args:
            equation (:class:`PrognosticEquation`): the equation, which includes
                a transport term.
            variable (str): name of the variable to set the transport scheme for
        """

        super().__init__(equation, variable)

    def replace_form(self, equation):
        """
        In theory replaces the transport form in the equation, but in this case
        does nothing.

        Args:
            equation (:class:`PrognosticEquation`): the equation or scheme whose
                transport term should (not!) be replaced with the transport term
                of this discretisation.
        """
        pass


# ---------------------------------------------------------------------------- #
# Class for DG Upwind transport methods
# ---------------------------------------------------------------------------- #
class DGUpwind(TransportMethod):
    """
    The Discontinuous Galerkin Upwind transport scheme.

    Discretises the gradient of a field weakly, taking the upwind value of the
    transported variable at facets.
    """
    def __init__(self, equation, variable, ibp=IntegrateByParts.ONCE,
                 vector_manifold_correction=False, outflow=False,
                 advective_then_flux=False):
        """
        Args:
            equation (:class:`PrognosticEquation`): the equation, which includes
                a transport term.
            variable (str): name of the variable to set the transport scheme for
            ibp (:class:`IntegrateByParts`, optional): an enumerator for how
                many times to integrate by parts. Defaults to `ONCE`.
            vector_manifold_correction (bool, optional): whether to include a
                vector manifold correction term. Defaults to False.
            outflow (bool, optional): whether to include outflow at the domain
                boundaries, through exterior facet terms. Defaults to False.
            advective_then_flux (bool, optional): whether to use the advective-
                then-flux formulation. This uses the advective form of the
                transport equation for all but the last steps of some
                (potentially subcycled) Runge-Kutta scheme, before using the
                conservative form for the final step to deliver a mass-
                conserving increment. This option only makes sense to use with
                Runge-Kutta, and should be used with the "linear" Runge-Kutta
                formulation. Defaults to False, in which case the conservative
                form is used for every step.
        """

        super().__init__(equation, variable)
        self.ibp = ibp
        self.vector_manifold_correction = vector_manifold_correction
        self.outflow = outflow

        if (advective_then_flux
                and self.transport_equation_type != TransportEquationType.conservative):
            raise ValueError(
                'DG Upwind: advective_then_flux form can only be used with '
                + 'the conservative form of the transport equation'
            )

        # -------------------------------------------------------------------- #
        # Determine appropriate form to use
        # -------------------------------------------------------------------- #
        # first check for 1d mesh and scalar velocity space
        if equation.domain.mesh.topological_dimension() == 1 and len(equation.domain.spaces("HDiv").shape) == 0:
            assert not vector_manifold_correction
            if self.transport_equation_type == TransportEquationType.advective:
                form = upwind_advection_form_1d(
                    self.domain, self.test, self.field, ibp=ibp,
                    outflow=outflow
                )
            elif self.transport_equation_type == TransportEquationType.conservative:
                form = upwind_continuity_form_1d(
                    self.domain, self.test, self.field, ibp=ibp,
                    outflow=outflow
                )

        else:
            if self.transport_equation_type == TransportEquationType.advective:
                if vector_manifold_correction:
                    form = vector_manifold_advection_form(
                        self.domain, self.test, self.field, ibp=ibp,
                        outflow=outflow
                    )
                else:
                    form = upwind_advection_form(
                        self.domain, self.test, self.field, ibp=ibp,
                        outflow=outflow
                    )

            elif self.transport_equation_type == TransportEquationType.conservative:
                if vector_manifold_correction:
                    form = vector_manifold_continuity_form(
                        self.domain, self.test, self.field, ibp=ibp,
                        outflow=outflow
                    )
                else:
                    form = upwind_continuity_form(
                        self.domain, self.test, self.field, ibp=ibp,
                        outflow=outflow
                    )

                if advective_then_flux and vector_manifold_correction:
                    self.all_but_last_form = vector_manifold_advection_form(
                        self.domain, self.test, self.field, ibp=ibp,
                        outflow=outflow
                    )

                elif advective_then_flux:
                    self.all_but_last_form = upwind_advection_form(
                        self.domain, self.test, self.field, ibp=ibp,
                        outflow=outflow
                    )

            elif self.transport_equation_type == TransportEquationType.circulation:
                if outflow:
                    raise NotImplementedError('Outflow not implemented for upwind circulation')
                form = upwind_circulation_form(self.domain, self.test,
                                               self.field, ibp=ibp)

            elif self.transport_equation_type == TransportEquationType.vector_invariant:
                if outflow:
                    raise NotImplementedError('Outflow not implemented for upwind vector invariant')
                form = upwind_vector_invariant_form(self.domain, self.test,
                                                    self.field, ibp=ibp)

            elif self.transport_equation_type == TransportEquationType.tracer_conservative:
                mass_weighted_form = upwind_tracer_conservative_form(self.domain, self.test,
                                                                     self.field,
                                                                     self.conservative_density,
                                                                     ibp=ibp)
                advective_form = upwind_advection_form(self.domain, self.test,
                                                       self.field,
                                                       ibp=ibp)

                # Store the conservative transport form in the mass_weighted label,
                # but by default use an advective form.
                form = mass_weighted(advective_form, mass_weighted_form)
            else:
                raise NotImplementedError('Upwind transport scheme has not been '
                                          + 'implemented for this transport equation type')
        self.form = form


class Split_DGUpwind(TransportMethod):
    """
    The Discontinuous Galerkin Upwind transport scheme.
    Discretises the gradient of a field weakly, taking the upwind value of the
    transported variable at facets.
    """
    def __init__(self, equation, variable, ibp=IntegrateByParts.ONCE,
                 vector_manifold_correction=False, outflow=False):
        """
        Args:
            equation (:class:`PrognosticEquation`): the equation, which includes
                a transport term.
            variable (str): name of the variable to set the transport scheme for
            ibp (:class:`IntegrateByParts`, optional): an enumerator for how
                many times to integrate by parts. Defaults to `ONCE`.
            vector_manifold_correction (bool, optional): whether to include a
                vector manifold correction term. Defaults to False.
            outflow (bool, optional): whether to include outflow at the domain
                boundaries, through exterior facet terms. Defaults to False.
        """

        super().__init__(equation, variable)
        self.ibp = ibp
        self.vector_manifold_correction = vector_manifold_correction
        self.outflow = outflow

        # -------------------------------------------------------------------- #
        # Determine appropriate form to use
        # -------------------------------------------------------------------- #
        # first check for 1d mesh and scalar velocity space
        if equation.domain.mesh.topological_dimension() == 1 and len(equation.domain.spaces("HDiv").shape) == 0:
            assert not vector_manifold_correction
            if self.transport_equation_type == TransportEquationType.advective:
                form = upwind_advection_form_1d(self.domain, self.test,
                                                self.field,
                                                ibp=ibp, outflow=outflow)
            elif self.transport_equation_type == TransportEquationType.conservative:
                form = upwind_continuity_form_1d(self.domain, self.test,
                                                 self.field,
                                                 ibp=ibp, outflow=outflow)

        else:
            if self.transport_equation_type == TransportEquationType.advective:

                form_h, form_v = split_upwind_advection_form(self.domain, self.test,
                                                self.field,
                                                ibp=ibp, outflow=outflow)

            else:
                raise NotImplementedError('Upwind transport scheme has not been '
                                          + 'implemented for this transport equation type')
        self.form_v = form_v
        self.form_h = form_h



# ---------------------------------------------------------------------------- #
# Forms for DG Upwind transport
# ---------------------------------------------------------------------------- #
def split_upwind_advection_form(domain, test, q, ibp=IntegrateByParts.ONCE, outflow=False):
    u"""
    The form corresponding to the DG upwind advective transport operator.
    This discretises (u.∇)q, for transporting velocity u and transported
    variable q. An upwind discretisation is used for the facet terms when the
    form is integrated by parts.
    Args:
        domain (:class:`Domain`): the model's domain object, containing the
            mesh and the compatible function spaces.
        test (:class:`TestFunction`): the test function.
        q (:class:`ufl.Expr`): the variable to be transported.
        ibp (:class:`IntegrateByParts`, optional): an enumerator representing
            the number of times to integrate by parts. Defaults to
            `IntegrateByParts.ONCE`.
        outflow (bool, optional): whether to include outflow at the domain
            boundaries, through exterior facet terms. Defaults to False.
    Raises:
        ValueError: Can only use outflow option when the integration by parts
            option is not "never".
    Returns:
        class:`LabelledForm`: a labelled transport form.
    """

    if outflow and ibp == IntegrateByParts.NEVER:
        raise ValueError("outflow is True and ibp is None are incompatible options")
    Vu = domain.spaces("HDiv")
    k=domain.k
    dS_ = (dS_v + dS_h) if Vu.extruded else dS
    ubar = Function(Vu)
    ubar_v = k*inner(ubar, k)
    ubar_h = ubar - ubar_v

    if ibp == IntegrateByParts.ONCE:
        L_h = -inner(div(outer(test, ubar_h)), q)*dx
        L_v = -inner(div(outer(test, ubar_v)), q)*dx
    else:
        L_h = inner(outer(test, ubar_h), grad(q))*dx
        L_v = inner(outer(test, ubar_v), grad(q))*dx

    if ibp != IntegrateByParts.NEVER:
        n = FacetNormal(domain.mesh)
        un_h = 0.5*(dot(ubar_h, n) + abs(dot(ubar_h, n)))

        L_h += dot(jump(test), (un_h('+')*q('+') - un_h('-')*q('-')))*dS_

        un_v = 0.5*(dot(ubar_v, n) + abs(dot(ubar_v, n)))

        L_v += dot(jump(test), (un_v('+')*q('+') - un_v('-')*q('-')))*dS_

        if ibp == IntegrateByParts.TWICE:
            L_h -= (inner(test('+'), dot(ubar_h('+'), n('+'))*q('+'))
                  + inner(test('-'), dot(ubar_h('-'), n('-'))*q('-')))*dS_

            L_v -= (inner(test('+'), dot(ubar_v('+'), n('+'))*q('+'))
                  + inner(test('-'), dot(ubar_v('-'), n('-'))*q('-')))*dS_

    if outflow:
        n = FacetNormal(domain.mesh)
        un_h = 0.5*(dot(ubar_h, n) + abs(dot(ubar_h, n)))
        L_h += test*un_h*q*(ds_v + ds_t + ds_b)

        un_v = 0.5*(dot(ubar_v, n) + abs(dot(ubar_v, n)))
        L_v += test*un_v*q*(ds_v + ds_t + ds_b)

    form_h = transporting_velocity(L_h, ubar)
    form_v = transporting_velocity(L_v, ubar)
    labelled_form_h = ibp_label(transport(form_h, TransportEquationType.advective), ibp) 
    labelled_form_v = ibp_label(transport(form_v, TransportEquationType.advective), ibp)
    return labelled_form_h, labelled_form_v


def upwind_advection_form(domain, test, q, ibp=IntegrateByParts.ONCE, outflow=False):
    u"""
    The form corresponding to the DG upwind advective transport operator.

    This discretises (u.∇)q, for transporting velocity u and transported
    variable q. An upwind discretisation is used for the facet terms when the
    form is integrated by parts.

    Args:
        domain (:class:`Domain`): the model's domain object, containing the
            mesh and the compatible function spaces.
        test (:class:`TestFunction`): the test function.
        q (:class:`ufl.Expr`): the variable to be transported.
        ibp (:class:`IntegrateByParts`, optional): an enumerator representing
            the number of times to integrate by parts. Defaults to
            `IntegrateByParts.ONCE`.
        outflow (bool, optional): whether to include outflow at the domain
            boundaries, through exterior facet terms. Defaults to False.

    Raises:
        ValueError: Can only use outflow option when the integration by parts
            option is not "never".

    Returns:
        class:`LabelledForm`: a labelled transport form.
    """

    if outflow and ibp == IntegrateByParts.NEVER:
        raise ValueError("outflow is True and ibp is None are incompatible options")
    Vu = domain.spaces("HDiv")
    dS_ = (dS_v + dS_h) if Vu.extruded else dS
    ubar = Function(Vu)

    if ibp == IntegrateByParts.ONCE:
        L = -inner(div(outer(test, ubar)), q)*dx
    else:
        L = inner(outer(test, ubar), grad(q))*dx

    if ibp != IntegrateByParts.NEVER:
        n = FacetNormal(domain.mesh)
        un = 0.5*(dot(ubar, n) + abs(dot(ubar, n)))

        L += dot(jump(test), (un('+')*q('+') - un('-')*q('-')))*dS_

        if ibp == IntegrateByParts.TWICE:
            L -= (inner(test('+'), dot(ubar('+'), n('+'))*q('+'))
                  + inner(test('-'), dot(ubar('-'), n('-'))*q('-')))*dS_

    if outflow:
        n = FacetNormal(domain.mesh)
        un = 0.5*(dot(ubar, n) + abs(dot(ubar, n)))
        L += test*un*q*(ds_v + ds_t + ds_b)

    form = transporting_velocity(L, ubar)

    return ibp_label(transport(form, TransportEquationType.advective), ibp)


def upwind_advection_form_1d(domain, test, q, ibp=IntegrateByParts.ONCE,
                             outflow=False):
    u"""
    The form corresponding to the DG upwind advective transport operator.

    This discretises (u.∇)q, for transporting velocity u and transported
    variable q. An upwind discretisation is used for the facet terms when the
    form is integrated by parts.

    Args:
        domain (:class:`Domain`): the model's domain object, containing the
            mesh and the compatible function spaces.
        test (:class:`TestFunction`): the test function.
        q (:class:`ufl.Expr`): the variable to be transported.
        ibp (:class:`IntegrateByParts`, optional): an enumerator representing
            the number of times to integrate by parts. Defaults to
            `IntegrateByParts.ONCE`.
        outflow (bool, optional): whether to include outflow at the domain
            boundaries, through exterior facet terms. Defaults to False.

    Raises:
        ValueError: Can only use outflow option when the integration by parts
            option is not "never".

    Returns:
        class:`LabelledForm`: a labelled transport form.
    """

    if outflow and ibp == IntegrateByParts.NEVER:
        raise ValueError("outflow is True and ibp is None are incompatible options")
    Vu = domain.spaces("HDiv")
    ubar = Function(Vu)
    n = FacetNormal(domain.mesh)
    un = 0.5*(ubar * n[0] + abs(ubar * n[0]))

    if ibp == IntegrateByParts.ONCE:
        L = -(test * ubar).dx(0) * q * dx + \
            jump(test) * (un('+')*q('+') - un('-')*q('-'))*dS
    else:
        raise NotImplementedError("1d advection form only implemented with option ibp=IntegrateByParts.ONCE")

    form = transporting_velocity(L, ubar)

    return ibp_label(transport(form, TransportEquationType.advective), ibp)


def upwind_continuity_form(domain, test, q, ibp=IntegrateByParts.ONCE, outflow=False):
    u"""
    The form corresponding to the DG upwind continuity transport operator.

    This discretises ∇.(u*q), for transporting velocity u and transported
    variable q. An upwind discretisation is used for the facet terms when the
    form is integrated by parts.

    Args:
        domain (:class:`Domain`): the model's domain object, containing the
            mesh and the compatible function spaces.
        test (:class:`TestFunction`): the test function.
        q (:class:`ufl.Expr`): the variable to be transported.
        ibp (:class:`IntegrateByParts`, optional): an enumerator representing
            the number of times to integrate by parts. Defaults to
            `IntegrateByParts.ONCE`.
        outflow (bool, optional): whether to include outflow at the domain
            boundaries, through exterior facet terms. Defaults to False.

    Raises:
        ValueError: Can only use outflow option when the integration by parts
            option is not "never".

    Returns:
        class:`LabelledForm`: a labelled transport form.
    """

    if outflow and ibp == IntegrateByParts.NEVER:
        raise ValueError("outflow is True and ibp is None are incompatible options")
    Vu = domain.spaces("HDiv")
    dS_ = (dS_v + dS_h) if Vu.extruded else dS
    ubar = Function(Vu)

    if ibp == IntegrateByParts.ONCE:
        L = -inner(grad(test), outer(q, ubar))*dx
    else:
        L = inner(test, div(outer(q, ubar)))*dx

    if ibp != IntegrateByParts.NEVER:
        n = FacetNormal(domain.mesh)
        un = 0.5*(dot(ubar, n) + abs(dot(ubar, n)))

        L += dot(jump(test), (un('+')*q('+') - un('-')*q('-')))*dS_

        if ibp == IntegrateByParts.TWICE:
            L -= (inner(test('+'), dot(ubar('+'), n('+'))*q('+'))
                  + inner(test('-'), dot(ubar('-'), n('-'))*q('-')))*dS_

    if outflow:
        n = FacetNormal(domain.mesh)
        un = 0.5*(dot(ubar, n) + abs(dot(ubar, n)))
        L += test*un*q*(ds_v + ds_t + ds_b)

    form = transporting_velocity(L, ubar)

    return ibp_label(transport(form, TransportEquationType.conservative), ibp)


def upwind_continuity_form_1d(domain, test, q, ibp=IntegrateByParts.ONCE,
                              outflow=False):
    u"""
    The form corresponding to the DG upwind continuity transport operator.

    This discretises ∇.(u*q), for transporting velocity u and transported
    variable q. An upwind discretisation is used for the facet terms when the
    form is integrated by parts.

    Args:
        domain (:class:`Domain`): the model's domain object, containing the
            mesh and the compatible function spaces.
        test (:class:`TestFunction`): the test function.
        q (:class:`ufl.Expr`): the variable to be transported.
        ibp (:class:`IntegrateByParts`, optional): an enumerator representing
            the number of times to integrate by parts. Defaults to
            `IntegrateByParts.ONCE`.
        outflow (bool, optional): whether to include outflow at the domain
            boundaries, through exterior facet terms. Defaults to False.

    Raises:
        ValueError: Can only use outflow option when the integration by parts
            option is not "never".

    Returns:
        class:`LabelledForm`: a labelled transport form.
    """

    if outflow and ibp == IntegrateByParts.NEVER:
        raise ValueError("outflow is True and ibp is None are incompatible options")
    Vu = domain.spaces("HDiv")
    ubar = Function(Vu)
    n = FacetNormal(domain.mesh)
    un = 0.5*(ubar * n[0] + abs(ubar * n[0]))

    if ibp == IntegrateByParts.ONCE:
        L = -test.dx(0) * q * ubar * dx \
            + jump(test) * (un('+')*q('+') - un('-')*q('-')) * dS
    else:
        raise NotImplementedError("1d continuity form only implemented with option ibp=IntegrateByParts.ONCE")

    form = transporting_velocity(L, ubar)

    return ibp_label(transport(form, TransportEquationType.conservative), ibp)


def upwind_tracer_conservative_form(domain, test, q, rho,
                                    ibp=IntegrateByParts.ONCE, outflow=False):
    u"""
    The form corresponding to the DG upwind continuity transport operator.

    This discretises ∇.(u*q*rho), for transporting velocity u, transported
    variable q, and its reference density, rho. Although the tracer q obeys an advection
    equation, the transport term is in a conservative form.

    Args:
        domain (:class:`Domain`): the model's domain object, containing the
            mesh and the compatible function spaces.
        test (:class:`TestFunction`): the test function.
        q (:class:`ufl.Expr`): the variable to be transported.
        rho (:class:`ufl.Expr`): the reference density for the tracer.
        ibp (:class:`IntegrateByParts`, optional): an enumerator representing
            the number of times to integrate by parts. Defaults to
            `IntegrateByParts.ONCE`.
        outflow (bool, optional): whether to include outflow at the domain
            boundaries, through exterior facet terms. Defaults to False.

    Raises:
        ValueError: Can only use outflow option when the integration by parts
            option is not "never".

    Returns:
        class:`LabelledForm`: a labelled transport form.
    """

    if outflow and ibp == IntegrateByParts.NEVER:
        raise ValueError("outflow is True and ibp is None are incompatible options")
    Vu = domain.spaces("HDiv")
    dS_ = (dS_v + dS_h) if Vu.extruded else dS
    ubar = Function(Vu)

    if ibp == IntegrateByParts.ONCE:
        L = -inner(grad(test), outer(inner(q, rho), ubar))*dx
    else:
        L = inner(test, div(outer(inner(q, rho), ubar)))*dx

    if ibp != IntegrateByParts.NEVER:
        n = FacetNormal(domain.mesh)
        un = 0.5*(dot(ubar, n) + abs(dot(ubar, n)))

        L += dot(jump(test), (un('+')*q('+')*rho('+') - un('-')*q('-')*rho('-')))*dS_

        if ibp == IntegrateByParts.TWICE:
            L -= (inner(test('+'), dot(ubar('+'), n('+'))*q('+')*rho('+'))
                  + inner(test('-'), dot(ubar('-'), n('-'))*q('-')*rho('-')))*dS_

    if outflow:
        n = FacetNormal(domain.mesh)
        un = 0.5*(dot(ubar, n) + abs(dot(ubar, n)))
        L += test*un*q*rho*(ds_v + ds_t + ds_b)

    form = transporting_velocity(L, ubar)

    return ibp_label(transport(form, TransportEquationType.tracer_conservative), ibp)


def vector_manifold_advection_form(domain, test, q, ibp=IntegrateByParts.ONCE, outflow=False):
    """
    Form for advective transport operator including vector manifold correction.

    This creates the form corresponding to the advective transport operator, but
    also includes a correction for the treatment of facet terms when the
    transported field is vector-valued and the mesh is curved. This correction
    is based on that of Bernard, Remacle et al (2009).

    Args:
        domain (:class:`Domain`): the model's domain object, containing the
            mesh and the compatible function spaces.
        test (:class:`TestFunction`): the test function.
        q (:class:`ufl.Expr`): the variable to be transported.
        ibp (:class:`IntegrateByParts`, optional): an enumerator representing
            the number of times to integrate by parts. Defaults to
            `IntegrateByParts.ONCE`.
        outflow (bool, optional): whether to include outflow at the domain
            boundaries, through exterior facet terms. Defaults to False.

    Returns:
        class:`LabelledForm`: a labelled transport form.
    """

    L = upwind_advection_form(domain, test, q, ibp, outflow)

    # TODO: there should maybe be a restriction on IBP here
    Vu = domain.spaces("HDiv")
    dS_ = (dS_v + dS_h) if Vu.extruded else dS
    ubar = Function(Vu)
    n = FacetNormal(domain.mesh)
    un = 0.5*(dot(ubar, n) + abs(dot(ubar, n)))
    L += un('+')*inner(test('-'), n('+')+n('-'))*inner(q('+'), n('+'))*dS_
    L += un('-')*inner(test('+'), n('+')+n('-'))*inner(q('-'), n('-'))*dS_

    return L


def vector_manifold_continuity_form(domain, test, q, ibp=IntegrateByParts.ONCE, outflow=False):
    """
    Form for continuity transport operator including vector manifold correction.

    This creates the form corresponding to the continuity transport operator,
    but also includes a correction for the treatment of facet terms when the
    transported field is vector-valued and the mesh is curved. This correction
    is based on that of Bernard, Remacle et al (2009).

    Args:
        domain (:class:`Domain`): the model's domain object, containing the
            mesh and the compatible function spaces.
        test (:class:`TestFunction`): the test function.
        q (:class:`ufl.Expr`): the variable to be transported.
        ibp (:class:`IntegrateByParts`, optional): an enumerator representing
            the number of times to integrate by parts. Defaults to
            `IntegrateByParts.ONCE`.
        outflow (bool, optional): whether to include outflow at the domain
            boundaries, through exterior facet terms. Defaults to False.

    Returns:
        class:`LabelledForm`: a labelled transport form.
    """

    L = upwind_continuity_form(domain, test, q, ibp, outflow)

    Vu = domain.spaces("HDiv")
    dS_ = (dS_v + dS_h) if Vu.extruded else dS
    ubar = Function(Vu)
    n = FacetNormal(domain.mesh)
    un = 0.5*(dot(ubar, n) + abs(dot(ubar, n)))
    L += un('+')*inner(test('-'), n('+')+n('-'))*inner(q('+'), n('+'))*dS_
    L += un('-')*inner(test('+'), n('+')+n('-'))*inner(q('-'), n('-'))*dS_

    form = transporting_velocity(L, ubar)

    return transport(form)


def upwind_circulation_form(domain, test, q, ibp=IntegrateByParts.ONCE):
    u"""
    The form corresponding to the DG upwind vector circulation operator.

    The self-transporting transport operator for a vector-valued field u can be
    written as circulation and kinetic energy terms:
    (u.∇)u = (∇×u)×u + (1/2)∇u^2

    This form discretises the first term in this equation, (∇×u)×u, using an
    upwind discretisation when integrating by parts.

    Args:
        domain (:class:`Domain`): the model's domain object, containing the
            mesh and the compatible function spaces.
        test (:class:`TestFunction`): the test function.
        q (:class:`ufl.Expr`): the variable to be transported.
        ibp (:class:`IntegrateByParts`, optional): an enumerator representing
            the number of times to integrate by parts. Defaults to
            `IntegrateByParts.ONCE`.

    Raises:
        NotImplementedError: the specified integration by parts is not 'once'.

    Returns:
        class:`LabelledForm`: a labelled transport form.
    """

    Vu = domain.spaces("HDiv")
    dS_ = (dS_v + dS_h) if Vu.extruded else dS
    ubar = Function(Vu)
    n = FacetNormal(domain.mesh)
    Upwind = 0.5*(sign(dot(ubar, n))+1)

    if domain.mesh.topological_dimension() == 3:

        if ibp != IntegrateByParts.ONCE:
            raise NotImplementedError

        # <w,curl(u) cross ubar + grad( u.ubar)>
        # =<curl(u),ubar cross w> - <div(w), u.ubar>
        # =<u,curl(ubar cross w)> -
        #      <<u_upwind, [[n cross(ubar cross w)cross]]>>

        both = lambda u: 2*avg(u)

        L = (
            inner(q, curl(cross(ubar, test)))*dx
            - inner(both(Upwind*q),
                    both(cross(n, cross(ubar, test))))*dS_
        )

    else:

        perp = domain.perp
        if domain.on_sphere:
            outward_normals = domain.outward_normals
            perp_u_upwind = lambda q: Upwind('+')*cross(outward_normals('+'), q('+')) + Upwind('-')*cross(outward_normals('-'), q('-'))
        else:
            perp_u_upwind = lambda q: Upwind('+')*perp(q('+')) + Upwind('-')*perp(q('-'))

        if ibp == IntegrateByParts.ONCE:
            L = (
                -inner(perp(grad(inner(test, perp(ubar)))), q)*dx
                - inner(jump(inner(test, perp(ubar)), n),
                        perp_u_upwind(q))*dS_
            )
        else:
            L = (
                (-inner(test, div(perp(q))*perp(ubar)))*dx
                - inner(jump(inner(test, perp(ubar)), n),
                        perp_u_upwind(q))*dS_
                + jump(inner(test,
                             perp(ubar))*perp(q), n)*dS_
            )

    form = transporting_velocity(L, ubar)

    return transport(form, TransportEquationType.circulation)


def upwind_vector_invariant_form(domain, test, q, ibp=IntegrateByParts.ONCE):
    u"""
    The form corresponding to the DG upwind vector invariant transport operator.

    The self-transporting transport operator for a vector-valued field u can be
    written as circulation and kinetic energy terms:
    (u.∇)u = (∇×u)×u + (1/2)∇u^2

    When the transporting field u and transported field q are similar, we write
    this as:
    (u.∇)q = (∇×q)×u + (1/2)∇(u.q)

    This form discretises this final equation, using an upwind discretisation
    when integrating by parts.

    Args:
        domain (:class:`Domain`): the model's domain object, containing the
            mesh and the compatible function spaces.
        test (:class:`TestFunction`): the test function.
        q (:class:`ufl.Expr`): the variable to be transported.
        ibp (:class:`IntegrateByParts`, optional): an enumerator representing
            the number of times to integrate by parts. Defaults to
            `IntegrateByParts.ONCE`.

    Raises:
        NotImplementedError: the specified integration by parts is not 'once'.

    Returns:
        class:`LabelledForm`: a labelled transport form.
    """

    circulation_form = upwind_circulation_form(domain, test, q, ibp=ibp)
    ubar = circulation_form.terms[0].get(transporting_velocity)

    L = circulation_form.terms[0].form - 0.5*div(test)*inner(q, ubar)*dx
    form = transporting_velocity(L, ubar)

    return transport(form, TransportEquationType.vector_invariant)<|MERGE_RESOLUTION|>--- conflicted
+++ resolved
@@ -8,15 +8,10 @@
 )
 from firedrake.fml import Term, keep, drop
 from gusto.core.configuration import IntegrateByParts, TransportEquationType
-<<<<<<< HEAD
-from gusto.core.labels import (prognostic, transport, transporting_velocity, ibp_label,
-                               mass_weighted, horizontal, vertical)
-=======
 from gusto.core.labels import (
     prognostic, transport, transporting_velocity, ibp_label, mass_weighted,
-    all_but_last
+    all_but_last, horizontal, vertical, explicit
 )
->>>>>>> 2a929f8a
 from gusto.core.logging import logger
 from gusto.spatial_methods.spatial_methods import SpatialMethod
 
@@ -116,11 +111,11 @@
                 map_if_true=lambda t: new_term)
 
         else:
-            horizontal_form = original_form = equation.residual.label_map(
+            horizontal_form = equation.residual.label_map(
             lambda t: t.has_label(transport) and t.has_label(horizontal) and t.get(prognostic) == self.variable,
                 map_if_true=keep, map_if_false=drop
                 )
-            vertical_form = original_form = equation.residual.label_map(
+            vertical_form = equation.residual.label_map(
             lambda t: t.has_label(transport) and t.has_label(vertical) and t.get(prognostic) == self.variable,
                 map_if_true=keep, map_if_false=drop
                 )
@@ -144,9 +139,9 @@
                raise RuntimeError('Mass weighted transport terms not yet supported for multiple terms')
 
             # Replace original term with new term
-            equation.residual = equation.residual.label_map(
-                lambda t: t.has_label(transport)  and t.has_label(horizontal) and t.get(prognostic) == self.variable,
-                map_if_true=lambda t: new_horizontal_term)
+            # equation.residual = equation.residual.label_map(
+            #     lambda t: t.has_label(transport)  and t.has_label(horizontal) and t.get(prognostic) == self.variable,
+            #     map_if_true=lambda t: new_horizontal_term)
 
             equation.residual = equation.residual.label_map(
                 lambda t: t.has_label(transport)  and t.has_label(vertical) and t.get(prognostic) == self.variable,
@@ -442,7 +437,7 @@
 
     form_h = transporting_velocity(L_h, ubar)
     form_v = transporting_velocity(L_v, ubar)
-    labelled_form_h = ibp_label(transport(form_h, TransportEquationType.advective), ibp) 
+    labelled_form_h = ibp_label(transport(explicit(form_h), TransportEquationType.advective), ibp)
     labelled_form_v = ibp_label(transport(form_v, TransportEquationType.advective), ibp)
     return labelled_form_h, labelled_form_v
 
