"""Objects describing geophysical fluid equations to be solved in weak form."""

from abc import ABCMeta
from firedrake import (
    TestFunction, Function, inner, dx, MixedFunctionSpace, TestFunctions,
    TrialFunction, DirichletBC, split, action
)
from firedrake.fml import (
    Term, all_terms, keep, drop, Label, subject,
    replace_subject, replace_trial_function
)
from gusto.core import PrescribedFields
from gusto.core.labels import (nonlinear_time_derivative, time_derivative,
                               prognostic, linearisation, mass_weighted)
from gusto.equations.common_forms import (
    advection_form, continuity_form, tracer_conservative_form
)
from gusto.equations.active_tracers import ActiveTracer
from gusto.core.configuration import TransportEquationType
import ufl

__all__ = ["PrognosticEquation", "PrognosticEquationSet"]


class PrognosticEquation(object, metaclass=ABCMeta):
    """Base class for prognostic equations."""

    def __init__(self, domain, function_space, field_name):
        """
        Args:
            domain (:class:`Domain`): the model's domain object, containing the
                mesh and the compatible function spaces.
            function_space (:class:`FunctionSpace`): the function space that the
                equation's prognostic is defined on.
            field_name (str): name of the prognostic field.
        """

        self.domain = domain
        self.function_space = function_space
        self.X = Function(function_space)
        self.field_name = field_name
        self.bcs = {}
        self.prescribed_fields = PrescribedFields()

        if len(function_space) > 1:
            assert hasattr(self, "field_names")
            for fname in self.field_names:
                self.bcs[fname] = []
        else:
            # To avoid confusion, only add "self.test" when not mixed FS
            self.test = TestFunction(function_space)

        self.bcs[field_name] = []

    def label_terms(self, term_filter, label):
        """
        Labels terms in the equation, subject to the term filter.


        Args:
            term_filter (func): a function, taking terms as an argument, that
                is used to filter terms.
            label (:class:`Label`): the label to be applied to the terms.
        """
        assert type(label) == Label
        self.residual = self.residual.label_map(term_filter, map_if_true=label)


class PrognosticEquationSet(PrognosticEquation, metaclass=ABCMeta):
    """
    Base class for solving a set of prognostic equations.

    A prognostic equation set contains multiple prognostic variables, which are
    solved for simultaneously in a :class:`MixedFunctionSpace`. This base class
    contains common routines for these equation sets.
    """

    def __init__(self, field_names, domain, space_names,
                 linearisation_map=None, no_normal_flow_bc_ids=None,
                 active_tracers=None):
        """
        Args:
            field_names (list): a list of strings for names of the prognostic
                variables for the equation set.
            domain (:class:`Domain`): the model's domain object, containing the
                mesh and the compatible function spaces.
            space_names (dict): a dictionary of strings for names of the
                function spaces to use for the spatial discretisation. The keys
                are the names of the prognostic variables.
            linearisation_map (func, optional): a function specifying which
                terms in the equation set to linearise. Defaults to None.
            no_normal_flow_bc_ids (list, optional): a list of IDs of domain
                boundaries at which no normal flow will be enforced. Defaults to
                None.
            active_tracers (list, optional): a list of `ActiveTracer` objects
                that encode the metadata for any active tracers to be included
                in the equations.. Defaults to None.
        """

        self.field_names = field_names
        self.space_names = space_names
        self.active_tracers = active_tracers
        self.linearisation_map = lambda t: False if linearisation_map is None else linearisation_map(t)

        # Build finite element spaces
        self.spaces = [domain.spaces(space_name) for space_name in
                       [self.space_names[field_name] for field_name in self.field_names]]

        # Add active tracers to the list of prognostics
        if active_tracers is None:
            active_tracers = []
        self.add_tracers_to_prognostics(domain, active_tracers)

        # Make the full mixed function space
        W = MixedFunctionSpace(self.spaces)

        # Can now call the underlying PrognosticEquation
        full_field_name = "_".join(self.field_names)
        super().__init__(domain, W, full_field_name)

        # Set up test functions, trials and prognostics
        self.tests = TestFunctions(W)
        self.trials = TrialFunction(W)
        self.X_ref = Function(W)

        # Set up no-normal-flow boundary conditions
        if no_normal_flow_bc_ids is None:
            no_normal_flow_bc_ids = []
        self.set_no_normal_flow_bcs(domain, no_normal_flow_bc_ids)

    # ======================================================================== #
    # Set up time derivative / mass terms
    # ======================================================================== #

    def generate_mass_terms(self):
        """
        Builds the weak time derivative terms for the equation set.

        Generates the weak time derivative terms ("mass terms") for all the
        prognostic variables of the equation set.

        Returns:
            :class:`LabelledForm`: a labelled form containing the mass terms.
        """

        if self.active_tracers is None:
            tracer_names = []
        else:
            tracer_names = [tracer.name for tracer in self.active_tracers]

        for i, (test, field_name) in enumerate(zip(self.tests, self.field_names)):
            prog = split(self.X)[i]
<<<<<<< HEAD
            if field_name != 'exner':
                mass = subject(prognostic(inner(prog, test)*dx, field_name), self.X)

                # Check if the field is a conservatively transported tracer. If so,
                # create a mass-weighted mass form and store this and the original
                # mass form in a mass-weighted label
                for j, tracer_name in enumerate(tracer_names):
                    if field_name == tracer_name:
                        if self.active_tracers[j].transport_eqn == TransportEquationType.tracer_conservative:
                            standard_mass_form = mass

                            # The mass-weighted mass form is multiplied by the reference density
                            ref_density_idx = self.field_names.index(self.active_tracers[j].density_name)
                            ref_density = split(self.X)[ref_density_idx]
                            q = prog*ref_density
                            mass_weighted_form = time_derivative(subject(prognostic(inner(q, test)*dx,
                                                                field_name), self.X))

                            mass = mass_weighted(standard_mass_form, mass_weighted_form)
                if i == 0:
                    mass_form = time_derivative(mass)
                else:
                    mass_form += time_derivative(mass)
=======
            mass = subject(prognostic(inner(prog, test)*dx, field_name), self.X)

            # Check if the field is a conservatively transported tracer. If so,
            # create a mass-weighted mass form and store this and the original
            # mass form in a mass-weighted label
            for j, tracer_name in enumerate(tracer_names):
                if field_name == tracer_name:
                    if self.active_tracers[j].transport_eqn == TransportEquationType.tracer_conservative:
                        standard_mass_form = mass

                        # The mass-weighted mass form is multiplied by the reference density
                        ref_density_idx = self.field_names.index(self.active_tracers[j].density_name)
                        ref_density = split(self.X)[ref_density_idx]
                        q = prog*ref_density
                        mass_weighted_form = nonlinear_time_derivative(time_derivative(
                            subject(prognostic(inner(q, test)*dx, field_name), self.X)))

                        mass = mass_weighted(standard_mass_form, mass_weighted_form)
            if i == 0:
                mass_form = time_derivative(mass)
            else:
                mass_form += time_derivative(mass)
>>>>>>> 2a929f8a

        return mass_form

    # ======================================================================== #
    # Linearisation Routines
    # ======================================================================== #

    def generate_linear_terms(self, residual, linearisation_map):
        """
        Generate the linearised forms for the equation set.

        Generates linear forms for each of the terms in the equation set
        (unless specified otherwise). The linear forms are then added to the
        terms through a `linearisation` :class:`Label`.

        Linear forms are generated by replacing the `subject` using the
        `ufl.derivative` to obtain the forms linearised around reference states.

        Terms that already have a `linearisation` label are left.

        Args:
            residual (:class:`LabelledForm`): the residual of the equation set.
                A labelled form containing all the terms of the equation set.
            linearisation_map (func): a function describing the terms to be
                linearised.

        Returns:
            :class:`LabelledForm`: the residual with linear terms attached to
                each term as labels.
        """

        from functools import partial

        # Function to check if term should be linearised
        def should_linearise(term):
            return (not term.has_label(linearisation) and linearisation_map(term))

        # Linearise a term, and add the linearisation as a label
        def linearise(term, X, X_ref, du):
            linear_term = Term(action(ufl.derivative(term.form, X), du), term.labels)
            return linearisation(term, replace_subject(X_ref)(linear_term))

        # Add linearisations to all terms that need linearising
        residual = residual.label_map(
            should_linearise,
            map_if_true=partial(linearise, X=self.X, X_ref=self.X_ref, du=self.trials),
            map_if_false=keep,
        )

        return residual

    def linearise_equation_set(self):
        """
        Linearises the equation set.

        Linearises the whole equation set, replacing all the equations with
        the complete linearisation. Terms without linearisations are dropped.
        All labels are carried over, and the original linearisations containing
        the trial function are kept as labels to the new terms.
        """

        # Replace all terms with their linearisations, drop terms without
        self.residual = self.residual.label_map(
            lambda t: t.has_label(linearisation),
            map_if_true=lambda t: Term(t.get(linearisation).form, t.labels),
            map_if_false=drop)

        # Replace trial functions with the prognostics
        self.residual = self.residual.label_map(
            all_terms, replace_trial_function(self.X))

    # ======================================================================== #
    # Boundary Condition Routines
    # ======================================================================== #

    def set_no_normal_flow_bcs(self, domain, no_normal_flow_bc_ids):
        """
        Sets up the boundary conditions for no-normal flow at domain boundaries.

        Sets up the no-normal-flow boundary conditions, storing the
        :class:`DirichletBC` object at each specified boundary. There must be
        a velocity variable named 'u' to apply the boundary conditions to.

        Args:
            domain (:class:`Domain`): the model's domain object, containing the
                mesh and the compatible function spaces.
            no_normal_flow_bc_ids (list): A list of IDs of the domain boundaries
                at which no normal flow will be enforced.

        Raises:
            NotImplementedError: if there is no velocity field (with name 'u')
                in the equation set.
        """

        if 'u' not in self.field_names:
            raise NotImplementedError(
                'No-normal-flow boundary conditions can only be applied '
                + 'when there is a variable called "u" and none was found')

        Vu = domain.spaces("HDiv")
        # we only apply no normal-flow BCs when extruded mesh is non periodic
        if Vu.extruded and not Vu.ufl_domain().topology.extruded_periodic:
            self.bcs['u'].append(DirichletBC(Vu, 0.0, "bottom"))
            self.bcs['u'].append(DirichletBC(Vu, 0.0, "top"))
        for id in no_normal_flow_bc_ids:
            self.bcs['u'].append(DirichletBC(Vu, 0.0, id))

        # Add all boundary conditions to mixed function space
        W = self.X.function_space()
        self.bcs[self.field_name] = []
        for idx, field_name in enumerate(self.field_names):
            for bc in self.bcs[field_name]:
                self.bcs[self.field_name].append(DirichletBC(W.sub(idx), bc.function_arg, bc.sub_domain))

    # ======================================================================== #
    # Active Tracer Routines
    # ======================================================================== #

    def add_tracers_to_prognostics(self, domain, active_tracers):
        """
        Augments the equation set with specified active tracer variables.

        Args:
            domain (:class:`Domain`): the model's domain object, containing the
                mesh and the compatible function spaces.
            active_tracers (list): A list of :class:`ActiveTracer` objects that
                encode the metadata for the active tracers.

        Raises:
            ValueError: the equation set already contains a variable with the
                name of the active tracer.
        """

        # Loop through tracer fields and add field names and spaces
        for tracer in active_tracers:
            if isinstance(tracer, ActiveTracer):
                if tracer.name not in self.field_names:
                    self.field_names.append(tracer.name)
                else:
                    raise ValueError(f'There is already a field named {tracer.name}')

                # Add name of space to self.space_names, but check for conflict
                # with the tracer's name
                if tracer.name in self.space_names:
                    assert self.space_names[tracer.name] == tracer.space, \
                        'space_name dict provided to equation has space ' \
                        + f'{self.space_names[tracer.name]} for tracer ' \
                        + f'{tracer.name} which conflicts with the space ' \
                        + f'{tracer.space} specified in the ActiveTracer object'
                else:
                    self.space_names[tracer.name] = tracer.space
                self.spaces.append(domain.spaces(tracer.space))
            else:
                raise TypeError(f'Tracers must be ActiveTracer objects, not {type(tracer)}')

    def generate_tracer_transport_terms(self, active_tracers):
        """
        Adds the transport forms for the active tracers to the equation set.

        Args:
            active_tracers (list): A list of :class:`ActiveTracer` objects that
                encode the metadata for the active tracers.

        Raises:
            ValueError: if the transport equation encoded in the active tracer
                metadata is not valid.

        Returns:
            :class:`LabelledForm`: a labelled form containing the transport
                terms for the active tracers.
        """

        # By default return None if no tracers are to be transported
        adv_form = None
        no_tracer_transported = True

        if 'u' in self.field_names:
            u_idx = self.field_names.index('u')
            u = split(self.X)[u_idx]
        elif 'u' in self.prescribed_fields._field_names:
            u = self.prescribed_fields('u')
        else:
            raise ValueError('Cannot generate tracer transport terms '
                             + 'as there is no velocity field')

        for _, tracer in enumerate(active_tracers):
            if tracer.transport_eqn != TransportEquationType.no_transport:
                idx = self.field_names.index(tracer.name)
                tracer_prog = split(self.X)[idx]
                tracer_test = self.tests[idx]
                if tracer.transport_eqn == TransportEquationType.advective:
                    tracer_adv = subject(prognostic(
                        advection_form(tracer_test, tracer_prog, u),
                        tracer.name), self.X)
                elif tracer.transport_eqn == TransportEquationType.conservative:
                    tracer_adv = subject(prognostic(
                        continuity_form(tracer_test, tracer_prog, u),
                        tracer.name), self.X)
                elif tracer.transport_eqn == TransportEquationType.tracer_conservative:
                    default_adv_form = subject(prognostic(
                        advection_form(tracer_test, tracer_prog, u),
                        tracer.name), self.X)

                    ref_density_idx = self.field_names.index(tracer.density_name)
                    ref_density = split(self.X)[ref_density_idx]
                    mass_weighted_tracer_adv = subject(prognostic(
                        tracer_conservative_form(tracer_test, tracer_prog, ref_density, u),
                        tracer.name), self.X)

                    # Store the conservative transport form in the mass_weighted label,
                    # but by default use an advective form.
                    tracer_adv = mass_weighted(default_adv_form, mass_weighted_tracer_adv)
                else:
                    raise ValueError(f'Transport eqn {tracer.transport_eqn} not recognised')
                if no_tracer_transported:
                    # We arrive here for the first tracer to be transported
                    adv_form = tracer_adv
                    no_tracer_transported = False
                else:
                    adv_form += tracer_adv

        return adv_form

    def get_active_tracer(self, field_name):
        """
        Returns the active tracer metadata object for a particular field.

        Args:
            field_name (str): the name of the field to return the metadata for.

        Returns:
            :class:`ActiveTracer`: the object storing the metadata describing
                the tracer.
        """

        active_tracer_to_return = None

        for active_tracer in self.active_tracers:
            if active_tracer.name == field_name:
                active_tracer_to_return = active_tracer
                break

        if active_tracer_to_return is None:
            raise RuntimeError(f'Unable to find active tracer {field_name}')

        return active_tracer_to_return<|MERGE_RESOLUTION|>--- conflicted
+++ resolved
@@ -150,7 +150,6 @@
 
         for i, (test, field_name) in enumerate(zip(self.tests, self.field_names)):
             prog = split(self.X)[i]
-<<<<<<< HEAD
             if field_name != 'exner':
                 mass = subject(prognostic(inner(prog, test)*dx, field_name), self.X)
 
@@ -166,38 +165,14 @@
                             ref_density_idx = self.field_names.index(self.active_tracers[j].density_name)
                             ref_density = split(self.X)[ref_density_idx]
                             q = prog*ref_density
-                            mass_weighted_form = time_derivative(subject(prognostic(inner(q, test)*dx,
-                                                                field_name), self.X))
+                            mass_weighted_form = nonlinear_time_derivative(time_derivative(
+                                subject(prognostic(inner(q, test)*dx, field_name), self.X)))
 
                             mass = mass_weighted(standard_mass_form, mass_weighted_form)
                 if i == 0:
                     mass_form = time_derivative(mass)
                 else:
                     mass_form += time_derivative(mass)
-=======
-            mass = subject(prognostic(inner(prog, test)*dx, field_name), self.X)
-
-            # Check if the field is a conservatively transported tracer. If so,
-            # create a mass-weighted mass form and store this and the original
-            # mass form in a mass-weighted label
-            for j, tracer_name in enumerate(tracer_names):
-                if field_name == tracer_name:
-                    if self.active_tracers[j].transport_eqn == TransportEquationType.tracer_conservative:
-                        standard_mass_form = mass
-
-                        # The mass-weighted mass form is multiplied by the reference density
-                        ref_density_idx = self.field_names.index(self.active_tracers[j].density_name)
-                        ref_density = split(self.X)[ref_density_idx]
-                        q = prog*ref_density
-                        mass_weighted_form = nonlinear_time_derivative(time_derivative(
-                            subject(prognostic(inner(q, test)*dx, field_name), self.X)))
-
-                        mass = mass_weighted(standard_mass_form, mass_weighted_form)
-            if i == 0:
-                mass_form = time_derivative(mass)
-            else:
-                mass_form += time_derivative(mass)
->>>>>>> 2a929f8a
 
         return mass_form
 
