"""Common diagnostic fields."""

from firedrake import op2, assemble, dot, dx, Function, sqrt, \
    TestFunction, TrialFunction, Constant, grad, inner, curl, \
    LinearVariationalProblem, LinearVariationalSolver, FacetNormal, \
<<<<<<< HEAD
    ds_b, ds_v, ds_t, dS_v, div, avg, jump, pi, \
=======
    ds_b, ds_v, ds_t, dS_h, dS_v, ds, dS, div, avg, jump, \
>>>>>>> ea8c4978
    TensorFunctionSpace, SpatialCoordinate, as_vector, \
    Projector, Interpolator
from firedrake.assign import Assigner

from abc import ABCMeta, abstractmethod, abstractproperty
import gusto.thermodynamics as tde
from gusto.coord_transforms import rotated_lonlatr_vectors
from gusto.recovery import Recoverer, BoundaryMethod
from gusto.equations import CompressibleEulerEquations
from gusto.active_tracers import TracerVariableType, Phases
import numpy as np

__all__ = ["Diagnostics", "CourantNumber", "Gradient", "XComponent", "YComponent",
           "ZComponent", "MeridionalComponent", "ZonalComponent", "RadialComponent",
           "RichardsonNumber", "Energy", "KineticEnergy", "ShallowWaterKineticEnergy",
           "ShallowWaterPotentialEnergy", "ShallowWaterPotentialEnstrophy",
           "CompressibleKineticEnergy", "Exner", "Sum", "Difference", "SteadyStateError",
           "Perturbation", "Theta_e", "InternalEnergy", "PotentialEnergy",
           "ThermodynamicKineticEnergy", "Dewpoint", "Temperature", "Theta_d",
           "RelativeHumidity", "Pressure", "Exner_Vt", "HydrostaticImbalance", "Precipitation",
           "PotentialVorticity", "RelativeVorticity", "AbsoluteVorticity", "Divergence",
           "BruntVaisalaFrequencySquared"]


class Diagnostics(object):
    """
    Stores all diagnostic fields, and controls global diagnostics computation.

    This object stores the diagnostic fields to be output, and the computation
    of global values from them (such as global maxima or norms).
    """

    available_diagnostics = ["min", "max", "rms", "l2", "total"]

    def __init__(self, *fields):
        """
        Args:
            *fields: list of :class:`Function` objects of fields to be output.
        """

        self.fields = list(fields)

    def register(self, *fields):
        """
        Registers diagnostic fields for outputting.

        Args:
            *fields: list of :class:`Function` objects of fields to be output.
        """

        fset = set(self.fields)
        for f in fields:
            if f not in fset:
                self.fields.append(f)

    @staticmethod
    def min(f):
        # TODO check that this is correct. Maybe move the kernel elsewhere?
        """
        Finds the global minimum DoF value of a field.

        Args:
            f (:class:`Function`): field to compute diagnostic for.
        """

        fmin = op2.Global(1, np.finfo(float).max, dtype=float, comm=f._comm)
        op2.par_loop(op2.Kernel("""
static void minify(double *a, double *b) {
    a[0] = a[0] > fabs(b[0]) ? fabs(b[0]) : a[0];
}
""", "minify"), f.dof_dset.set, fmin(op2.MIN), f.dat(op2.READ))
        return fmin.data[0]

    @staticmethod
    def max(f):
        # TODO check that this is correct. Maybe move the kernel elsewhere?
        """
        Finds the global maximum DoF value of a field.

        Args:
            f (:class:`Function`): field to compute diagnostic for.
        """

        fmax = op2.Global(1, np.finfo(float).min, dtype=float, comm=f._comm)
        op2.par_loop(op2.Kernel("""
static void maxify(double *a, double *b) {
    a[0] = a[0] < fabs(b[0]) ? fabs(b[0]) : a[0];
}
""", "maxify"), f.dof_dset.set, fmax(op2.MAX), f.dat(op2.READ))
        return fmax.data[0]

    @staticmethod
    def rms(f):
        """
        Calculates the root-mean-square of a field.

        Args:
            f (:class:`Function`): field to compute diagnostic for.
        """

        area = assemble(1*dx(domain=f.ufl_domain()))
        return sqrt(assemble(inner(f, f)*dx)/area)

    @staticmethod
    def l2(f):
        """
        Calculates the L2 norm of a field.

        Args:
            f (:class:`Function`): field to compute diagnostic for.
        """

        return sqrt(assemble(inner(f, f)*dx))

    @staticmethod
    def total(f):
        """
        Calculates the total of a field. Only applicable for fields with
        scalar-values.

        Args:
            f (:class:`Function`): field to compute diagnostic for.
        """

        if len(f.ufl_shape) == 0:
            return assemble(f * dx)
        else:
            pass


class DiagnosticField(object, metaclass=ABCMeta):
    """Base object to represent diagnostic fields for outputting."""
    def __init__(self, space=None, method='interpolate', required_fields=()):
        """
        Args:
            space (:class:`FunctionSpace`, optional): the function space to
                evaluate the diagnostic field in. Defaults to None, in which
                case a default space will be chosen for this diagnostic.
            method (str, optional): a string specifying the method of evaluation
                for this diagnostic. Valid options are 'interpolate', 'project',
                'assign' and 'solve'. Defaults to 'interpolate'.
            required_fields (tuple, optional): tuple of names of the fields that
                are required for the computation of this diagnostic field.
                Defaults to ().
        """

        assert method in ['interpolate', 'project', 'solve', 'assign'], \
            f'Invalid evaluation method {self.method} for diagnostic {self.name}'

        self._initialised = False
        self.required_fields = required_fields
        self.space = space
        self.method = method
        self.expr = None
        self.to_dump = True

        # Property to allow graceful failures if solve method not valid
        if not hasattr(self, "solve_implemented"):
            self.solve_implemented = False

        if method == 'solve' and not self.solve_implemented:
            raise NotImplementedError(f'Solve method has not been implemented for diagnostic {self.name}')

    @abstractproperty
    def name(self):
        """The name of this diagnostic field"""
        pass

    @abstractmethod
    def setup(self, domain, state_fields, space=None):
        """
        Sets up the :class:`Function` for the diagnostic field.

        Args:
            domain (:class:`Domain`): the model's domain object.
            state_fields (:class:`StateFields`): the model's field container.
            space (:class:`FunctionSpace`, optional): the function space for the
                diagnostic field to be computed in. Defaults to None, in which
                case the space will be DG0.
        """

        if not self._initialised:
            if self.space is None:
                if space is None:
                    space = domain.spaces("DG0", "DG", 0)
                self.space = space
            else:
                space = self.space

            # Add space to domain
            assert space.name is not None, \
                f'Diagnostics {self.name} is using a function space which does not have a name'
            domain.spaces(space.name, V=space)

            self.field = state_fields(self.name, space=space, dump=self.to_dump, pick_up=False)

            if self.method != 'solve':
                assert self.expr is not None, \
                    f"The expression for diagnostic {self.name} has not been specified"

            # Solve method must be declared in diagnostic's own setup routine
            if self.method == 'interpolate':
                self.evaluator = Interpolator(self.expr, self.field)
            elif self.method == 'project':
                self.evaluator = Projector(self.expr, self.field)
            elif self.method == 'assign':
                self.evaluator = Assigner(self.field, self.expr)

            self._initialised = True

    def compute(self):
        """Compute the diagnostic field from the current state."""

        if self.method == 'interpolate':
            self.evaluator.interpolate()
        elif self.method == 'assign':
            self.evaluator.assign()
        elif self.method == 'project':
            self.evaluator.project()
        elif self.method == 'solve':
            self.evaluator.solve()

    def __call__(self):
        """Return the diagnostic field computed from the current state."""
        self.compute()
        return self.field


class CourantNumber(DiagnosticField):
    """Dimensionless Courant number diagnostic field."""
    name = "CourantNumber"
    def __init__(self, velocity='u', component='whole', name=None, to_dump=True,
                 space=None, method='interpolate', required_fields=()):
        """
        Args:
            velocity (str or :class:`ufl.Expr`, optional): the velocity field to
                take the Courant number of. Can be a string referring to an
                existing field, or an expression. If it is an expression, the
                name argument is required. Defaults to 'u'.
            component (str, optional): the component of the velocity to use for
                calculating the Courant number. Valid values are "whole",
                "horizontal" or "vertical". Defaults to "whole".
            name (str, optional): the name to append to "CourantNumber" to form
                the name of this diagnostic. This argument must be provided if
                the velocity is an expression (rather than a string). Defaults
                to None.
            to_dump (bool, optional): whether this diagnostic should be dumped.
                Defaults to True.
            space (:class:`FunctionSpace`, optional): the function space to
                evaluate the diagnostic field in. Defaults to None, in which
                case a default space will be chosen for this diagnostic.
            method (str, optional): a string specifying the method of evaluation
                for this diagnostic. Valid options are 'interpolate', 'project',
                'assign' and 'solve'. Defaults to 'interpolate'.
            required_fields (tuple, optional): tuple of names of the fields that
                are required for the computation of this diagnostic field.
                Defaults to ().
        """
        if component not in ["whole", "horizontal", "vertical"]:
            raise ValueError(f'component arg {component} not valid. Allowed '
                             + 'values are "whole", "horizontal" and "vertical"')
        self.component = component

        # Work out whether to take Courant number from field or expression
        if type(velocity) is str:
            # Default name should just be CourantNumber
            if velocity == 'u':
                self.name = 'CourantNumber'
            elif name is None:
                self.name = 'CourantNumber_'+velocity
            else:
                self.name = 'CourantNumber_'+name
            if component != 'whole':
                self.name += '_'+component
        else:
            if name is None:
                raise ValueError('CourantNumber diagnostic: if provided '
                                 + 'velocity is an expression then the name '
                                 + 'argument must be provided')
            self.name = 'CourantNumber_'+name

        self.velocity = velocity
        super().__init__(space=space, method=method, required_fields=required_fields)

        # Done after super init to ensure that it is not always set to True
        self.to_dump = to_dump

    def setup(self, domain, state_fields):
        """
        Sets up the :class:`Function` for the diagnostic field.

        Args:
            domain (:class:`Domain`): the model's domain object.
            state_fields (:class:`StateFields`): the model's field container.
        """

        V = domain.spaces("DG0", "DG", 0)
        test = TestFunction(V)
        cell_volume = Function(V)
        self.cell_flux = Function(V)

        # Calculate cell volumes
        One = Function(V).assign(1)
        assemble(One*test*dx, tensor=cell_volume)

        # Get the velocity that is being used
        if type(self.velocity) is str:
            u = state_fields(self.velocity)
        else:
            u = self.velocity

        # Determine the component of the velocity
        if self.component == "whole":
            u_expr = u
        elif self.component == "vertical":
            u_expr = dot(u, domain.k)*domain.k
        elif self.component == "horizontal":
            u_expr = u - dot(u, domain.k)*domain.k

        # Work out which facet integrals to use
        if domain.mesh.extruded:
            dS_calc = dS_v + dS_h
            ds_calc = ds_v + ds_t + ds_b
        else:
            dS_calc = dS
            ds_calc = ds

        # Set up form for DG flux
        n = FacetNormal(domain.mesh)
        un = 0.5*(inner(-u_expr, n) + abs(inner(-u_expr, n)))
        self.cell_flux_form = 2*avg(un*test)*dS_calc + un*test*ds_calc

        # Final Courant number expression
        self.expr = self.cell_flux *domain.dt / cell_volume

        super().setup(domain, state_fields)

    def compute(self):
        """Compute the diagnostic field from the current state."""

        assemble(self.cell_flux_form, tensor=self.cell_flux)
        super().compute()


class Gradient(DiagnosticField):
    """Diagnostic for computing the gradient of fields."""
    def __init__(self, name, space=None, method='solve'):
        """
        Args:
            name (str): name of the field to compute the gradient of.
            space (:class:`FunctionSpace`, optional): the function space to
                evaluate the diagnostic field in. Defaults to None, in which
                case a default space will be chosen for this diagnostic.
            method (str, optional): a string specifying the method of evaluation
                for this diagnostic. Valid options are 'interpolate', 'project',
                'assign' and 'solve'. Defaults to 'solve'.
        """
        self.fname = name
        self.solve_implemented = True
        super().__init__(space=space, method=method, required_fields=(name,))

    @property
    def name(self):
        """Gives the name of this diagnostic field."""
        return self.fname+"_gradient"

    def setup(self, domain, state_fields):
        """
        Sets up the :class:`Function` for the diagnostic field.

        Args:
            domain (:class:`Domain`): the model's domain object.
            state_fields (:class:`StateFields`): the model's field container.
        """
        f = state_fields(self.fname)

        mesh_dim = domain.mesh.geometric_dimension()
        try:
            field_dim = state_fields(self.fname).ufl_shape[0]
        except IndexError:
            field_dim = 1
        shape = (mesh_dim, ) * field_dim
        space = TensorFunctionSpace(domain.mesh, "CG", 1, shape=shape, name=f'Tensor{field_dim}_CG1')

        if self.method != 'solve':
            self.expr = grad(f)

        super().setup(domain, state_fields, space=space)

        # Set up problem now that self.field has been set up
        if self.method == 'solve':
            test = TestFunction(space)
            trial = TrialFunction(space)
            n = FacetNormal(domain.mesh)
            a = inner(test, trial)*dx
            L = -inner(div(test), f)*dx
            if space.extruded:
                L += dot(dot(test, n), f)*(ds_t + ds_b)
            prob = LinearVariationalProblem(a, L, self.field)
            self.evaluator = LinearVariationalSolver(prob)


class Divergence(DiagnosticField):
    """Diagnostic for computing the divergence of vector-valued fields."""
    def __init__(self, name='u', space=None, method='interpolate'):
        """
        Args:
            name (str, optional): name of the field to compute the gradient of.
                Defaults to 'u', in which case this takes the divergence of the
                wind field.
            space (:class:`FunctionSpace`, optional): the function space to
                evaluate the diagnostic field in. Defaults to None, in which
                case the default space is the domain's DG space.
            method (str, optional): a string specifying the method of evaluation
                for this diagnostic. Valid options are 'interpolate', 'project',
                'assign' and 'solve'. Defaults to 'interpolate'.
        """
        self.fname = name
        super().__init__(space=space, method=method, required_fields=(self.fname,))

    @property
    def name(self):
        """Gives the name of this diagnostic field."""
        return self.fname+"_divergence"

    def setup(self, domain, state_fields):
        """
        Sets up the :class:`Function` for the diagnostic field.

        Args:
            domain (:class:`Domain`): the model's domain object.
            state_fields (:class:`StateFields`): the model's field container.
        """
        f = state_fields(self.fname)
        self.expr = div(f)
        space = domain.spaces("DG")
        super().setup(domain, state_fields, space=space)


class VectorComponent(DiagnosticField):
    """Base diagnostic for orthogonal components of vector-valued fields."""
    def __init__(self, name, space=None, method='interpolate'):
        """
        Args:
            name (str): name of the field to compute the component of.
            space (:class:`FunctionSpace`, optional): the function space to
                evaluate the diagnostic field in. Defaults to None, in which
                case the default space is the domain's DG space.
            method (str, optional): a string specifying the method of evaluation
                for this diagnostic. Valid options are 'interpolate', 'project',
                'assign' and 'solve'. Defaults to 'interpolate'.
        """
        self.fname = name
        super().__init__(space=space, method=method, required_fields=(name,))

    def setup(self, domain, state_fields, unit_vector):
        """
        Sets up the :class:`Function` for the diagnostic field.

        Args:
            domain (:class:`Domain`): the model's domain object.
            state_fields (:class:`StateFields`): the model's field container.
            unit_vector (:class:`ufl.Expr`): the unit vector to extract the
                component for. This assumes an orthogonal coordinate system.
        """
        f = state_fields(self.fname)
        self.expr = dot(f, unit_vector)
        super().setup(domain, state_fields)


class XComponent(VectorComponent):
    """The geocentric Cartesian x-component of a vector-valued field."""
    @property
    def name(self):
        """Gives the name of this diagnostic field."""
        return self.fname+"_x"

    def setup(self, domain, state_fields):
        """
        Sets up the :class:`Function` for the diagnostic field.

        Args:
            domain (:class:`Domain`): the model's domain object.
            state_fields (:class:`StateFields`): the model's field container.
        """
        dim = domain.mesh.topological_dimension()
        e_x = as_vector([Constant(1.0)]+[Constant(0.0)]*(dim-1))
        super().setup(domain, state_fields, e_x)


class YComponent(VectorComponent):
    """The geocentric Cartesian y-component of a vector-valued field."""
    @property
    def name(self):
        """Gives the name of this diagnostic field."""
        return self.fname+"_y"

    def setup(self, domain, state_fields):
        """
        Sets up the :class:`Function` for the diagnostic field.

        Args:
            domain (:class:`Domain`): the model's domain object.
            state_fields (:class:`StateFields`): the model's field container.
        """
        assert domain.metadata['domain_type'] not in ['interval', 'vertical_slice'], \
            f'Y-component diagnostic cannot be used with domain {domain.metadata["domain_type"]}'
        dim = domain.mesh.topological_dimension()
        e_y = as_vector([Constant(0.0), Constant(1.0)]+[Constant(0.0)]*(dim-2))
        super().setup(domain, state_fields, e_y)


class ZComponent(VectorComponent):
    """The geocentric Cartesian z-component of a vector-valued field."""
    @property
    def name(self):
        """Gives the name of this diagnostic field."""
        return self.fname+"_z"

    def setup(self, domain, state_fields):
        """
        Sets up the :class:`Function` for the diagnostic field.

        Args:
            domain (:class:`Domain`): the model's domain object.
            state_fields (:class:`StateFields`): the model's field container.
        """
        assert domain.metadata['domain_type'] not in ['interval', 'plane'], \
            f'Z-component diagnostic cannot be used with domain {domain.metadata["domain_type"]}'
        dim = domain.mesh.topological_dimension()
        e_x = as_vector([Constant(0.0)]*(dim-1)+[Constant(1.0)])
        super().setup(domain, state_fields, e_x)


class SphericalComponent(VectorComponent):
    """Base diagnostic for computing spherical-polar components of fields."""
    def __init__(self, name, rotated_pole=None, space=None, method='interpolate'):
        """
        Args:
            name (str): name of the field to compute the component of.
            rotated_pole (tuple of floats, optional): a tuple of floats
                (lon, lat) of the new pole, in the original coordinate system.
                The longitude and latitude must be expressed in radians.
                Defaults to None, corresponding to a pole of (0, pi/2).
            space (:class:`FunctionSpace`, optional): the function space to
                evaluate the diagnostic field in. Defaults to None, in which
                case the default space is the domain's DG space.
            method (str, optional): a string specifying the method of evaluation
                for this diagnostic. Valid options are 'interpolate', 'project',
                'assign' and 'solve'. Defaults to 'interpolate'.
        """
        self.rotated_pole = (0.0, pi/2) if rotated_pole is None else rotated_pole
        super().__init__(name=name, space=space, method=method)

    def _check_args(self, domain, field):
        """
        Checks the validity of the domain and field for taking the spherical
        component diagnostic.

        Args:
            domain (:class:`Domain`): the model's domain object.
            field (:class:`Function`): the field to take the component of.
        """

        # check geometric dimension is 3D
        if domain.mesh.geometric_dimension() != 3:
            raise ValueError('Spherical components only work when the geometric dimension is 3!')

        if np.prod(field.ufl_shape) != 3:
            raise ValueError('Components can only be found of a vector function space in 3D.')


class MeridionalComponent(SphericalComponent):
    """The meridional component of a vector-valued field."""
    @property
    def name(self):
        """Gives the name of this diagnostic field."""
        return self.fname+"_meridional"

    def setup(self, domain, state_fields):
        """
        Sets up the :class:`Function` for the diagnostic field.

        Args:
            domain (:class:`Domain`): the model's domain object.
            state_fields (:class:`StateFields`): the model's field container.
        """
        f = state_fields(self.fname)
        self._check_args(domain, f)
        xyz = SpatialCoordinate(domain.mesh)
        _, e_lat, _ = rotated_lonlatr_vectors(xyz, self.rotated_pole)
        super().setup(domain, state_fields, e_lat)


class ZonalComponent(SphericalComponent):
    """The zonal component of a vector-valued field."""
    @property
    def name(self):
        """Gives the name of this diagnostic field."""
        return self.fname+"_zonal"

    def setup(self, domain, state_fields):
        """
        Sets up the :class:`Function` for the diagnostic field.

        Args:
            domain (:class:`Domain`): the model's domain object.
            state_fields (:class:`StateFields`): the model's field container.
        """
        f = state_fields(self.fname)
        self._check_args(domain, f)
        xyz = SpatialCoordinate(domain.mesh)
        e_lon, _, _ = rotated_lonlatr_vectors(xyz, self.rotated_pole)
        super().setup(domain, state_fields, e_lon)


class RadialComponent(SphericalComponent):
    """The radial component of a vector-valued field."""
    @property
    def name(self):
        """Gives the name of this diagnostic field."""
        return self.fname+"_radial"

    def setup(self, domain, state_fields):
        """
        Sets up the :class:`Function` for the diagnostic field.

        Args:
            domain (:class:`Domain`): the model's domain object.
            state_fields (:class:`StateFields`): the model's field container.
        """
        f = state_fields(self.fname)
        self._check_args(domain, f)
        xyz = SpatialCoordinate(domain.mesh)
        _, _, e_r = rotated_lonlatr_vectors(xyz, self.rotated_pole)
        super().setup(domain, state_fields, e_r)


class RichardsonNumber(DiagnosticField):
    """Dimensionless Richardson number diagnostic field."""
    name = "RichardsonNumber"

    def __init__(self, density_field, factor=1., space=None, method='interpolate'):
        u"""
        Args:
            density_field (str): the name of the density field.
            factor (float, optional): a factor to multiply the Brunt-Väisälä
                frequency by. Defaults to 1.
            space (:class:`FunctionSpace`, optional): the function space to
                evaluate the diagnostic field in. Defaults to None, in which
                case a default space will be chosen for this diagnostic.
            method (str, optional): a string specifying the method of evaluation
                for this diagnostic. Valid options are 'interpolate', 'project',
                'assign' and 'solve'. Defaults to 'interpolate'.
        """
        super().__init__(space=space, method=method, required_fields=(density_field, "u_gradient"))
        self.density_field = density_field
        self.factor = Constant(factor)

    def setup(self, domain, state_fields):
        """
        Sets up the :class:`Function` for the diagnostic field.

        Args:
            domain (:class:`Domain`): the model's domain object.
            state_fields (:class:`StateFields`): the model's field container.
        """
        rho_grad = self.density_field+"_gradient"
        grad_density = state_fields(rho_grad)
        gradu = state_fields("u_gradient")

        denom = 0.
        z_dim = domain.mesh.geometric_dimension() - 1
        u_dim = state_fields("u").ufl_shape[0]
        for i in range(u_dim-1):
            denom += gradu[i, z_dim]**2
        Nsq = self.factor*grad_density[z_dim]
        self.expr = Nsq/denom
        super().setup(domain, state_fields)


# TODO: unify all energy diagnostics -- should be based on equation
class Energy(DiagnosticField):
    """Base diagnostic field for computing energy density fields."""
    def kinetic(self, u, factor=None):
        """
        Computes a kinetic energy term.

        Args:
            u (:class:`ufl.Expr`): the velocity variable.
            factor (:class:`ufl.Expr`, optional): factor to multiply the term by
                (e.g. a density variable). Defaults to None.

        Returns:
            :class:`ufl.Expr`: the kinetic energy term
        """
        if factor is not None:
            energy = 0.5*factor*dot(u, u)
        else:
            energy = 0.5*dot(u, u)
        return energy


class KineticEnergy(Energy):
    """Diagnostic kinetic energy density."""
    name = "KineticEnergy"

    def __init__(self, space=None, method='interpolate'):
        """
        Args:
            space (:class:`FunctionSpace`, optional): the function space to
                evaluate the diagnostic field in. Defaults to None, in which
                case a default space will be chosen for this diagnostic.
            method (str, optional): a string specifying the method of evaluation
                for this diagnostic. Valid options are 'interpolate', 'project',
                'assign' and 'solve'. Defaults to 'interpolate'.
        """
        super().__init__(space=space, method=method, required_fields=("u"))

    def setup(self, domain, state_fields):
        """
        Sets up the :class:`Function` for the diagnostic field.

        Args:
            domain (:class:`Domain`): the model's domain object.
            state_fields (:class:`StateFields`): the model's field container.
        """
        u = state_fields("u")
        self.expr = self.kinetic(u)
        super().setup(domain, state_fields)


class ShallowWaterKineticEnergy(Energy):
    """Diagnostic shallow-water kinetic energy density."""
    name = "ShallowWaterKineticEnergy"

    def __init__(self, space=None, method='interpolate'):
        """
        Args:
            space (:class:`FunctionSpace`, optional): the function space to
                evaluate the diagnostic field in. Defaults to None, in which
                case a default space will be chosen for this diagnostic.
            method (str, optional): a string specifying the method of evaluation
                for this diagnostic. Valid options are 'interpolate', 'project',
                'assign' and 'solve'. Defaults to 'interpolate'.
        """
        super().__init__(space=space, method=method, required_fields=("D", "u"))

    def setup(self, domain, state_fields):
        """
        Sets up the :class:`Function` for the diagnostic field.

        Args:
            domain (:class:`Domain`): the model's domain object.
            state_fields (:class:`StateFields`): the model's field container.
        """
        u = state_fields("u")
        D = state_fields("D")
        self.expr = self.kinetic(u, D)
        super().setup(domain, state_fields)


class ShallowWaterPotentialEnergy(Energy):
    """Diagnostic shallow-water potential energy density."""
    name = "ShallowWaterPotentialEnergy"

    def __init__(self, parameters, space=None, method='interpolate'):
        """
        Args:
            parameters (:class:`ShallowWaterParameters`): the configuration
                object containing the physical parameters for this equation.
            space (:class:`FunctionSpace`, optional): the function space to
                evaluate the diagnostic field in. Defaults to None, in which
                case a default space will be chosen for this diagnostic.
            method (str, optional): a string specifying the method of evaluation
                for this diagnostic. Valid options are 'interpolate', 'project',
                'assign' and 'solve'. Defaults to 'interpolate'.
        """
        self.parameters = parameters
        super().__init__(space=space, method=method, required_fields=("D"))

    def setup(self, domain, state_fields):
        """
        Sets up the :class:`Function` for the diagnostic field.

        Args:
            domain (:class:`Domain`): the model's domain object.
            state_fields (:class:`StateFields`): the model's field container.
        """
        g = self.parameters.g
        D = state_fields("D")
        self.expr = 0.5*g*D**2
        super().setup(domain, state_fields)


class ShallowWaterPotentialEnstrophy(DiagnosticField):
    """Diagnostic (dry) compressible kinetic energy density."""
    def __init__(self, base_field_name="PotentialVorticity", space=None,
                 method='interpolate'):
        """
        Args:
            base_field_name (str, optional): the base potential vorticity field
                to compute the enstrophy from. Defaults to "PotentialVorticity".
            space (:class:`FunctionSpace`, optional): the function space to
                evaluate the diagnostic field in. Defaults to None, in which
                case a default space will be chosen for this diagnostic.
            method (str, optional): a string specifying the method of evaluation
                for this diagnostic. Valid options are 'interpolate', 'project',
                'assign' and 'solve'. Defaults to 'interpolate'.
        """
        base_enstrophy_names = ["PotentialVorticity", "RelativeVorticity", "AbsoluteVorticity"]
        if base_field_name not in base_enstrophy_names:
            raise ValueError(
                f"Don't know how to compute enstrophy with base_field_name={base_field_name};"
                + f"base_field_name should be one of {base_enstrophy_names}")
        # Work out required fields
        if base_field_name in ["PotentialVorticity", "AbsoluteVorticity"]:
            required_fields = (base_field_name, "D")
        elif base_field_name == "RelativeVorticity":
            required_fields = (base_field_name, "D", "coriolis")
        else:
            raise NotImplementedError(f'Enstrophy with vorticity {base_field_name} not implemented')

        super().__init__(space=space, method=method, required_fields=required_fields)
        self.base_field_name = base_field_name

    @property
    def name(self):
        """Gives the name of this diagnostic field."""
        base_name = "SWPotentialEnstrophy"
        return "_from_".join((base_name, self.base_field_name))

    def setup(self, domain, state_fields):
        """
        Sets up the :class:`Function` for the diagnostic field.

        Args:
            domain (:class:`Domain`): the model's domain object.
            state_fields (:class:`StateFields`): the model's field container.
        """
        if self.base_field_name == "PotentialVorticity":
            pv = state_fields("PotentialVorticity")
            D = state_fields("D")
            self.expr = 0.5*pv**2*D
        elif self.base_field_name == "RelativeVorticity":
            zeta = state_fields("RelativeVorticity")
            D = state_fields("D")
            f = state_fields("coriolis")
            self.expr = 0.5*(zeta + f)**2/D
        elif self.base_field_name == "AbsoluteVorticity":
            zeta_abs = state_fields("AbsoluteVorticity")
            D = state_fields("D")
            self.expr = 0.5*(zeta_abs)**2/D
        else:
            raise NotImplementedError(f'Enstrophy with {self.base_field_name} not implemented')
        super().setup(domain, state_fields)


class CompressibleKineticEnergy(Energy):
    """Diagnostic (dry) compressible kinetic energy density."""
    name = "CompressibleKineticEnergy"

    def __init__(self, space=None, method='interpolate'):
        """
        Args:
            space (:class:`FunctionSpace`, optional): the function space to
                evaluate the diagnostic field in. Defaults to None, in which
                case a default space will be chosen for this diagnostic.
            method (str, optional): a string specifying the method of evaluation
                for this diagnostic. Valid options are 'interpolate', 'project',
                'assign' and 'solve'. Defaults to 'interpolate'.
        """
        super().__init__(space=space, method=method, required_fields=("rho", "u"))

    def setup(self, domain, state_fields):
        """
        Sets up the :class:`Function` for the diagnostic field
        Args:
            domain (:class:`Domain`): the model's domain object.
            state_fields (:class:`StateFields`): the model's field container.
        """
        u = state_fields("u")
        rho = state_fields("rho")
        self.expr = self.kinetic(u, rho)
        super().setup(domain, state_fields)


class Exner(DiagnosticField):
    """The diagnostic Exner pressure field."""
    def __init__(self, parameters, reference=False, space=None, method='interpolate'):
        """
        Args:
            parameters (:class:`CompressibleParameters`): the configuration
                object containing the physical parameters for this equation.
            reference (bool, optional): whether to compute the reference Exner
                pressure field or not. Defaults to False.
            space (:class:`FunctionSpace`, optional): the function space to
                evaluate the diagnostic field in. Defaults to None, in which
                case a default space will be chosen for this diagnostic.
            method (str, optional): a string specifying the method of evaluation
                for this diagnostic. Valid options are 'interpolate', 'project',
                'assign' and 'solve'. Defaults to 'interpolate'.
        """
        self.parameters = parameters
        self.reference = reference
        if reference:
            self.rho_name = "rho_bar"
            self.theta_name = "theta_bar"
        else:
            self.rho_name = "rho"
            self.theta_name = "theta"
        super().__init__(space=space, method=method, required_fields=(self.rho_name, self.theta_name))

    @property
    def name(self):
        """Gives the name of this diagnostic field."""
        if self.reference:
            return "Exner_bar"
        else:
            return "Exner"

    def setup(self, domain, state_fields):
        """
        Sets up the :class:`Function` for the diagnostic field.

        Args:
            domain (:class:`Domain`): the model's domain object.
            state_fields (:class:`StateFields`): the model's field container.
        """
        rho = state_fields(self.rho_name)
        theta = state_fields(self.theta_name)
        self.expr = tde.exner_pressure(self.parameters, rho, theta)
        super().setup(domain, state_fields)


class BruntVaisalaFrequencySquared(DiagnosticField):
    """The diagnostic for the Brunt-Väisälä frequency."""
    name = "Brunt-Vaisala_squared"
    def __init__(self, equations, space=None, method='interpolate'):
        """
        Args:
            equations (:class:`PrognosticEquationSet`): the equation set being
                solved by the model.
            space (:class:`FunctionSpace`, optional): the function space to
                evaluate the diagnostic field in. Defaults to None, in which
                case a default space will be chosen for this diagnostic.
            method (str, optional): a string specifying the method of evaluation
                for this diagnostic. Valid options are 'interpolate', 'project',
                'assign' and 'solve'. Defaults to 'interpolate'.
        """
        self.parameters = equations.parameters
        # Work out required fields
        if isinstance(equations, CompressibleEulerEquations):
            required_fields = ['theta']
            if equations.active_tracers is not None and len(equations.active_tracers) > 1:
                # TODO: I think theta here should be theta_e, which would be
                # easiest if this is a ThermodynamicDiagnostic. But in the dry
                # case, our numerical theta_e does not reduce to the numerical
                # dry theta
                raise NotImplementedError(
                    'Brunt-Vaisala diagnostic not implemented for moist equations')
        else:
            raise NotImplementedError(
                f'Brunt-Vaisala diagnostic not implemented for {type(equations)}')
        super().__init__(space=space, method=method, required_fields=tuple(required_fields))

    def setup(self, domain, state_fields):
        """
        Sets up the :class:`Function` for the diagnostic field.

        Args:
            domain (:class:`Domain`): the model's domain object.
            state_fields (:class:`StateFields`): the model's field container.
        """
        theta = state_fields('theta')
        self.expr = self.parameters.g/theta * dot(domain.k, grad(theta))
        super().setup(domain, state_fields)

class Sum(DiagnosticField):
    """Base diagnostic for computing the sum of two fields."""
    def __init__(self, field_name1, field_name2):
        """
        Args:
            field_name1 (str): the name of one field to be added.
            field_name2 (str): the name of the other field to be added.
        """
        super().__init__(method='assign', required_fields=(field_name1, field_name2))
        self.field_name1 = field_name1
        self.field_name2 = field_name2

    @property
    def name(self):
        """Gives the name of this diagnostic field."""
        return self.field_name1+"_plus_"+self.field_name2

    def setup(self, domain, state_fields):
        """
        Sets up the :class:`Function` for the diagnostic field.

        Args:
            domain (:class:`Domain`): the model's domain object.
            state_fields (:class:`StateFields`): the model's field container.
        """
        field1 = state_fields(self.field_name1)
        field2 = state_fields(self.field_name2)
        space = field1.function_space()
        self.expr = field1 + field2
        super().setup(domain, state_fields, space=space)


class Difference(DiagnosticField):
    """Base diagnostic for calculating the difference between two fields."""
    def __init__(self, field_name1, field_name2):
        """
        Args:
            field_name1 (str): the name of the field to be subtracted from.
            field_name2 (str): the name of the field to be subtracted.
        """
        super().__init__(method='assign', required_fields=(field_name1, field_name2))
        self.field_name1 = field_name1
        self.field_name2 = field_name2

    @property
    def name(self):
        """Gives the name of this diagnostic field."""
        return self.field_name1+"_minus_"+self.field_name2

    def setup(self, domain, state_fields):
        """
        Sets up the :class:`Function` for the diagnostic field.

        Args:
            domain (:class:`Domain`): the model's domain object.
            state_fields (:class:`StateFields`): the model's field container.
        """

        field1 = state_fields(self.field_name1)
        field2 = state_fields(self.field_name2)
        self.expr = field1 - field2
        space = field1.function_space()
        super().setup(domain, state_fields, space=space)


class SteadyStateError(Difference):
    """Base diagnostic for computing the steady-state error in a field."""
    def __init__(self, name):
        """
        Args:
            name (str): name of the field to take the steady-state error of.
        """
        self.field_name1 = name
        self.field_name2 = name+'_init'
        DiagnosticField.__init__(self, method='assign', required_fields=(name, self.field_name2))

    def setup(self, domain, state_fields):
        """
        Sets up the :class:`Function` for the diagnostic field.

        Args:
            domain (:class:`Domain`): the model's domain object.
            state_fields (:class:`StateFields`): the model's field container.
        """
        # Check if initial field already exists -- otherwise needs creating
        if not hasattr(state_fields, self.field_name2):
            field1 = state_fields(self.field_name1)
            field2 = state_fields(self.field_name2, space=field1.function_space(),
                                  pick_up=True, dump=False)
            # By default set this new field to the current value
            # This may be overwritten if picking up from a checkpoint
            field2.assign(field1)

        super().setup(domain, state_fields)

    @property
    def name(self):
        """Gives the name of this diagnostic field."""
        return self.field_name1+"_error"


class Perturbation(Difference):
    """Base diagnostic for computing perturbations from a reference profile."""
    def __init__(self, name):
        """
        Args:
            name (str): name of the field to take the perturbation of.
        """
        self.field_name1 = name
        self.field_name2 = name+'_bar'
        DiagnosticField.__init__(self, method='assign', required_fields=(name, self.field_name2))

    @property
    def name(self):
        """Gives the name of this diagnostic field."""
        return self.field_name1+"_perturbation"

    def setup(self, domain, state_fields):
        """
        Sets up the :class:`Function` for the diagnostic field.

        Args:
            domain (:class:`Domain`): the model's domain object.
            state_fields (:class:`StateFields`): the model's field container.
        """
        # Check if initial field already exists -- otherwise needs creating
        if not hasattr(state_fields, self.field_name2):
            field1 = state_fields(self.field_name1)
            _ = state_fields(self.field_name2, space=field1.function_space(),
                             pick_up=True, dump=False)

        super().setup(domain, state_fields)


# TODO: unify thermodynamic diagnostics
class ThermodynamicDiagnostic(DiagnosticField):
    """Base thermodynamic diagnostic field, computing many common fields."""

    def __init__(self, equations, space=None, method='interpolate'):
        """
        Args:
            equations (:class:`PrognosticEquationSet`): the equation set being
                solved by the model.
            space (:class:`FunctionSpace`, optional): the function space to
                evaluate the diagnostic field in. Defaults to None, in which
                case a default space will be chosen for this diagnostic.
            method (str, optional): a string specifying the method of evaluation
                for this diagnostic. Valid options are 'interpolate', 'project',
                'assign' and 'solve'. Defaults to 'interpolate'.
        """
        self.equations = equations
        self.parameters = equations.parameters
        # Work out required fields
        if isinstance(equations, CompressibleEulerEquations):
            required_fields = ['rho', 'theta']
            if equations.active_tracers is not None:
                for active_tracer in equations.active_tracers:
                    if active_tracer.chemical == 'H2O':
                        required_fields.append(active_tracer.name)
        else:
            raise NotImplementedError(f'Thermodynamic diagnostics not implemented for {type(equations)}')
        super().__init__(space=space, method=method, required_fields=tuple(required_fields))

    def _setup_thermodynamics(self, domain, state_fields):
        """
        Sets up the :class:`Function` for the diagnostic field.

        Args:
            domain (:class:`Domain`): the model's domain object.
            state_fields (:class:`StateFields`): the model's field container.
        """

        self.Vtheta = domain.spaces('theta')
        h_deg = self.Vtheta.ufl_element().degree()[0]
        v_deg = self.Vtheta.ufl_element().degree()[1]-1
        boundary_method = BoundaryMethod.extruded if (v_deg == 0 and h_deg == 0) else None

        # Extract all fields
        self.rho = state_fields("rho")
        self.theta = state_fields("theta")
        # Rho must be averaged to Vtheta
        self.rho_averaged = Function(self.Vtheta)
        self.recoverer = Recoverer(self.rho, self.rho_averaged, boundary_method=boundary_method)

        zero_expr = Constant(0.0)*self.theta
        self.r_v = zero_expr  # Water vapour
        self.r_l = zero_expr  # Liquid water
        self.r_t = zero_expr  # All water mixing ratios
        for active_tracer in self.equations.active_tracers:
            if active_tracer.chemical == "H2O":
                if active_tracer.variable_type != TracerVariableType.mixing_ratio:
                    raise NotImplementedError('Only mixing ratio tracers are implemented')
                if active_tracer.phase == Phases.gas:
                    self.r_v += state_fields(active_tracer.name)
                elif active_tracer.phase == Phases.liquid:
                    self.r_l += state_fields(active_tracer.name)
                self.r_t += state_fields(active_tracer.name)

        # Store the most common expressions
        self.exner = tde.exner_pressure(self.parameters, self.rho_averaged, self.theta)
        self.T = tde.T(self.parameters, self.theta, self.exner, r_v=self.r_v)
        self.p = tde.p(self.parameters, self.exner)

    def compute(self):
        """Compute the thermodynamic diagnostic."""
        self.recoverer.project()
        super().compute()


class Theta_e(ThermodynamicDiagnostic):
    """The moist equivalent potential temperature diagnostic field."""
    name = "Theta_e"

    def setup(self, domain, state_fields):
        """
        Sets up the :class:`Function` for the diagnostic field.

        Args:
            domain (:class:`Domain`): the model's domain object.
            state_fields (:class:`StateFields`): the model's field container.
        """
        self._setup_thermodynamics(domain, state_fields)
        self.expr = tde.theta_e(self.parameters, self.T, self.p, self.r_v, self.r_t)
        super().setup(domain, state_fields, space=self.Vtheta)


class InternalEnergy(ThermodynamicDiagnostic):
    """The moist compressible internal energy density."""
    name = "InternalEnergy"

    def setup(self, domain, state_fields):
        """
        Sets up the :class:`Function` for the diagnostic field.

        Args:
            domain (:class:`Domain`): the model's domain object.
            state_fields (:class:`StateFields`): the model's field container.
        """
        self._setup_thermodynamics(domain, state_fields)
        self.expr = tde.internal_energy(self.parameters, self.rho_averaged, self.T, r_v=self.r_v, r_l=self.r_l)
        super().setup(domain, state_fields, space=self.Vtheta)


class PotentialEnergy(ThermodynamicDiagnostic):
    """The moist compressible potential energy density."""
    name = "PotentialEnergy"

    def setup(self, domain, state_fields):
        """
        Sets up the :class:`Function` for the diagnostic field.

        Args:
            domain (:class:`Domain`): the model's domain object.
            state_fields (:class:`StateFields`): the model's field container.
        """
        x = SpatialCoordinate(domain.mesh)
        self.expr = self.rho_averaged * (1 + self.r_t) * self.parameters.g * dot(x, domain.k)
        super().setup(domain, state_fields, space=domain.spaces("DG"))


# TODO: this needs consolidating with energy diagnostics
class ThermodynamicKineticEnergy(ThermodynamicDiagnostic):
    """The moist compressible kinetic energy density."""
    name = "ThermodynamicKineticEnergy"

    def __init__(self, equations, space=None, method='interpolate'):
        """
        Args:
            equations (:class:`PrognosticEquationSet`): the equation set being
                solved by the model.
            space (:class:`FunctionSpace`, optional): the function space to
                evaluate the diagnostic field in. Defaults to None, in which
                case a default space will be chosen for this diagnostic.
            method (str, optional): a string specifying the method of evaluation
                for this diagnostic. Valid options are 'interpolate', 'project',
                'assign' and 'solve'. Defaults to 'interpolate'.
        """
        self.equations = equations
        self.parameters = equations.parameters
        # Work out required fields
        if isinstance(equations, CompressibleEulerEquations):
            required_fields = ['rho', 'u']
            if equations.active_tracers is not None:
                for active_tracer in equations.active_tracers:
                    if active_tracer.chemical == 'H2O':
                        required_fields.append(active_tracer.name)
        else:
            raise NotImplementedError(f'Thermodynamic K.E. not implemented for {type(equations)}')
        super().__init__(space=space, method=method, required_fields=tuple(required_fields))

    def setup(self, domain, state_fields):
        """
        Sets up the :class:`Function` for the diagnostic field.

        Args:
            domain (:class:`Domain`): the model's domain object.
            state_fields (:class:`StateFields`): the model's field container.
        """
        u = state_fields('u')
        self.expr = 0.5 * self.rho_averaged * (1 + self.r_t) * dot(u, u)
        super().setup(domain, state_fields, space=domain.spaces("DG"))


class Dewpoint(ThermodynamicDiagnostic):
    """The dewpoint temperature diagnostic field."""
    name = "Dewpoint"

    def setup(self, domain, state_fields):
        """
        Sets up the :class:`Function` for the diagnostic field.

        Args:
            domain (:class:`Domain`): the model's domain object.
            state_fields (:class:`StateFields`): the model's field container.
        """
        self._setup_thermodynamics(domain, state_fields)
        self.expr = tde.T_dew(self.parameters, self.p, self.r_v)
        super().setup(domain, state_fields, space=self.Vtheta)


class Temperature(ThermodynamicDiagnostic):
    """The absolute temperature diagnostic field."""
    name = "Temperature"

    def setup(self, domain, state_fields):
        """
        Sets up the :class:`Function` for the diagnostic field.

        Args:
            domain (:class:`Domain`): the model's domain object.
            state_fields (:class:`StateFields`): the model's field container.
        """
        self._setup_thermodynamics(domain, state_fields)
        self.expr = self.T
        super().setup(domain, state_fields, space=self.Vtheta)


class Theta_d(ThermodynamicDiagnostic):
    """The dry potential temperature diagnostic field."""
    name = "Theta_d"

    def setup(self, domain, state_fields):
        """
        Sets up the :class:`Function` for the diagnostic field.

        Args:
            domain (:class:`Domain`): the model's domain object.
            state_fields (:class:`StateFields`): the model's field container.
        """
        self._setup_thermodynamics(domain, state_fields)
        self.expr = self.theta / (1 + self.r_v * self.parameters.R_v / self.parameters.R_d)
        super().setup(domain, state_fields, space=self.Vtheta)


class RelativeHumidity(ThermodynamicDiagnostic):
    """The relative humidity diagnostic field."""
    name = "RelativeHumidity"

    def setup(self, domain, state_fields):
        """
        Sets up the :class:`Function` for the diagnostic field.

        Args:
            domain (:class:`Domain`): the model's domain object.
            state_fields (:class:`StateFields`): the model's field container.
        """
        self._setup_thermodynamics(domain, state_fields)
        self.expr = tde.RH(self.parameters, self.r_v, self.T, self.p)
        super().setup(domain, state_fields, space=self.Vtheta)


class Pressure(ThermodynamicDiagnostic):
    """The pressure field computed in the 'theta' space."""
    name = "Pressure_Vt"

    def setup(self, domain, state_fields):
        """
        Sets up the :class:`Function` for the diagnostic field.

        Args:
            domain (:class:`Domain`): the model's domain object.
            state_fields (:class:`StateFields`): the model's field container.
        """
        self._setup_thermodynamics(domain, state_fields)
        self.expr = self.p
        super().setup(domain, state_fields, space=self.Vtheta)


class Exner_Vt(ThermodynamicDiagnostic):
    """The Exner pressure field computed in the 'theta' space."""
    name = "Exner_Vt"

    def setup(self, domain, state_fields):
        """
        Sets up the :class:`Function` for the diagnostic field.

        Args:
            domain (:class:`Domain`): the model's domain object.
            state_fields (:class:`StateFields`): the model's field container.
        """
        self._setup_thermodynamics(domain, state_fields)
        self.expr = self.exner
        super().setup(domain, state_fields, space=self.Vtheta)


# TODO: this doesn't contain the effects of moisture
# TODO: this has not been implemented for other equation sets
class HydrostaticImbalance(DiagnosticField):
    """Hydrostatic imbalance diagnostic field."""
    name = "HydrostaticImbalance"

    def __init__(self, equations, space=None, method='interpolate'):
        """
        Args:
            equations (:class:`PrognosticEquationSet`): the equation set being
                solved by the model.
            space (:class:`FunctionSpace`, optional): the function space to
                evaluate the diagnostic field in. Defaults to None, in which
                case a default space will be chosen for this diagnostic.
            method (str, optional): a string specifying the method of evaluation
                for this diagnostic. Valid options are 'interpolate', 'project',
                'assign' and 'solve'. Defaults to 'interpolate'.
        """
        # Work out required fields
        if isinstance(equations, CompressibleEulerEquations):
            required_fields = ['rho', 'theta', 'rho_bar', 'theta_bar']
            if equations.active_tracers is not None:
                for active_tracer in equations.active_tracers:
                    if active_tracer.chemical == 'H2O':
                        required_fields.append(active_tracer.name)
            self.equations = equations
            self.parameters = equations.parameters
        else:
            raise NotImplementedError(f'Hydrostatic Imbalance not implemented for {type(equations)}')
        super().__init__(space=space, method=method, required_fields=required_fields)

    def setup(self, domain, state_fields):
        """
        Sets up the :class:`Function` for the diagnostic field.

        Args:
            domain (:class:`Domain`): the model's domain object.
            state_fields (:class:`StateFields`): the model's field container.
        """
        Vu = domain.spaces("HDiv")
        rho = state_fields("rho")
        rhobar = state_fields("rho_bar")
        theta = state_fields("theta")
        thetabar = state_fields("theta_bar")
        exner = tde.exner_pressure(self.parameters, rho, theta)
        exnerbar = tde.exner_pressure(self.parameters, rhobar, thetabar)

        cp = Constant(self.parameters.cp)
        n = FacetNormal(domain.mesh)

        # TODO: not sure about this expression!
        # Gravity does not appear, and why are there reference profiles?
        F = TrialFunction(Vu)
        w = TestFunction(Vu)
        imbalance = Function(Vu)
        a = inner(w, F)*dx
        L = (- cp*div((theta-thetabar)*w)*exnerbar*dx
             + cp*jump((theta-thetabar)*w, n)*avg(exnerbar)*dS_v
             - cp*div(thetabar*w)*(exner-exnerbar)*dx
             + cp*jump(thetabar*w, n)*avg(exner-exnerbar)*dS_v)

        bcs = self.equations.bcs['u']

        imbalanceproblem = LinearVariationalProblem(a, L, imbalance, bcs=bcs)
        self.imbalance_solver = LinearVariationalSolver(imbalanceproblem)
        self.expr = dot(imbalance, domain.k)
        super().setup(domain, state_fields)

    def compute(self):
        """Compute and return the diagnostic field from the current state.
        """
        self.imbalance_solver.solve()
        super().compute()


class Precipitation(DiagnosticField):
    """The total precipitation falling through the domain's bottom surface."""
    name = "Precipitation"

    def __init__(self):
        self.solve_implemented = True
        required_fields = ('rain', 'rainfall_velocity', 'rho')
        super().__init__(method='solve', required_fields=required_fields)

    def setup(self, domain, state_fields):
        """
        Sets up the :class:`Function` for the diagnostic field.

        Args:
            domain (:class:`Domain`): the model's domain object.
            state_fields (:class:`StateFields`): the model's field container.
        """
        space = domain.spaces("DG0", "DG", 0)
        assert space.extruded, 'Cannot compute precipitation on a non-extruded mesh'
        rain = state_fields('rain')
        rho = state_fields('rho')
        v = state_fields('rainfall_velocity')
        # Set up problem
        self.phi = TestFunction(space)
        flux = TrialFunction(space)
        n = FacetNormal(domain.mesh)
        un = 0.5 * (dot(v, n) + abs(dot(v, n)))
        self.flux = Function(space)

        a = self.phi * flux * dx
        L = self.phi * rain * un * rho * (ds_b + ds_t + ds_v)

        # setup solver
        problem = LinearVariationalProblem(a, L, self.flux)
        self.solver = LinearVariationalSolver(problem)
        self.space = space
        self.field = state_fields(self.name, space=space, dump=True, pick_up=False)
        # TODO: might we want to pick up this field? Otherwise initialise to zero
        self.field.assign(0.0)

    def compute(self):
        """Compute the diagnostic field from the current state."""
        self.solver.solve()
        self.field.assign(self.field + assemble(self.flux * self.phi * dx))


class Vorticity(DiagnosticField):
    """Base diagnostic field class for shallow-water vorticity variables."""

    def setup(self, domain, state_fields, vorticity_type=None):
        """
        Sets up the :class:`Function` for the diagnostic field.

        Args:
            domain (:class:`Domain`): the model's domain object.
            state_fields (:class:`StateFields`): the model's field container.
            vorticity_type (str, optional): denotes which type of vorticity to
                be computed ('relative', 'absolute' or 'potential'). Defaults to
                None.
        """

        vorticity_types = ["relative", "absolute", "potential"]
        if vorticity_type not in vorticity_types:
            raise ValueError(f"vorticity type must be one of {vorticity_types}, not {vorticity_type}")
        space = domain.spaces("H1")

        u = state_fields("u")
        if vorticity_type in ["absolute", "potential"]:
            f = state_fields("coriolis")
        if vorticity_type == "potential":
            D = state_fields("D")

        if self.method != 'solve':
            if vorticity_type == "potential":
                self.expr = curl(u + f) / D
            elif vorticity_type == "absolute":
                self.expr = curl(u + f)
            elif vorticity_type == "relative":
                self.expr = curl(u)

        super().setup(domain, state_fields, space=space)

        # Set up problem now that self.field has been set up
        if self.method == 'solve':
            gamma = TestFunction(space)
            q = TrialFunction(space)

            if vorticity_type == "potential":
                a = q*gamma*D*dx
            else:
                a = q*gamma*dx

            L = (- inner(domain.perp(grad(gamma)), u))*dx
            if vorticity_type != "relative":
                f = state_fields("coriolis")
                L += gamma*f*dx

            problem = LinearVariationalProblem(a, L, self.field)
            self.evaluator = LinearVariationalSolver(problem, solver_parameters={"ksp_type": "cg"})


class PotentialVorticity(Vorticity):
    u"""Diagnostic field for shallow-water potential vorticity, q=(∇×(u+f))/D"""
    name = "PotentialVorticity"

    def __init__(self, space=None, method='solve'):
        """
        Args:
            space (:class:`FunctionSpace`, optional): the function space to
                evaluate the diagnostic field in. Defaults to None, in which
                case a default space will be chosen for this diagnostic.
            method (str, optional): a string specifying the method of evaluation
                for this diagnostic. Valid options are 'interpolate', 'project',
                'assign' and 'solve'. Defaults to 'solve'.
        """
        self.solve_implemented = True
        super().__init__(space=space, method=method,
                         required_fields=('u', 'D', 'coriolis'))

    def setup(self, domain, state_fields):
        """
        Sets up the :class:`Function` for the diagnostic field.

        Args:
            domain (:class:`Domain`): the model's domain object.
            state_fields (:class:`StateFields`): the model's field container.
        """
        super().setup(domain, state_fields, vorticity_type="potential")


class AbsoluteVorticity(Vorticity):
    u"""Diagnostic field for absolute vorticity, ζ=∇×(u+f)"""
    name = "AbsoluteVorticity"

    def __init__(self, space=None, method='solve'):
        """
        Args:
            space (:class:`FunctionSpace`, optional): the function space to
                evaluate the diagnostic field in. Defaults to None, in which
                case a default space will be chosen for this diagnostic.
            method (str, optional): a string specifying the method of evaluation
                for this diagnostic. Valid options are 'interpolate', 'project',
                'assign' and 'solve'. Defaults to 'solve'.
        """
        self.solve_implemented = True
        super().__init__(space=space, method=method, required_fields=('u', 'coriolis'))

    def setup(self, domain, state_fields):
        """
        Sets up the :class:`Function` for the diagnostic field.

        Args:
            domain (:class:`Domain`): the model's domain object.
            state_fields (:class:`StateFields`): the model's field container.
        """
        super().setup(domain, state_fields, vorticity_type="absolute")


class RelativeVorticity(Vorticity):
    u"""Diagnostic field for relative vorticity, ζ=∇×u"""
    name = "RelativeVorticity"

    def __init__(self, space=None, method='solve'):
        """
        Args:
            space (:class:`FunctionSpace`, optional): the function space to
                evaluate the diagnostic field in. Defaults to None, in which
                case a default space will be chosen for this diagnostic.
            method (str, optional): a string specifying the method of evaluation
                for this diagnostic. Valid options are 'interpolate', 'project',
                'assign' and 'solve'. Defaults to 'solve'.
        """
        self.solve_implemented = True
        super().__init__(space=space, method=method, required_fields=('u',))

    def setup(self, domain, state_fields):
        """
        Sets up the :class:`Function` for the diagnostic field.

        Args:
            domain (:class:`Domain`): the model's domain object.
            state_fields (:class:`StateFields`): the model's field container.
        """
        super().setup(domain, state_fields, vorticity_type="relative")<|MERGE_RESOLUTION|>--- conflicted
+++ resolved
@@ -3,11 +3,7 @@
 from firedrake import op2, assemble, dot, dx, Function, sqrt, \
     TestFunction, TrialFunction, Constant, grad, inner, curl, \
     LinearVariationalProblem, LinearVariationalSolver, FacetNormal, \
-<<<<<<< HEAD
-    ds_b, ds_v, ds_t, dS_v, div, avg, jump, pi, \
-=======
-    ds_b, ds_v, ds_t, dS_h, dS_v, ds, dS, div, avg, jump, \
->>>>>>> ea8c4978
+    ds_b, ds_v, ds_t, dS_h, dS_v, ds, dS, div, avg, jump, pi, \
     TensorFunctionSpace, SpatialCoordinate, as_vector, \
     Projector, Interpolator
 from firedrake.assign import Assigner
