--- conflicted
+++ resolved
@@ -3,11 +3,7 @@
     div, avg, jump, FacetNormal, dS_v, DirichletBC, \
     LinearVariationalProblem, LinearVariationalSolver
 from abc import ABCMeta, abstractmethod, abstractproperty
-<<<<<<< HEAD
-from gusto.expressions import T_expr, p_expr, pi_expr, theta_e_expr, I_expr, T_d_expr, RH_expr
-=======
 from gusto import thermodynamics
->>>>>>> f1f7a69f
 import numpy as np
 
 
@@ -317,10 +313,10 @@
         theta = state.fields('theta')
         rho = state.fields('rho')
         w_v = state.fields('water_v')
-        pi = pi_expr(state.parameters, rho, theta)
-        p = p_expr(state.parameters, pi)
-
-        return self.field.interpolate(T_d_expr(state.parameters, p, w_v))
+        pi = thermodynamics.pi(state.parameters, rho, theta)
+        p = thermodynamics.p(state.parameters, pi)
+
+        return self.field.interpolate(thermodynamics.T_dew(state.parameters, p, w_v))
 
 
 class Temperature(DiagnosticField):
@@ -335,9 +331,9 @@
         theta = state.fields('theta')
         rho = state.fields('rho')
         w_v = state.fields('water_v')
-        pi = pi_expr(state.parameters, rho, theta)
-
-        return self.field.interpolate(T_expr(state.parameters, theta, pi, r_v=w_v))
+        pi = thermodynamics.pi(state.parameters, rho, theta)
+
+        return self.field.interpolate(thermodynamics.T(state.parameters, theta, pi, r_v=w_v))
 
 
 class Theta_d(DiagnosticField):
@@ -368,11 +364,11 @@
         theta = state.fields('theta')
         rho = state.fields('rho')
         w_v = state.fields('water_v')
-        pi = pi_expr(state.parameters, rho, theta)
-        T = T_expr(state.parameters, theta, pi, r_v=w_v)
-        p = p_expr(state.parameters, pi)
-
-        return self.field.interpolate(RH_expr(state.parameters, w_v, T, p))
+        pi = thermodynamics.pi(state.parameters, rho, theta)
+        T = thermodynamics.T(state.parameters, theta, pi, r_v=w_v)
+        p = thermodynamics.p(state.parameters, pi)
+
+        return self.field.interpolate(thermodynamics.RH(state.parameters, w_v, T, p))
 
 
 class HydrostaticImbalance(DiagnosticField):
