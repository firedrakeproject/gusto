"""Common diagnostic fields."""

from firedrake import op2, assemble, dot, dx, FunctionSpace, Function, sqrt, \
    TestFunction, TrialFunction, Constant, grad, inner, curl, \
    LinearVariationalProblem, LinearVariationalSolver, FacetNormal, \
    ds_b, ds_v, ds_t, dS_v, div, avg, jump, \
    TensorFunctionSpace, SpatialCoordinate, as_vector, \
    Projector, Interpolator
from firedrake.assign import Assigner

from abc import ABCMeta, abstractmethod, abstractproperty
import gusto.thermodynamics as tde
from gusto.recovery import Recoverer, BoundaryMethod
from gusto.equations import CompressibleEulerEquations
from gusto.active_tracers import TracerVariableType, Phases
import numpy as np

__all__ = ["Diagnostics", "CourantNumber", "VelocityX", "VelocityZ", "VelocityY", "Gradient",
           "SphericalComponent", "MeridionalComponent", "ZonalComponent", "RadialComponent",
           "RichardsonNumber", "Energy", "KineticEnergy", "ShallowWaterKineticEnergy",
           "ShallowWaterPotentialEnergy", "ShallowWaterPotentialEnstrophy",
           "CompressibleKineticEnergy", "Exner", "Sum", "Difference", "SteadyStateError",
           "Perturbation", "Theta_e", "InternalEnergy", "PotentialEnergy",
           "ThermodynamicKineticEnergy", "Dewpoint", "Temperature", "Theta_d",
           "RelativeHumidity", "Pressure", "Exner_Vt", "HydrostaticImbalance", "Precipitation",
           "PotentialVorticity", "RelativeVorticity", "AbsoluteVorticity", "Divergence"]


class Diagnostics(object):
    """
    Stores all diagnostic fields, and controls global diagnostics computation.

    This object stores the diagnostic fields to be output, and the computation
    of global values from them (such as global maxima or norms).
    """

    available_diagnostics = ["min", "max", "rms", "l2", "total"]

    def __init__(self, *fields):
        """
        Args:
            *fields: list of :class:`Function` objects of fields to be output.
        """

        self.fields = list(fields)

    def register(self, *fields):
        """
        Registers diagnostic fields for outputting.

        Args:
            *fields: list of :class:`Function` objects of fields to be output.
        """

        fset = set(self.fields)
        for f in fields:
            if f not in fset:
                self.fields.append(f)

    @staticmethod
    def min(f):
        # TODO check that this is correct. Maybe move the kernel elsewhere?
        """
        Finds the global minimum DoF value of a field.

        Args:
            f (:class:`Function`): field to compute diagnostic for.
        """

        fmin = op2.Global(1, np.finfo(float).max, dtype=float)
        op2.par_loop(op2.Kernel("""
static void minify(double *a, double *b) {
    a[0] = a[0] > fabs(b[0]) ? fabs(b[0]) : a[0];
}
""", "minify"), f.dof_dset.set, fmin(op2.MIN), f.dat(op2.READ))
        return fmin.data[0]

    @staticmethod
    def max(f):
        # TODO check that this is correct. Maybe move the kernel elsewhere?
        """
        Finds the global maximum DoF value of a field.

        Args:
            f (:class:`Function`): field to compute diagnostic for.
        """

        fmax = op2.Global(1, np.finfo(float).min, dtype=float)
        op2.par_loop(op2.Kernel("""
static void maxify(double *a, double *b) {
    a[0] = a[0] < fabs(b[0]) ? fabs(b[0]) : a[0];
}
""", "maxify"), f.dof_dset.set, fmax(op2.MAX), f.dat(op2.READ))
        return fmax.data[0]

    @staticmethod
    def rms(f):
        """
        Calculates the root-mean-square of a field.

        Args:
            f (:class:`Function`): field to compute diagnostic for.
        """

        area = assemble(1*dx(domain=f.ufl_domain()))
        return sqrt(assemble(inner(f, f)*dx)/area)

    @staticmethod
    def l2(f):
        """
        Calculates the L2 norm of a field.

        Args:
            f (:class:`Function`): field to compute diagnostic for.
        """

        return sqrt(assemble(inner(f, f)*dx))

    @staticmethod
    def total(f):
        """
        Calculates the total of a field. Only applicable for fields with
        scalar-values.

        Args:
            f (:class:`Function`): field to compute diagnostic for.
        """

        if len(f.ufl_shape) == 0:
            return assemble(f * dx)
        else:
            pass


class DiagnosticField(object, metaclass=ABCMeta):
    """Base object to represent diagnostic fields for outputting."""
    def __init__(self, space=None, method='interpolate', required_fields=()):
        """
        Args:
            space (:class:`FunctionSpace`, optional): the function space to
                evaluate the diagnostic field in. Defaults to None, in which
                case a default space will be chosen for this diagnostic.
            method (str, optional): a string specifying the method of evaluation
                for this diagnostic. Valid options are 'interpolate', 'project',
                'assign' and 'solve'. Defaults to 'interpolate'.
            required_fields (tuple, optional): tuple of names of the fields that
                are required for the computation of this diagnostic field.
                Defaults to ().
        """

        assert method in ['interpolate', 'project', 'solve', 'assign'], \
            f'Invalid evaluation method {self.method} for diagnostic {self.name}'

        self._initialised = False
        self.required_fields = required_fields
        self.space = space
        self.method = method
        self.expr = None

        # Property to allow graceful failures if solve method not valid
        if not hasattr(self, "solve_implemented"):
            self.solve_implemented = False

        if method == 'solve' and not self.solve_implemented:
            raise NotImplementedError(f'Solve method has not been implemented for diagnostic {self.name}')

    @abstractproperty
    def name(self):
        """The name of this diagnostic field"""
        pass

    @abstractmethod
    def setup(self, domain, state_fields, space=None):
        """
        Sets up the :class:`Function` for the diagnostic field.

        Args:
            domain (:class:`Domain`): the model's domain object.
            state_fields (:class:`StateFields`): the model's field container.
            space (:class:`FunctionSpace`, optional): the function space for the
                diagnostic field to be computed in. Defaults to None, in which
                case the space will be DG0.
        """

        if not self._initialised:
            if self.space is None:
                if space is None:
                    space = domain.spaces("DG0", "DG", 0)
                self.space = space
            else:
                space = self.space

            # Add space to domain
            assert space.name is not None, \
                f'Diagnostics {self.name} is using a function space which does not have a name'
            domain.spaces(space.name, V=space)

            self.field = state_fields(self.name, space=space, dump=True, pickup=False)

            if self.method != 'solve':
                assert self.expr is not None, \
                    f"The expression for diagnostic {self.name} has not been specified"

            # Solve method must be declared in diagnostic's own setup routine
            if self.method == 'interpolate':
                self.evaluator = Interpolator(self.expr, self.field)
            elif self.method == 'project':
                self.evaluator = Projector(self.expr, self.field)
            elif self.method == 'assign':
                self.evaluator = Assigner(self.field, self.expr)

            self._initialised = True

    def compute(self):
        """Compute the diagnostic field from the current state."""

        if self.method == 'interpolate':
            self.evaluator.interpolate()
        elif self.method == 'assign':
            self.evaluator.assign()
        elif self.method == 'project':
            self.evaluator.project()
        elif self.method == 'solve':
            self.evaluator.solve()

    def __call__(self):
        """Return the diagnostic field computed from the current state."""
        self.compute()
        return self.field


class CourantNumber(DiagnosticField):
    """Dimensionless Courant number diagnostic field."""
    name = "CourantNumber"

    def setup(self, domain, state_fields):
        """
        Sets up the :class:`Function` for the diagnostic field.

        Args:
            domain (:class:`Domain`): the model's domain object.
            state_fields (:class:`StateFields`): the model's field container.
        """

        # set up area computation
        V = domain.spaces("DG0", "DG", 0)
        test = TestFunction(V)
        self.area = Function(V)
        assemble(test*dx, tensor=self.area)
        u = state_fields("u")

        self.expr = sqrt(dot(u, u))/sqrt(self.area)*domain.dt

        super().setup(domain, state_fields)


# TODO: unify all component diagnostics
class VelocityX(DiagnosticField):
    """The geocentric Cartesian X component of the velocity field."""
    name = "VelocityX"

    def setup(self, domain, state_fields):
        """
        Sets up the :class:`Function` for the diagnostic field.

        Args:
            domain (:class:`Domain`): the model's domain object.
            state_fields (:class:`StateFields`): the model's field container.
        """
        u = state_fields("u")
        self.expr = u[0]
        super().setup(domain, state_fields)


class VelocityZ(DiagnosticField):
    """The geocentric Cartesian Z component of the velocity field."""
    name = "VelocityZ"

    def setup(self, domain, state_fields):
        """
        Sets up the :class:`Function` for the diagnostic field.

        Args:
            domain (:class:`Domain`): the model's domain object.
            state_fields (:class:`StateFields`): the model's field container.
        """
        u = state_fields("u")
<<<<<<< HEAD
        self.expr = u[u.geometric_dimension() - 1]
        super().setup(domain, state_fields)
=======
        self.expr = u[domain.mesh.geometric_dimension() - 1]
        super(VelocityZ, self).setup(domain, state_fields)
>>>>>>> 69c545eb


class VelocityY(DiagnosticField):
    """The geocentric Cartesian Y component of the velocity field."""
    name = "VelocityY"

    def setup(self, domain, state_fields):
        """
        Sets up the :class:`Function` for the diagnostic field.

        Args:
            domain (:class:`Domain`): the model's domain object.
            state_fields (:class:`StateFields`): the model's field container.
        """
        u = state_fields("u")
        self.expr = u[1]
        super().setup(domain, state_fields)


class Gradient(DiagnosticField):
    """Diagnostic for computing the gradient of fields."""
    def __init__(self, name, space=None, method='solve'):
        """
        Args:
            name (str): name of the field to compute the gradient of.
            space (:class:`FunctionSpace`, optional): the function space to
                evaluate the diagnostic field in. Defaults to None, in which
                case a default space will be chosen for this diagnostic.
            method (str, optional): a string specifying the method of evaluation
                for this diagnostic. Valid options are 'interpolate', 'project',
                'assign' and 'solve'. Defaults to 'solve'.
        """
        self.fname = name
        self.solve_implemented = True
        super().__init__(space=space, method=method, required_fields=(name,))

    @property
    def name(self):
        """Gives the name of this diagnostic field."""
        return self.fname+"_gradient"

    def setup(self, domain, state_fields):
        """
        Sets up the :class:`Function` for the diagnostic field.

        Args:
            domain (:class:`Domain`): the model's domain object.
            state_fields (:class:`StateFields`): the model's field container.
        """
        f = state_fields(self.fname)

        mesh_dim = domain.mesh.geometric_dimension()
        try:
            field_dim = state_fields(self.fname).ufl_shape[0]
        except IndexError:
            field_dim = 1
        shape = (mesh_dim, ) * field_dim
        space = TensorFunctionSpace(domain.mesh, "CG", 1, shape=shape, name=f'Tensor{field_dim}_CG1')

        if self.method != 'solve':
            self.expr = grad(f)

        super().setup(domain, state_fields, space=space)

        # Set up problem now that self.field has been set up
        if self.method == 'solve':
            test = TestFunction(space)
            trial = TrialFunction(space)
            n = FacetNormal(domain.mesh)
            a = inner(test, trial)*dx
            L = -inner(div(test), f)*dx
            if space.extruded:
                L += dot(dot(test, n), f)*(ds_t + ds_b)
            prob = LinearVariationalProblem(a, L, self.field)
            self.evaluator = LinearVariationalSolver(prob)


class Divergence(DiagnosticField):
    """Diagnostic for computing the divergence of vector-valued fields."""
    def __init__(self, name='u', space=None, method='interpolate'):
        """
        Args:
            name (str, optional): name of the field to compute the gradient of.
                Defaults to 'u', in which case this takes the divergence of the
                wind field.
            space (:class:`FunctionSpace`, optional): the function space to
                evaluate the diagnostic field in. Defaults to None, in which
                case the default space is the domain's DG space.
            method (str, optional): a string specifying the method of evaluation
                for this diagnostic. Valid options are 'interpolate', 'project',
                'assign' and 'solve'. Defaults to 'interpolate'.
        """
        self.fname = name
        super().__init__(space=space, method=method, required_fields=(self.fname,))

    @property
    def name(self):
        """Gives the name of this diagnostic field."""
        return self.fname+"_divergence"

    def setup(self, domain, state_fields):
        """
        Sets up the :class:`Function` for the diagnostic field.

        Args:
            domain (:class:`Domain`): the model's domain object.
            state_fields (:class:`StateFields`): the model's field container.
        """
        f = state_fields(self.fname)
        self.expr = div(f)
        space = domain.spaces("DG")
        super().setup(domain, state_fields, space=space)


class SphericalComponent(DiagnosticField):
    """Base diagnostic for computing spherical-polar components of fields."""
    def __init__(self, name, space=None, method='interpolate'):
        """
        Args:
            name (str): name of the field to compute the component of.
            space (:class:`FunctionSpace`, optional): the function space to
                evaluate the diagnostic field in. Defaults to None, in which
                case the default space is the domain's DG space.
            method (str, optional): a string specifying the method of evaluation
                for this diagnostic. Valid options are 'interpolate', 'project',
                'assign' and 'solve'. Defaults to 'interpolate'.
        """
        self.fname = name
        super().__init__(space=space, method=method, required_fields=(name,))

    # TODO: these routines must be moved to somewhere more available generally
    # (e.g. initialisation tools?)
    def _spherical_polar_unit_vectors(self, domain):
        """
        Generate ufl expressions for the spherical polar unit vectors.

        Args:
            domain (:class:`Domain`): the model's domain, containing its mesh.

        Returns:
            tuple of (:class:`ufl.Expr`): the zonal, meridional and radial unit
                vectors.
        """
        x, y, z = SpatialCoordinate(domain.mesh)
        x_hat = Constant(as_vector([1.0, 0.0, 0.0]))
        y_hat = Constant(as_vector([0.0, 1.0, 0.0]))
        z_hat = Constant(as_vector([0.0, 0.0, 1.0]))
        R = sqrt(x**2 + y**2)  # distance from z axis
        r = sqrt(x**2 + y**2 + z**2)  # distance from origin

        lambda_hat = (x * y_hat - y * x_hat) / R
        phi_hat = (-x*z/R * x_hat - y*z/R * y_hat + R * z_hat) / r
        r_hat = (x * x_hat + y * y_hat + z * z_hat) / r

        return lambda_hat, phi_hat, r_hat

    def _check_args(self, domain, field):
        """
        Checks the validity of the domain and field for taking the spherical
        component diagnostic.

        Args:
            domain (:class:`Domain`): the model's domain object.
            field (:class:`Function`): the field to take the component of.
        """

        # check geometric dimension is 3D
        if domain.mesh.geometric_dimension() != 3:
            raise ValueError('Spherical components only work when the geometric dimension is 3!')

        if np.prod(field.ufl_shape) != 3:
            raise ValueError('Components can only be found of a vector function space in 3D.')


class MeridionalComponent(SphericalComponent):
    """The meridional component of a vector-valued field."""
    @property
    def name(self):
        """Gives the name of this diagnostic field."""
        return self.fname+"_meridional"

    def setup(self, domain, state_fields):
        """
        Sets up the :class:`Function` for the diagnostic field.

        Args:
            domain (:class:`Domain`): the model's domain object.
            state_fields (:class:`StateFields`): the model's field container.
        """
        f = state_fields(self.fname)
        self._check_args(domain, f)
        _, phi_hat, _ = self._spherical_polar_unit_vectors(domain)
        self.expr = dot(f, phi_hat)
        super().setup(domain, state_fields)


class ZonalComponent(SphericalComponent):
    """The zonal component of a vector-valued field."""
    @property
    def name(self):
        """Gives the name of this diagnostic field."""
        return self.fname+"_zonal"

    def setup(self, domain, state_fields):
        """
        Sets up the :class:`Function` for the diagnostic field.

        Args:
            domain (:class:`Domain`): the model's domain object.
            state_fields (:class:`StateFields`): the model's field container.
        """
        f = state_fields(self.fname)
        self._check_args(domain, f)
        lambda_hat, _, _ = self._spherical_polar_unit_vectors(domain)
        self.expr = dot(f, lambda_hat)
        super().setup(domain, state_fields)


class RadialComponent(SphericalComponent):
    """The radial component of a vector-valued field."""
    @property
    def name(self):
        """Gives the name of this diagnostic field."""
        return self.fname+"_radial"

    def setup(self, domain, state_fields):
        """
        Sets up the :class:`Function` for the diagnostic field.

        Args:
            domain (:class:`Domain`): the model's domain object.
            state_fields (:class:`StateFields`): the model's field container.
        """
        f = state_fields(self.fname)
        self._check_args(domain, f)
        _, _, r_hat = self._spherical_polar_unit_vectors(domain)
        self.expr = dot(f, r_hat)
        super().setup(domain, state_fields)


class RichardsonNumber(DiagnosticField):
    """Dimensionless Richardson number diagnostic field."""
    name = "RichardsonNumber"

    def __init__(self, density_field, factor=1., space=None, method='interpolate'):
        u"""
        Args:
            density_field (str): the name of the density field.
            factor (float, optional): a factor to multiply the Brunt-Väisälä
                frequency by. Defaults to 1.
            space (:class:`FunctionSpace`, optional): the function space to
                evaluate the diagnostic field in. Defaults to None, in which
                case a default space will be chosen for this diagnostic.
            method (str, optional): a string specifying the method of evaluation
                for this diagnostic. Valid options are 'interpolate', 'project',
                'assign' and 'solve'. Defaults to 'interpolate'.
        """
        super().__init__(space=space, method=method, required_fields=(density_field, "u_gradient"))
        self.density_field = density_field
        self.factor = Constant(factor)

    def setup(self, domain, state_fields):
        """
        Sets up the :class:`Function` for the diagnostic field.

        Args:
            domain (:class:`Domain`): the model's domain object.
            state_fields (:class:`StateFields`): the model's field container.
        """
        rho_grad = self.density_field+"_gradient"
        grad_density = state_fields(rho_grad)
        gradu = state_fields("u_gradient")

        denom = 0.
        z_dim = domain.mesh.geometric_dimension() - 1
        u_dim = state_fields("u").ufl_shape[0]
        for i in range(u_dim-1):
            denom += gradu[i, z_dim]**2
        Nsq = self.factor*grad_density[z_dim]
        self.expr = Nsq/denom
        super().setup(domain, state_fields)


# TODO: unify all energy diagnostics -- should be based on equation
class Energy(DiagnosticField):
    """Base diagnostic field for computing energy density fields."""
    def kinetic(self, u, factor=None):
        """
        Computes a kinetic energy term.

        Args:
            u (:class:`ufl.Expr`): the velocity variable.
            factor (:class:`ufl.Expr`, optional): factor to multiply the term by
                (e.g. a density variable). Defaults to None.

        Returns:
            :class:`ufl.Expr`: the kinetic energy term
        """
        if factor is not None:
            energy = 0.5*factor*dot(u, u)
        else:
            energy = 0.5*dot(u, u)
        return energy


class KineticEnergy(Energy):
    """Diagnostic kinetic energy density."""
    name = "KineticEnergy"

    def __init__(self, space=None, method='interpolate'):
        """
        Args:
            space (:class:`FunctionSpace`, optional): the function space to
                evaluate the diagnostic field in. Defaults to None, in which
                case a default space will be chosen for this diagnostic.
            method (str, optional): a string specifying the method of evaluation
                for this diagnostic. Valid options are 'interpolate', 'project',
                'assign' and 'solve'. Defaults to 'interpolate'.
        """
        super().__init__(space=space, method=method, required_fields=("u"))

    def setup(self, domain, state_fields):
        """
        Sets up the :class:`Function` for the diagnostic field.

        Args:
            domain (:class:`Domain`): the model's domain object.
            state_fields (:class:`StateFields`): the model's field container.
        """
        u = state_fields("u")
        self.expr = self.kinetic(u)
        super().setup(domain, state_fields)


class ShallowWaterKineticEnergy(Energy):
    """Diagnostic shallow-water kinetic energy density."""
    name = "ShallowWaterKineticEnergy"

    def __init__(self, space=None, method='interpolate'):
        """
        Args:
            space (:class:`FunctionSpace`, optional): the function space to
                evaluate the diagnostic field in. Defaults to None, in which
                case a default space will be chosen for this diagnostic.
            method (str, optional): a string specifying the method of evaluation
                for this diagnostic. Valid options are 'interpolate', 'project',
                'assign' and 'solve'. Defaults to 'interpolate'.
        """
        super().__init__(space=space, method=method, required_fields=("D", "u"))

    def setup(self, domain, state_fields):
        """
        Sets up the :class:`Function` for the diagnostic field.

        Args:
            domain (:class:`Domain`): the model's domain object.
            state_fields (:class:`StateFields`): the model's field container.
        """
        u = state_fields("u")
        D = state_fields("D")
        self.expr = self.kinetic(u, D)
        super().setup(domain, state_fields)


class ShallowWaterPotentialEnergy(Energy):
    """Diagnostic shallow-water potential energy density."""
    name = "ShallowWaterPotentialEnergy"

    def __init__(self, parameters, space=None, method='interpolate'):
        """
        Args:
            parameters (:class:`ShallowWaterParameters`): the configuration
                object containing the physical parameters for this equation.
            space (:class:`FunctionSpace`, optional): the function space to
                evaluate the diagnostic field in. Defaults to None, in which
                case a default space will be chosen for this diagnostic.
            method (str, optional): a string specifying the method of evaluation
                for this diagnostic. Valid options are 'interpolate', 'project',
                'assign' and 'solve'. Defaults to 'interpolate'.
        """
        self.parameters = parameters
        super().__init__(space=space, method=method, required_fields=("D"))

    def setup(self, domain, state_fields):
        """
        Sets up the :class:`Function` for the diagnostic field.

        Args:
            domain (:class:`Domain`): the model's domain object.
            state_fields (:class:`StateFields`): the model's field container.
        """
        g = self.parameters.g
        D = state_fields("D")
        self.expr = 0.5*g*D**2
        super().setup(domain, state_fields)


class ShallowWaterPotentialEnstrophy(DiagnosticField):
    """Diagnostic (dry) compressible kinetic energy density."""
    def __init__(self, base_field_name="PotentialVorticity", space=None,
                 method='interpolate'):
        """
        Args:
            base_field_name (str, optional): the base potential vorticity field
                to compute the enstrophy from. Defaults to "PotentialVorticity".
            space (:class:`FunctionSpace`, optional): the function space to
                evaluate the diagnostic field in. Defaults to None, in which
                case a default space will be chosen for this diagnostic.
            method (str, optional): a string specifying the method of evaluation
                for this diagnostic. Valid options are 'interpolate', 'project',
                'assign' and 'solve'. Defaults to 'interpolate'.
        """
        base_enstrophy_names = ["PotentialVorticity", "RelativeVorticity", "AbsoluteVorticity"]
        if base_field_name not in base_enstrophy_names:
            raise ValueError(
                f"Don't know how to compute enstrophy with base_field_name={base_field_name};"
                + f"base_field_name should be one of {base_enstrophy_names}")
        # Work out required fields
        if base_field_name in ["PotentialVorticity", "AbsoluteVorticity"]:
            required_fields = (base_field_name, "D")
        elif base_field_name == "RelativeVorticity":
            required_fields = (base_field_name, "D", "coriolis")
        else:
            raise NotImplementedError(f'Enstrophy with vorticity {base_field_name} not implemented')

        super().__init__(space=space, method=method, required_fields=required_fields)
        self.base_field_name = base_field_name

    @property
    def name(self):
        """Gives the name of this diagnostic field."""
        base_name = "SWPotentialEnstrophy"
        return "_from_".join((base_name, self.base_field_name))

    def setup(self, domain, state_fields):
        """
        Sets up the :class:`Function` for the diagnostic field.

        Args:
            domain (:class:`Domain`): the model's domain object.
            state_fields (:class:`StateFields`): the model's field container.
        """
        if self.base_field_name == "PotentialVorticity":
            pv = state_fields("PotentialVorticity")
            D = state_fields("D")
            self.expr = 0.5*pv**2*D
        elif self.base_field_name == "RelativeVorticity":
            zeta = state_fields("RelativeVorticity")
            D = state_fields("D")
            f = state_fields("coriolis")
            self.expr = 0.5*(zeta + f)**2/D
        elif self.base_field_name == "AbsoluteVorticity":
            zeta_abs = state_fields("AbsoluteVorticity")
            D = state_fields("D")
            self.expr = 0.5*(zeta_abs)**2/D
        else:
            raise NotImplementedError(f'Enstrophy with {self.base_field_name} not implemented')
        super().setup(domain, state_fields)


class CompressibleKineticEnergy(Energy):
    """Diagnostic (dry) compressible kinetic energy density."""
    name = "CompressibleKineticEnergy"

    def __init__(self, space=None, method='interpolate'):
        """
        Args:
            space (:class:`FunctionSpace`, optional): the function space to
                evaluate the diagnostic field in. Defaults to None, in which
                case a default space will be chosen for this diagnostic.
            method (str, optional): a string specifying the method of evaluation
                for this diagnostic. Valid options are 'interpolate', 'project',
                'assign' and 'solve'. Defaults to 'interpolate'.
        """
        super().__init__(space=space, method=method, required_fields=("rho", "u"))

    def setup(self, domain, state_fields):
        """
        Sets up the :class:`Function` for the diagnostic field
        Args:
            domain (:class:`Domain`): the model's domain object.
            state_fields (:class:`StateFields`): the model's field container.
        """
        u = state_fields("u")
        rho = state_fields("rho")
        self.expr = self.kinetic(u, rho)
        super().setup(domain, state_fields)


class Exner(DiagnosticField):
    """The diagnostic Exner pressure field."""
    def __init__(self, parameters, reference=False, space=None, method='interpolate'):
        """
        Args:
            parameters (:class:`CompressibleParameters`): the configuration
                object containing the physical parameters for this equation.
            reference (bool, optional): whether to compute the reference Exner
                pressure field or not. Defaults to False.
            space (:class:`FunctionSpace`, optional): the function space to
                evaluate the diagnostic field in. Defaults to None, in which
                case a default space will be chosen for this diagnostic.
            method (str, optional): a string specifying the method of evaluation
                for this diagnostic. Valid options are 'interpolate', 'project',
                'assign' and 'solve'. Defaults to 'interpolate'.
        """
        self.parameters = parameters
        self.reference = reference
        if reference:
            self.rho_name = "rho_bar"
            self.theta_name = "theta_bar"
        else:
            self.rho_name = "rho"
            self.theta_name = "theta"
        super().__init__(space=space, method=method, required_fields=(self.rho_name, self.theta_name))

    @property
    def name(self):
        """Gives the name of this diagnostic field."""
        if self.reference:
            return "Exner_bar"
        else:
            return "Exner"

    def setup(self, domain, state_fields):
        """
        Sets up the :class:`Function` for the diagnostic field.

        Args:
            domain (:class:`Domain`): the model's domain object.
            state_fields (:class:`StateFields`): the model's field container.
        """
        rho = state_fields(self.rho_name)
        theta = state_fields(self.theta_name)
        self.expr = tde.exner_pressure(self.parameters, rho, theta)
        super().setup(domain, state_fields)


class Sum(DiagnosticField):
    """Base diagnostic for computing the sum of two fields."""
    def __init__(self, field_name1, field_name2):
        """
        Args:
            field_name1 (str): the name of one field to be added.
            field_name2 (str): the name of the other field to be added.
        """
        super().__init__(method='assign', required_fields=(field_name1, field_name2))
        self.field_name1 = field_name1
        self.field_name2 = field_name2

    @property
    def name(self):
        """Gives the name of this diagnostic field."""
        return self.field_name1+"_plus_"+self.field_name2

    def setup(self, domain, state_fields):
        """
        Sets up the :class:`Function` for the diagnostic field.

        Args:
            domain (:class:`Domain`): the model's domain object.
            state_fields (:class:`StateFields`): the model's field container.
        """
        field1 = state_fields(self.field_name1)
        field2 = state_fields(self.field_name2)
        space = field1.function_space()
        self.expr = field1 + field2
        super().setup(domain, state_fields, space=space)


class Difference(DiagnosticField):
    """Base diagnostic for calculating the difference between two fields."""
    def __init__(self, field_name1, field_name2):
        """
        Args:
            field_name1 (str): the name of the field to be subtracted from.
            field_name2 (str): the name of the field to be subtracted.
        """
        super().__init__(method='assign', required_fields=(field_name1, field_name2))
        self.field_name1 = field_name1
        self.field_name2 = field_name2

    @property
    def name(self):
        """Gives the name of this diagnostic field."""
        return self.field_name1+"_minus_"+self.field_name2

    def setup(self, domain, state_fields):
        """
        Sets up the :class:`Function` for the diagnostic field.

        Args:
            domain (:class:`Domain`): the model's domain object.
            state_fields (:class:`StateFields`): the model's field container.
        """

        field1 = state_fields(self.field_name1)
        field2 = state_fields(self.field_name2)
        self.expr = field1 - field2
        space = field1.function_space()
        super().setup(domain, state_fields, space=space)


class SteadyStateError(Difference):
    """Base diagnostic for computing the steady-state error in a field."""
    def __init__(self, name):
        """
        Args:
            name (str): name of the field to take the steady-state error of.
        """
        self.field_name1 = name
        self.field_name2 = name+'_init'
        DiagnosticField.__init__(self, method='assign', required_fields=(name))

    def setup(self, domain, state_fields):
        """
        Sets up the :class:`Function` for the diagnostic field.

        Args:
            domain (:class:`Domain`): the model's domain object.
            state_fields (:class:`StateFields`): the model's field container.
        """
        # Create and store initial field
        field1 = state_fields(self.field_name1)
        field2 = state_fields(self.field_name2, space=field1.function_space(), dump=False)

        # TODO: when checkpointing, the initial field should either be picked up
        # or computed again (picking up can be easily specified if we change the line above)
        field2.assign(field1)

        super().setup(domain, state_fields)

    @property
    def name(self):
        """Gives the name of this diagnostic field."""
        return self.field_name1+"_error"


class Perturbation(Difference):
    """Base diagnostic for computing perturbations from a reference profile."""
    def __init__(self, name):
        """
        Args:
            name (str): name of the field to take the perturbation of.
        """
        field_name1 = name
        field_name2 = name+'_bar'
        Difference.__init__(self, field_name1, field_name2)

    @property
    def name(self):
        """Gives the name of this diagnostic field."""
        return self.field_name1+"_perturbation"


# TODO: unify thermodynamic diagnostics
class ThermodynamicDiagnostic(DiagnosticField):
    """Base thermodynamic diagnostic field, computing many common fields."""

    def __init__(self, equations, space=None, method='interpolate'):
        """
        Args:
            equations (:class:`PrognosticEquationSet`): the equation set being
                solved by the model.
            space (:class:`FunctionSpace`, optional): the function space to
                evaluate the diagnostic field in. Defaults to None, in which
                case a default space will be chosen for this diagnostic.
            method (str, optional): a string specifying the method of evaluation
                for this diagnostic. Valid options are 'interpolate', 'project',
                'assign' and 'solve'. Defaults to 'interpolate'.
        """
        self.equations = equations
        self.parameters = equations.parameters
        # Work out required fields
        if isinstance(equations, CompressibleEulerEquations):
            required_fields = ['rho', 'theta']
            if equations.active_tracers is not None:
                for active_tracer in equations.active_tracers:
                    if active_tracer.chemical == 'H2O':
                        required_fields.append(active_tracer.name)
        else:
            raise NotImplementedError(f'Thermodynamic diagnostics not implemented for {type(equations)}')
        super().__init__(space=space, method=method, required_fields=tuple(required_fields))

    def _setup_thermodynamics(self, domain, state_fields):
        """
        Sets up the :class:`Function` for the diagnostic field.

        Args:
            domain (:class:`Domain`): the model's domain object.
            state_fields (:class:`StateFields`): the model's field container.
        """

        self.Vtheta = domain.spaces('theta')
        h_deg = self.Vtheta.ufl_element().degree()[0]
        v_deg = self.Vtheta.ufl_element().degree()[1]-1
        boundary_method = BoundaryMethod.extruded if (v_deg == 0 and h_deg == 0) else None

        # Extract all fields
        self.rho = state_fields("rho")
        self.theta = state_fields("theta")
        # Rho must be averaged to Vtheta
        self.rho_averaged = Function(self.Vtheta)
        self.recoverer = Recoverer(self.rho, self.rho_averaged, boundary_method=boundary_method)

        zero_expr = Constant(0.0)*self.theta
        self.r_v = zero_expr  # Water vapour
        self.r_l = zero_expr  # Liquid water
        self.r_t = zero_expr  # All water mixing ratios
        for active_tracer in self.equations.active_tracers:
            if active_tracer.chemical == "H2O":
                if active_tracer.variable_type != TracerVariableType.mixing_ratio:
                    raise NotImplementedError('Only mixing ratio tracers are implemented')
                if active_tracer.phase == Phases.gas:
                    self.r_v += state_fields(active_tracer.name)
                elif active_tracer.phase == Phases.liquid:
                    self.r_l += state_fields(active_tracer.name)
                self.r_t += state_fields(active_tracer.name)

        # Store the most common expressions
        self.exner = tde.exner_pressure(self.parameters, self.rho_averaged, self.theta)
        self.T = tde.T(self.parameters, self.theta, self.exner, r_v=self.r_v)
        self.p = tde.p(self.parameters, self.exner)

    def compute(self):
        """Compute the thermodynamic diagnostic."""
        self.recoverer.project()
        super().compute()


class Theta_e(ThermodynamicDiagnostic):
    """The moist equivalent potential temperature diagnostic field."""
    name = "Theta_e"

    def setup(self, domain, state_fields):
        """
        Sets up the :class:`Function` for the diagnostic field.

        Args:
            domain (:class:`Domain`): the model's domain object.
            state_fields (:class:`StateFields`): the model's field container.
        """
        self._setup_thermodynamics(domain, state_fields)
        self.expr = tde.theta_e(self.parameters, self.T, self.p, self.r_v, self.r_t)
        super().setup(domain, state_fields, space=self.Vtheta)


class InternalEnergy(ThermodynamicDiagnostic):
    """The moist compressible internal energy density."""
    name = "InternalEnergy"

    def setup(self, domain, state_fields):
        """
        Sets up the :class:`Function` for the diagnostic field.

        Args:
            domain (:class:`Domain`): the model's domain object.
            state_fields (:class:`StateFields`): the model's field container.
        """
        self._setup_thermodynamics(domain, state_fields)
        self.expr = tde.internal_energy(self.parameters, self.rho_averaged, self.T, r_v=self.r_v, r_l=self.r_l)
        super().setup(domain, state_fields, space=self.Vtheta)


class PotentialEnergy(ThermodynamicDiagnostic):
    """The moist compressible potential energy density."""
    name = "PotentialEnergy"

    def setup(self, domain, state_fields):
        """
        Sets up the :class:`Function` for the diagnostic field.

        Args:
            domain (:class:`Domain`): the model's domain object.
            state_fields (:class:`StateFields`): the model's field container.
        """
        x = SpatialCoordinate(domain.mesh)
        self.expr = self.rho_averaged * (1 + self.r_t) * self.parameters.g * dot(x, domain.k)
        super().setup(domain, state_fields, space=domain.spaces("DG"))


# TODO: this needs consolidating with energy diagnostics
class ThermodynamicKineticEnergy(ThermodynamicDiagnostic):
    """The moist compressible kinetic energy density."""
    name = "ThermodynamicKineticEnergy"

    def __init__(self, equations, space=None, method='interpolate'):
        """
        Args:
            equations (:class:`PrognosticEquationSet`): the equation set being
                solved by the model.
            space (:class:`FunctionSpace`, optional): the function space to
                evaluate the diagnostic field in. Defaults to None, in which
                case a default space will be chosen for this diagnostic.
            method (str, optional): a string specifying the method of evaluation
                for this diagnostic. Valid options are 'interpolate', 'project',
                'assign' and 'solve'. Defaults to 'interpolate'.
        """
        self.equations = equations
        self.parameters = equations.parameters
        # Work out required fields
        if isinstance(equations, CompressibleEulerEquations):
            required_fields = ['rho', 'u']
            if equations.active_tracers is not None:
                for active_tracer in equations.active_tracers:
                    if active_tracer.chemical == 'H2O':
                        required_fields.append(active_tracer.name)
        else:
            raise NotImplementedError(f'Thermodynamic K.E. not implemented for {type(equations)}')
        super().__init__(space=space, method=method, required_fields=tuple(required_fields))

    def setup(self, domain, state_fields):
        """
        Sets up the :class:`Function` for the diagnostic field.

        Args:
            domain (:class:`Domain`): the model's domain object.
            state_fields (:class:`StateFields`): the model's field container.
        """
        u = state_fields('u')
        self.expr = 0.5 * self.rho_averaged * (1 + self.r_t) * dot(u, u)
        super().setup(domain, state_fields, space=domain.spaces("DG"))


class Dewpoint(ThermodynamicDiagnostic):
    """The dewpoint temperature diagnostic field."""
    name = "Dewpoint"

    def setup(self, domain, state_fields):
        """
        Sets up the :class:`Function` for the diagnostic field.

        Args:
            domain (:class:`Domain`): the model's domain object.
            state_fields (:class:`StateFields`): the model's field container.
        """
        self._setup_thermodynamics(domain, state_fields)
        self.expr = tde.T_dew(self.parameters, self.p, self.r_v)
        super().setup(domain, state_fields, space=self.Vtheta)


class Temperature(ThermodynamicDiagnostic):
    """The absolute temperature diagnostic field."""
    name = "Temperature"

    def setup(self, domain, state_fields):
        """
        Sets up the :class:`Function` for the diagnostic field.

        Args:
            domain (:class:`Domain`): the model's domain object.
            state_fields (:class:`StateFields`): the model's field container.
        """
        self._setup_thermodynamics(domain, state_fields)
        self.expr = self.T
        super().setup(domain, state_fields, space=self.Vtheta)


class Theta_d(ThermodynamicDiagnostic):
    """The dry potential temperature diagnostic field."""
    name = "Theta_d"

    def setup(self, domain, state_fields):
        """
        Sets up the :class:`Function` for the diagnostic field.

        Args:
            domain (:class:`Domain`): the model's domain object.
            state_fields (:class:`StateFields`): the model's field container.
        """
        self._setup_thermodynamics(domain, state_fields)
        self.expr = self.theta / (1 + self.r_v * self.parameters.R_v / self.parameters.R_d)
        super().setup(domain, state_fields, space=self.Vtheta)


class RelativeHumidity(ThermodynamicDiagnostic):
    """The relative humidity diagnostic field."""
    name = "RelativeHumidity"

    def setup(self, domain, state_fields):
        """
        Sets up the :class:`Function` for the diagnostic field.

        Args:
            domain (:class:`Domain`): the model's domain object.
            state_fields (:class:`StateFields`): the model's field container.
        """
        self._setup_thermodynamics(domain, state_fields)
        self.expr = tde.RH(self.parameters, self.r_v, self.T, self.p)
        super().setup(domain, state_fields, space=self.Vtheta)


class Pressure(ThermodynamicDiagnostic):
    """The pressure field computed in the 'theta' space."""
    name = "Pressure_Vt"

    def setup(self, domain, state_fields):
        """
        Sets up the :class:`Function` for the diagnostic field.

        Args:
            domain (:class:`Domain`): the model's domain object.
            state_fields (:class:`StateFields`): the model's field container.
        """
        self._setup_thermodynamics(domain, state_fields)
        self.expr = self.p
        super().setup(domain, state_fields, space=self.Vtheta)


class Exner_Vt(ThermodynamicDiagnostic):
    """The Exner pressure field computed in the 'theta' space."""
    name = "Exner_Vt"

    def setup(self, domain, state_fields):
        """
        Sets up the :class:`Function` for the diagnostic field.

        Args:
            domain (:class:`Domain`): the model's domain object.
            state_fields (:class:`StateFields`): the model's field container.
        """
        self._setup_thermodynamics(domain, state_fields)
        self.expr = self.exner
        super().setup(domain, state_fields, space=self.Vtheta)


# TODO: this doesn't contain the effects of moisture
# TODO: this has not been implemented for other equation sets
class HydrostaticImbalance(DiagnosticField):
    """Hydrostatic imbalance diagnostic field."""
    name = "HydrostaticImbalance"

    def __init__(self, equations, space=None, method='interpolate'):
        """
        Args:
            equations (:class:`PrognosticEquationSet`): the equation set being
                solved by the model.
            space (:class:`FunctionSpace`, optional): the function space to
                evaluate the diagnostic field in. Defaults to None, in which
                case a default space will be chosen for this diagnostic.
            method (str, optional): a string specifying the method of evaluation
                for this diagnostic. Valid options are 'interpolate', 'project',
                'assign' and 'solve'. Defaults to 'interpolate'.
        """
        # Work out required fields
        if isinstance(equations, CompressibleEulerEquations):
            required_fields = ['rho', 'theta', 'rho_bar', 'theta_bar']
            if equations.active_tracers is not None:
                for active_tracer in equations.active_tracers:
                    if active_tracer.chemical == 'H2O':
                        required_fields.append(active_tracer.name)
            self.equations = equations
            self.parameters = equations.parameters
        else:
            raise NotImplementedError(f'Hydrostatic Imbalance not implemented for {type(equations)}')
        super().__init__(space=space, method=method, required_fields=required_fields)

    def setup(self, domain, state_fields):
        """
        Sets up the :class:`Function` for the diagnostic field.

        Args:
            domain (:class:`Domain`): the model's domain object.
            state_fields (:class:`StateFields`): the model's field container.
        """
        Vu = domain.spaces("HDiv")
        rho = state_fields("rho")
        rhobar = state_fields("rho_bar")
        theta = state_fields("theta")
        thetabar = state_fields("theta_bar")
        exner = tde.exner_pressure(self.parameters, rho, theta)
        exnerbar = tde.exner_pressure(self.parameters, rhobar, thetabar)

        cp = Constant(self.parameters.cp)
        n = FacetNormal(domain.mesh)

        # TODO: not sure about this expression!
        # Gravity does not appear, and why are there reference profiles?
        F = TrialFunction(Vu)
        w = TestFunction(Vu)
        imbalance = Function(Vu)
        a = inner(w, F)*dx
        L = (- cp*div((theta-thetabar)*w)*exnerbar*dx
             + cp*jump((theta-thetabar)*w, n)*avg(exnerbar)*dS_v
             - cp*div(thetabar*w)*(exner-exnerbar)*dx
             + cp*jump(thetabar*w, n)*avg(exner-exnerbar)*dS_v)

        bcs = self.equations.bcs['u']

        imbalanceproblem = LinearVariationalProblem(a, L, imbalance, bcs=bcs)
        self.imbalance_solver = LinearVariationalSolver(imbalanceproblem)
        self.expr = dot(imbalance, domain.k)
        super().setup(domain, state_fields)

    def compute(self):
        """Compute and return the diagnostic field from the current state.
        """
        self.imbalance_solver.solve()
        super().compute()


class Precipitation(DiagnosticField):
    """The total precipitation falling through the domain's bottom surface."""
    name = "Precipitation"

    def __init__(self):
        self.solve_implemented = True
        required_fields = ('rain', 'rainfall_velocity', 'rho')
        super().__init__(method='solve', required_fields=required_fields)

    def setup(self, domain, state_fields):
        """
        Sets up the :class:`Function` for the diagnostic field.

        Args:
            domain (:class:`Domain`): the model's domain object.
            state_fields (:class:`StateFields`): the model's field container.
        """
        space = domain.spaces("DG0", "DG", 0)
        assert space.extruded, 'Cannot compute precipitation on a non-extruded mesh'
        rain = state_fields('rain')
        rho = state_fields('rho')
        v = state_fields('rainfall_velocity')
        # Set up problem
        self.phi = TestFunction(space)
        flux = TrialFunction(space)
        n = FacetNormal(domain.mesh)
        un = 0.5 * (dot(v, n) + abs(dot(v, n)))
        self.flux = Function(space)

        a = self.phi * flux * dx
        L = self.phi * rain * un * rho * (ds_b + ds_t + ds_v)

        # setup solver
        problem = LinearVariationalProblem(a, L, self.flux)
        self.solver = LinearVariationalSolver(problem)
        self.space = space
        self.field = state_fields(self.name, space=space, dump=True, pickup=False)
        # TODO: might we want to pick up this field? Otherwise initialise to zero
        self.field.assign(0.0)

    def compute(self):
        """Compute the diagnostic field from the current state."""
        self.solver.solve()
        self.field.assign(self.field + assemble(self.flux * self.phi * dx))


class Vorticity(DiagnosticField):
    """Base diagnostic field class for shallow-water vorticity variables."""

    def setup(self, domain, state_fields, vorticity_type=None):
        """
        Sets up the :class:`Function` for the diagnostic field.

        Args:
            domain (:class:`Domain`): the model's domain object.
            state_fields (:class:`StateFields`): the model's field container.
            vorticity_type (str, optional): denotes which type of vorticity to
                be computed ('relative', 'absolute' or 'potential'). Defaults to
                None.
        """

        vorticity_types = ["relative", "absolute", "potential"]
        if vorticity_type not in vorticity_types:
            raise ValueError(f"vorticity type must be one of {vorticity_types}, not {vorticity_type}")
        try:
            space = domain.spaces("CG")
        except ValueError:
            dgspace = domain.spaces("DG")
            # TODO: should this be degree + 1?
            cg_degree = dgspace.ufl_element().degree() + 2
            space = FunctionSpace(domain.mesh, "CG", cg_degree, name=f"CG{cg_degree}")

        u = state_fields("u")
        if vorticity_type in ["absolute", "potential"]:
            f = state_fields("coriolis")
        if vorticity_type == "potential":
            D = state_fields("D")

        if self.method != 'solve':
            if vorticity_type == "potential":
                self.expr = curl(u + f) / D
            elif vorticity_type == "absolute":
                self.expr = curl(u + f)
            elif vorticity_type == "relative":
                self.expr = curl(u)

        super().setup(domain, state_fields, space=space)

        # Set up problem now that self.field has been set up
        if self.method == 'solve':
            gamma = TestFunction(space)
            q = TrialFunction(space)

            if vorticity_type == "potential":
                a = q*gamma*D*dx
            else:
                a = q*gamma*dx

            L = (- inner(domain.perp(grad(gamma)), u))*dx
            if vorticity_type != "relative":
                f = state_fields("coriolis")
                L += gamma*f*dx

            problem = LinearVariationalProblem(a, L, self.field)
            self.evaluator = LinearVariationalSolver(problem, solver_parameters={"ksp_type": "cg"})


class PotentialVorticity(Vorticity):
    u"""Diagnostic field for shallow-water potential vorticity, q=(∇×(u+f))/D"""
    name = "PotentialVorticity"

    def __init__(self, space=None, method='solve'):
        """
        Args:
            space (:class:`FunctionSpace`, optional): the function space to
                evaluate the diagnostic field in. Defaults to None, in which
                case a default space will be chosen for this diagnostic.
            method (str, optional): a string specifying the method of evaluation
                for this diagnostic. Valid options are 'interpolate', 'project',
                'assign' and 'solve'. Defaults to 'solve'.
        """
        self.solve_implemented = True
        super().__init__(space=space, method=method,
                         required_fields=('u', 'D', 'coriolis'))

    def setup(self, domain, state_fields):
        """
        Sets up the :class:`Function` for the diagnostic field.

        Args:
            domain (:class:`Domain`): the model's domain object.
            state_fields (:class:`StateFields`): the model's field container.
        """
        super().setup(domain, state_fields, vorticity_type="potential")


class AbsoluteVorticity(Vorticity):
    u"""Diagnostic field for absolute vorticity, ζ=∇×(u+f)"""
    name = "AbsoluteVorticity"

    def __init__(self, space=None, method='solve'):
        """
        Args:
            space (:class:`FunctionSpace`, optional): the function space to
                evaluate the diagnostic field in. Defaults to None, in which
                case a default space will be chosen for this diagnostic.
            method (str, optional): a string specifying the method of evaluation
                for this diagnostic. Valid options are 'interpolate', 'project',
                'assign' and 'solve'. Defaults to 'solve'.
        """
        self.solve_implemented = True
        super().__init__(space=space, method=method, required_fields=('u', 'coriolis'))

    def setup(self, domain, state_fields):
        """
        Sets up the :class:`Function` for the diagnostic field.

        Args:
            domain (:class:`Domain`): the model's domain object.
            state_fields (:class:`StateFields`): the model's field container.
        """
        super().setup(domain, state_fields, vorticity_type="absolute")


class RelativeVorticity(Vorticity):
    u"""Diagnostic field for relative vorticity, ζ=∇×u"""
    name = "RelativeVorticity"

    def __init__(self, space=None, method='solve'):
        """
        Args:
            space (:class:`FunctionSpace`, optional): the function space to
                evaluate the diagnostic field in. Defaults to None, in which
                case a default space will be chosen for this diagnostic.
            method (str, optional): a string specifying the method of evaluation
                for this diagnostic. Valid options are 'interpolate', 'project',
                'assign' and 'solve'. Defaults to 'solve'.
        """
        self.solve_implemented = True
        super().__init__(space=space, method=method, required_fields=('u',))

    def setup(self, domain, state_fields):
        """
        Sets up the :class:`Function` for the diagnostic field.

        Args:
            domain (:class:`Domain`): the model's domain object.
            state_fields (:class:`StateFields`): the model's field container.
        """
        super().setup(domain, state_fields, vorticity_type="relative")<|MERGE_RESOLUTION|>--- conflicted
+++ resolved
@@ -285,13 +285,10 @@
             state_fields (:class:`StateFields`): the model's field container.
         """
         u = state_fields("u")
-<<<<<<< HEAD
-        self.expr = u[u.geometric_dimension() - 1]
-        super().setup(domain, state_fields)
-=======
         self.expr = u[domain.mesh.geometric_dimension() - 1]
-        super(VelocityZ, self).setup(domain, state_fields)
->>>>>>> 69c545eb
+        super().setup(domain, state_fields)
+
+
 
 
 class VelocityY(DiagnosticField):
