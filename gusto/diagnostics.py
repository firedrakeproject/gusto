--- conflicted
+++ resolved
@@ -1,12 +1,7 @@
 """Common diagnostic fields."""
 
-<<<<<<< HEAD
-from firedrake import op2, assemble, dot, dx, FunctionSpace, Function, sqrt, \
-    TestFunction, TrialFunction, Constant, grad, inner, curl, cross, sin, tan,  \
-=======
 from firedrake import op2, assemble, dot, dx, Function, sqrt, \
     TestFunction, TrialFunction, Constant, grad, inner, curl, \
->>>>>>> cb308c28
     LinearVariationalProblem, LinearVariationalSolver, FacetNormal, \
     ds_b, ds_v, ds_t, dS_v, div, avg, jump, pi,\
     TensorFunctionSpace, SpatialCoordinate, as_vector,  \
