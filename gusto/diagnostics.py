from firedrake import op2, assemble, dot, dx, FunctionSpace, Function, sqrt, \
    TestFunction, TrialFunction, CellNormal, Constant, cross, grad, inner, \
<<<<<<< HEAD
    LinearVariationalProblem, LinearVariationalSolver
=======
    LinearVariationalProblem, LinearVariationalSolver, exp
>>>>>>> 6f8bec14
from abc import ABCMeta, abstractmethod, abstractproperty
from gusto.forcing import exner
import numpy as np


__all__ = ["Diagnostics", "CourantNumber", "VelocityX", "VelocityZ", "VelocityY", "Energy", "KineticEnergy", "CompressibleKineticEnergy", "ExnerPi", "Sum", "Difference", "SteadyStateError", "Perturbation", "PotentialVorticity", "Theta_e", "InternalEnergy"]


class Diagnostics(object):

    available_diagnostics = ["min", "max", "rms", "l2", "total"]

    def __init__(self, *fields):

        self.fields = list(fields)

    def register(self, *fields):

        fset = set(self.fields)
        for f in fields:
            if f not in fset:
                self.fields.append(f)

    @staticmethod
    def min(f):
        fmin = op2.Global(1, np.finfo(float).max, dtype=float)
        op2.par_loop(op2.Kernel("""
void minify(double *a, double *b) {
    a[0] = a[0] > fabs(b[0]) ? fabs(b[0]) : a[0];
}
""", "minify"), f.dof_dset.set, fmin(op2.MIN), f.dat(op2.READ))
        return fmin.data[0]

    @staticmethod
    def max(f):
        fmax = op2.Global(1, np.finfo(float).min, dtype=float)
        op2.par_loop(op2.Kernel("""
void maxify(double *a, double *b) {
    a[0] = a[0] < fabs(b[0]) ? fabs(b[0]) : a[0];
}
""", "maxify"), f.dof_dset.set, fmax(op2.MAX), f.dat(op2.READ))
        return fmax.data[0]

    @staticmethod
    def rms(f):
        V = FunctionSpace(f.function_space().mesh(), "DG", 1)
        c = Function(V)
        c.assign(1)
        rms = sqrt(assemble(dot(f, f)*dx)/assemble(c*dx))
        return rms

    @staticmethod
    def l2(f):
        return sqrt(assemble(dot(f, f)*dx))

    @staticmethod
    def total(f):
        if len(f.ufl_shape) == 0:
            return assemble(f * dx)
        else:
            pass


class DiagnosticField(object, metaclass=ABCMeta):

    def __init__(self):
        self._initialised = False

    @abstractproperty
    def name(self):
        """The name of this diagnostic field"""
        pass

    def setup(self, state, space=None):
        if not self._initialised:
            self._initialised = True
            if space is None:
                space = state.spaces("DG0", state.mesh, "DG", 0)
            self.field = state.fields(self.name, space, pickup=False)

    @abstractmethod
    def compute(self, state):
        """ Compute the diagnostic field from the current state"""
        pass

    def __call__(self, state):
        return self.compute(state)


class CourantNumber(DiagnosticField):
    name = "CourantNumber"

    def setup(self, state):
        if not self._initialised:
            super(CourantNumber, self).setup(state)
            # set up area computation
            V = state.spaces("DG0")
            test = TestFunction(V)
            self.area = Function(V)
            assemble(test*dx, tensor=self.area)

    def compute(self, state):
        u = state.fields("u")
        dt = Constant(state.timestepping.dt)
        return self.field.project(sqrt(dot(u, u))/sqrt(self.area)*dt)


class VelocityX(DiagnosticField):
    name = "VelocityX"

    def setup(self, state):
        if not self._initialised:
            space = state.spaces("CG1", state.mesh, "CG", 1)
            super(VelocityX, self).setup(state, space=space)

    def compute(self, state):
        u = state.fields("u")
        uh = u[0]
        return self.field.interpolate(uh)


class VelocityZ(DiagnosticField):
    name = "VelocityZ"

    def setup(self, state):
        if not self._initialised:
            space = state.spaces("CG1", state.mesh, "CG", 1)
            super(VelocityZ, self).setup(state, space=space)

    def compute(self, state):
        u = state.fields("u")
        w = u[u.geometric_dimension() - 1]
        return self.field.interpolate(w)


class VelocityY(DiagnosticField):
    name = "VelocityY"

    def setup(self, state):
        if not self._initialised:
            space = state.spaces("CG1", state.mesh, "CG", 1)
            super(VelocityY, self).setup(state, space=space)

    def compute(self, state):
        u = state.fields("u")
        v = u[1]
        return self.field.interpolate(v)


class Energy(DiagnosticField):

    def kinetic(self, u, rho=None):
        """
        Computes 0.5*dot(u, u) with an option to multiply rho
        """
        if rho is not None:
            energy = 0.5*rho*dot(u, u)
        else:
            energy = 0.5*dot(u, u)
        return energy


class KineticEnergy(Energy):
    name = "KineticEnergy"

    def compute(self, state):
        u = state.fields("u")
        energy = self.kinetic(u)
        return self.field.interpolate(energy)


class CompressibleKineticEnergy(Energy):
    name = "CompressibleKineticEnergy"

    def compute(self, state):
        u = state.fields("u")
        rho = state.fields("rho")
        energy = self.kinetic(u, rho)
        return self.field.interpolate(energy)


class ExnerPi(DiagnosticField):

    def __init__(self, reference=False):
        super(ExnerPi, self).__init__()
        self.reference = reference
        if reference:
            self.rho_name = "rhobar"
            self.theta_name = "thetabar"
        else:
            self.rho_name = "rho"
            self.theta_name = "theta"

    @property
    def name(self):
        if self.reference:
            return "ExnerPibar"
        else:
            return "ExnerPi"

    def setup(self, state):
        if not self._initialised:
            space = state.spaces("CG1", state.mesh, "CG", 1)
            super(ExnerPi, self).setup(state, space=space)

    def compute(self, state):
        rho = state.fields(self.rho_name)
        theta = state.fields(self.theta_name)
        Pi = exner(theta, rho, state)
        return self.field.interpolate(Pi)


class Theta_e(DiagnosticField):
    name = "Theta_e"

    def setup(self, state):
        if not self._initialised:
            space = state.spaces("CG1", state.mesh, "CG", 1)
            super(Theta_e, self).setup(state, space=space)

    def compute(self, state):
        X = state.parameters
        p_0 = X.p_0
        R_v = X.R_v
        R_d = X.R_d
        cp = X.cp
        c_pl = X.c_pl
        c_pv = X.c_pv
        L_v0 = X.L_v0
        T_0 = X.T_0
        kappa = X.kappa
        theta = state.fields('theta')
        rho = state.fields('rho')
        w_v = state.fields('water_v')
        p = p_0 * (R_d * theta * rho / p_0) ** (1.0 / (1.0 - kappa))
        T = theta * (R_d * theta * rho / p_0) ** (kappa / (1.0 - kappa)) / (1.0 + w_v * R_v / R_d)
        w_c = state.fields('water_c')
        w_t = w_c + w_v

        return self.field.interpolate(T * (p / (p_0 * (1 + w_v * R_v / R_d))) ** -(R_d / (cp + c_pl * w_t)) * exp(w_v * (L_v0 - (c_pl - c_pv) * (T - T_0)) / (T * (cp + c_pl * w_t))))


class InternalEnergy(DiagnosticField):
    name = "InternalEnergy"

    def setup(self, state):
        if not self._initialised:
            space = state.spaces("CG1", state.mesh, "CG", 1)
            super(InternalEnergy, self).setup(state, space=space)

    def compute(self, state):
        X = state.parameters
        p_0 = X.p_0
        R_v = X.R_v
        R_d = X.R_d
        cv = X.cv
        c_vv = X.c_vv
        c_pl = X.c_pl
        c_pv = X.c_pv
        L_v0 = X.L_v0
        T_0 = X.T_0
        kappa = X.kappa

        theta = state.fields('theta')
        rho = state.fields('rho')
        w_v = state.fields('water_v')
        w_c = state.fields('water_c')
        T = theta * (R_d * theta * rho / p_0) ** (kappa / (1.0 - kappa)) / (1.0 + w_v * R_v / R_d)

        return self.field.interpolate(rho * (cv * T + c_vv * w_v * T + c_pv * w_c * T - (L_v0 - (c_pl - c_pv) * (T - T_0)) * w_c))


class Sum(DiagnosticField):

    def __init__(self, field1, field2):
        super(Sum, self).__init__()
        self.field1 = field1
        self.field2 = field2

    @property
    def name(self):
        return self.field1+"_plus_"+self.field2

    def setup(self, state):
        if not self._initialised:
            space = state.fields(self.field1).function_space()
            super(Sum, self).setup(state, space=space)
            field_names = [f.name() for f in state.fields]
            if self.field1 not in field_names:
                raise RuntimeError("Field called %s does not exist" % self.field1)
            if self.field2 not in field_names:
                raise RuntimeError("Field called %s does not exist" % self.field2)

    def compute(self, state):
        field1 = state.fields(self.field1)
        field2 = state.fields(self.field2)
        return self.field.assign(field1 + field2)


class Difference(DiagnosticField):

    def __init__(self, field1, field2):
        super(Difference, self).__init__()
        self.field1 = field1
        self.field2 = field2

    @property
    def name(self):
        return self.field1+"_minus_"+self.field2

    def setup(self, state):
        if not self._initialised:
            space = state.fields(self.field1).function_space()
            super(Difference, self).setup(state, space=space)
            field_names = [f.name() for f in state.fields]
            if self.field1 not in field_names:
                raise RuntimeError("Field called %s does not exist" % self.field1)
            if self.field2 not in field_names:
                raise RuntimeError("Field called %s does not exist" % self.field2)

    def compute(self, state):
        field1 = state.fields(self.field1)
        field2 = state.fields(self.field2)
        return self.field.assign(field1 - field2)


class SteadyStateError(Difference):

    def __init__(self, state, name):
        DiagnosticField.__init__(self)
        self.field1 = name
        self.field2 = name+'_init'
        field1 = state.fields(name)
        field2 = state.fields(self.field2, field1.function_space())
        field2.assign(field1)

    @property
    def name(self):
        return self.field1+"_error"


class Perturbation(Difference):

    def __init__(self, name):
        DiagnosticField.__init__(self)
        self.field1 = name
        self.field2 = name+'bar'

    @property
    def name(self):
        return self.field1+"_perturbation"


class PotentialVorticity(DiagnosticField):
    """Diagnostic field for potential vorticity."""
<<<<<<< HEAD

    @property
    def name(self):
        return "potential_vorticity"

    def field(self, space):
        """Returns the potential vorticity field.

        :arg space: The continuous finite element space.
        """
        if hasattr(self, "_field"):
            return self._field
        self._field = Function(space, name=self.name)
        return self._field

    def solver(self, state, space):
=======
    name = "potential_vorticity"

    def setup(self, state):
>>>>>>> 6f8bec14
        """Solver for potential vorticity. Solves
        a weighted mass system to generate the
        potential vorticity from known velocity and
        depth fields.

        :arg state: The state containing model.
<<<<<<< HEAD
        :arg space: The continuous finite element space.
        """
        if hasattr(self, "_solver"):
            return self._solver

        u = state.fields("u")
        D = state.fields("D")
        gamma = TestFunction(space)
        q = TrialFunction(space)
        f = state.fields("coriolis", space)

        cell_normals = CellNormal(state.mesh)
        gradperp = lambda psi: cross(cell_normals, grad(psi))

        a = q*gamma*D*dx
        L = (gamma*f - inner(gradperp(gamma), u))*dx
        pv_problem = LinearVariationalProblem(a, L, self.field(space), constant_jacobian=False)
        solver = LinearVariationalSolver(pv_problem, solver_parameters={"ksp_type": "cg"})
        self._solver = solver
        return self._solver
=======
        """
        if not self._initialised:
            space = FunctionSpace(state.mesh, "CG", state.W[-1].ufl_element().degree() + 1)
            super(PotentialVorticity, self).setup(state, space=space)
            u = state.fields("u")
            D = state.fields("D")
            gamma = TestFunction(space)
            q = TrialFunction(space)
            f = state.fields("coriolis")

            cell_normals = CellNormal(state.mesh)
            gradperp = lambda psi: cross(cell_normals, grad(psi))

            a = q*gamma*D*dx
            L = (gamma*f - inner(gradperp(gamma), u))*dx
            pv_problem = LinearVariationalProblem(a, L, self.field, constant_jacobian=False)
            self.solver = LinearVariationalSolver(pv_problem, solver_parameters={"ksp_type": "cg"})
>>>>>>> 6f8bec14

    def compute(self, state):
        """Computes the potential vorticity by solving
        the weighted mass system.
        """
<<<<<<< HEAD
        if hasattr(self, "_space"):
            V = self._space
        else:
            self._space = FunctionSpace(state.mesh, "CG", state.W[-1].ufl_element().degree() + 1)
            V = self._space

        self.solver(state, V).solve()
        return self.field(V)
=======
        self.solver.solve()
        return self.field
>>>>>>> 6f8bec14
<|MERGE_RESOLUTION|>--- conflicted
+++ resolved
@@ -1,10 +1,6 @@
 from firedrake import op2, assemble, dot, dx, FunctionSpace, Function, sqrt, \
     TestFunction, TrialFunction, CellNormal, Constant, cross, grad, inner, \
-<<<<<<< HEAD
-    LinearVariationalProblem, LinearVariationalSolver
-=======
     LinearVariationalProblem, LinearVariationalSolver, exp
->>>>>>> 6f8bec14
 from abc import ABCMeta, abstractmethod, abstractproperty
 from gusto.forcing import exner
 import numpy as np
@@ -360,56 +356,15 @@
 
 class PotentialVorticity(DiagnosticField):
     """Diagnostic field for potential vorticity."""
-<<<<<<< HEAD
-
-    @property
-    def name(self):
-        return "potential_vorticity"
-
-    def field(self, space):
-        """Returns the potential vorticity field.
-
-        :arg space: The continuous finite element space.
-        """
-        if hasattr(self, "_field"):
-            return self._field
-        self._field = Function(space, name=self.name)
-        return self._field
-
-    def solver(self, state, space):
-=======
     name = "potential_vorticity"
 
     def setup(self, state):
->>>>>>> 6f8bec14
         """Solver for potential vorticity. Solves
         a weighted mass system to generate the
         potential vorticity from known velocity and
         depth fields.
 
         :arg state: The state containing model.
-<<<<<<< HEAD
-        :arg space: The continuous finite element space.
-        """
-        if hasattr(self, "_solver"):
-            return self._solver
-
-        u = state.fields("u")
-        D = state.fields("D")
-        gamma = TestFunction(space)
-        q = TrialFunction(space)
-        f = state.fields("coriolis", space)
-
-        cell_normals = CellNormal(state.mesh)
-        gradperp = lambda psi: cross(cell_normals, grad(psi))
-
-        a = q*gamma*D*dx
-        L = (gamma*f - inner(gradperp(gamma), u))*dx
-        pv_problem = LinearVariationalProblem(a, L, self.field(space), constant_jacobian=False)
-        solver = LinearVariationalSolver(pv_problem, solver_parameters={"ksp_type": "cg"})
-        self._solver = solver
-        return self._solver
-=======
         """
         if not self._initialised:
             space = FunctionSpace(state.mesh, "CG", state.W[-1].ufl_element().degree() + 1)
@@ -427,22 +382,10 @@
             L = (gamma*f - inner(gradperp(gamma), u))*dx
             pv_problem = LinearVariationalProblem(a, L, self.field, constant_jacobian=False)
             self.solver = LinearVariationalSolver(pv_problem, solver_parameters={"ksp_type": "cg"})
->>>>>>> 6f8bec14
 
     def compute(self, state):
         """Computes the potential vorticity by solving
         the weighted mass system.
         """
-<<<<<<< HEAD
-        if hasattr(self, "_space"):
-            V = self._space
-        else:
-            self._space = FunctionSpace(state.mesh, "CG", state.W[-1].ufl_element().degree() + 1)
-            V = self._space
-
-        self.solver(state, V).solve()
-        return self.field(V)
-=======
         self.solver.solve()
-        return self.field
->>>>>>> 6f8bec14
+        return self.field