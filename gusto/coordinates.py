"""
This file provides a coordinate object, dependent on the mesh.
Coordinate fields are stored in specified VectorFunctionSpaces.
"""

from gusto.coord_transforms import lonlatr_from_xyz, rotated_lonlatr_coords
from gusto.logging import logger
<<<<<<< HEAD
from firedrake import (SpatialCoordinate, Function)
=======
from firedrake import SpatialCoordinate, Function
>>>>>>> a03b93d7
import numpy as np


class Coordinates(object):
    """
    An object for holding and setting up coordinate fields.
    """
    def __init__(self, mesh, on_sphere=False, rotated_pole=None, radius=None):
        """
        Args:
            mesh (:class:`Mesh`): the model's domain object.
            on_sphere (bool, optional): whether the domain is on the surface of
                a sphere. If False, the domain is assumed to be Cartesian.
                Defaults to False.
            rotated_pole (tuple, optional): a tuple of floats (lon, lat) of the
                location to use as the north pole in a spherical coordinate
                system. These are expressed in the original coordinate system.
                The longitude and latitude must be expressed in radians.
                Defaults to None. This is unused for non-spherical domains.
            radius (float, optional): the radius of a spherical domain. Defaults
                to None. This is unused for non-spherical domains.
        """

        self.mesh = mesh

        # -------------------------------------------------------------------- #
        # Set up spatial coordinate
        # -------------------------------------------------------------------- #

        if on_sphere:
            xyz = SpatialCoordinate(mesh)
            if rotated_pole is not None:
                lon, lat, r = rotated_lonlatr_coords(xyz, rotated_pole)
            else:
                lon, lat, r = lonlatr_from_xyz(xyz[0], xyz[1], xyz[2])

            if mesh.extruded:
                self.coords = (lon, lat, r-radius)
                self.coords_name = ['lon', 'lat', 'h']
            else:
                self.coords = (lon, lat)
                self.coords_name = ['lon', 'lat']
        else:
            self.coords = SpatialCoordinate(mesh)
            if mesh.geometric_dimension() == 1:
                self.coords_name = ['x']
            elif mesh.geometric_dimension() == 2 and mesh.extruded:
                self.coords_name = ['x', 'z']
            elif mesh.geometric_dimension() == 2:
                self.coords_name = ['x', 'y']
            elif mesh.geometric_dimension() == 3:
                self.coords_name = ['x', 'y', 'z']
            else:
                raise ValueError('Cannot work out coordinates of domain')

        # -------------------------------------------------------------------- #
        # Store chi field
        # -------------------------------------------------------------------- #

        self.chi_coords = {}           # Dict of natural coords by space
        self.global_chi_coords = {}    # Dict of whole coords stored on first proc
        self.parallel_array_lims = {}  # Dict of array lengths for each proc

    def register_space(self, domain, space_name):
        """
        Computes the coordinate fields at the DoFs of a function space, which
        are subsequently used for outputting.

        As proper parallel outputting is not yet implemented, the array of
        coordinate data is entirely broadcast to the first processor.

        Args:
            space_name (str): the name of the function space to be registered
                with the :class:`Coordinates` object.

        Raises:
            NotImplementedError: only scalar-valued spaces are implemented.
        """

        comm = self.mesh.comm
        comm_size = comm.Get_size()
        my_rank = comm.Get_rank()
        topological_dimension = self.mesh.topological_dimension()

        if space_name in self.chi_coords.keys():
            logger.warning(f'Coords for {space_name} space have already been computed')
            return None

        # Loop through spaces
        space = domain.spaces(space_name)

        # Use the appropriate scalar function space if the space is vector
        if np.prod(space.ufl_element().value_shape()) > 1:
            # TODO: get scalar space, and only compute coordinates if necessary
            logger.warning(f'Space {space_name} has more than one dimension, '
                           + 'and coordinates used for netCDF output have not '
                           + 'yet been implemented for this.')
            return None

        self.chi_coords[space_name] = []

        # Now set up
        for i in range(topological_dimension):
            self.chi_coords[space_name].append(Function(space).interpolate(self.coords[i]))

        # -------------------------------------------------------------------- #
        # Code for settings up coordinates for parallel-serial IO
        # -------------------------------------------------------------------- #

        len_coords = space.dim()
        my_num_dofs = len(self.chi_coords[space_name][0].dat.data_ro[:])

        if my_rank != 0:
            # Do not make full coordinate array
            self.global_chi_coords[space_name] = None
            self.parallel_array_lims[space_name] = None
            # Find number of DoFs on this processor
            comm.send(my_num_dofs, dest=0)
        else:
            # First processor has one large array of the global chi data
            self.global_chi_coords[space_name] = np.zeros((topological_dimension, len_coords))
            # Store the limits inside this array telling us how data is partitioned
            self.parallel_array_lims[space_name] = np.zeros((comm_size, 2), dtype=int)
            # First processor has the first bit of data
            self.parallel_array_lims[space_name][my_rank][0] = 0
            self.parallel_array_lims[space_name][my_rank][1] = my_num_dofs - 1
            # Receive number of DoFs on other processors
            for procid in range(1, comm_size):
                other_num_dofs = comm.recv(source=procid)
                self.parallel_array_lims[space_name][procid][0] = self.parallel_array_lims[space_name][procid-1][1] + 1
                self.parallel_array_lims[space_name][procid][1] = self.parallel_array_lims[space_name][procid][0] + other_num_dofs - 1

        # Now move coordinates to first processor
        for i in range(topological_dimension):
            if my_rank != 0:
                # Send information to rank 0
                my_tag = comm_size*i + my_rank
                comm.send(self.chi_coords[space_name][i].dat.data_ro[:], dest=0, tag=my_tag)
            else:
                # Rank 0 -- the receiver
                (low_lim, up_lim) = self.parallel_array_lims[space_name][my_rank][:]
                self.global_chi_coords[space_name][i][low_lim:up_lim+1] = self.chi_coords[space_name][i].dat.data_ro[:]
                # Receive coords from each processor and put them into array
                for procid in range(1, comm_size):
                    my_tag = comm_size*i + procid
                    new_coords = comm.recv(source=procid, tag=my_tag)
                    (low_lim, up_lim) = self.parallel_array_lims[space_name][procid][:]
                    self.global_chi_coords[space_name][i, low_lim:up_lim+1] = new_coords

    def get_column_data(self, field, domain):
        """
        Reshapes a field's data into columns.

        Args:
            field (:class:`Function`): the field whose data needs sorting.
            domain (:class:`Domain`): the domain used to register coordinates
                if this hasn't already been done.

        Returns:
            tuple of :class:`numpy.ndarray`: a 2D array of data, arranged in
                columns, and the data pairing the indices of the data with the
                ordered column data.
        """

        import pandas as pd

        space_name = field.function_space().name
        if space_name not in self.chi_coords.keys():
            self.register_space(domain, space_name)
        coords = self.chi_coords[space_name]

        data_is_3d = (len(coords) == 3)
        coords_X = coords[0].dat.data
        coords_Y = coords[1].dat.data if data_is_3d else None
        coords_Z = coords[-1].dat.data

        # ------------------------------------------------------------------------ #
        # Round data to ensure sorting in dataframe is OK
        # ------------------------------------------------------------------------ #

        # Work out digits to round to, based on number of points and range of coords
        num_points = np.size(coords_X)
        data_range = np.max(coords_X) - np.min(coords_X)
        digits = int(np.floor(-np.log10(data_range / num_points)) + 3)
        coords_X = coords_X.round(digits)

        if data_is_3d:
            data_range = np.max(coords_Y) - np.min(coords_Y)
            digits = int(np.floor(-np.log10(data_range / num_points)) + 3)
            coords_Y = coords_Y.round(digits)

        # -------------------------------------------------------------------- #
        # Make data frame
        # -------------------------------------------------------------------- #

        data_dict = {'field': field.dat.data, 'X': coords_X, 'Z': coords_Z,
                     'index': range(len(field.dat.data))}
        if coords_Y is not None:
            data_dict['Y'] = coords_Y

        # Put everything into a pandas dataframe
        data = pd.DataFrame(data_dict)

        # Sort array by X and Y coordinates
        if data_is_3d:
            data = data.sort_values(by=['X', 'Y', 'Z'])
            first_X, first_Y = data['X'].values[0], data['Y'].values[0]
            first_point = data[(np.isclose(data['X'], first_X))
                               & (np.isclose(data['Y'], first_Y))]

        else:
            data = data.sort_values(by=['X', 'Z'])
            first_X = data['X'].values[0]
            first_point = data[np.isclose(data['X'], first_X)]

        # Number of levels should correspond to the number of points with the first
        # coordinate values
        num_levels = len(first_point)
        assert len(data) % num_levels == 0, 'Unable to nicely divide data into levels'

        # -------------------------------------------------------------------- #
        # Create new arrays to store structured data
        # -------------------------------------------------------------------- #

        num_hori_points = int(len(data) / num_levels)
        field_data = np.zeros((num_hori_points, num_levels))
        coords_X = np.zeros((num_hori_points, num_levels))
        if data_is_3d:
            coords_Y = np.zeros((num_hori_points, num_levels))
        coords_Z = np.zeros((num_hori_points, num_levels))
        index_data = np.zeros((num_hori_points, num_levels), dtype=int)

        # -------------------------------------------------------------------- #
        # Fill arrays, on the basis of the dataframe already being sorted
        # -------------------------------------------------------------------- #

        for lev_idx in range(num_levels):
            data_slice = slice(lev_idx, num_hori_points*num_levels+lev_idx, num_levels)
            field_data[:, lev_idx] = data['field'].values[data_slice]
            coords_X[:, lev_idx] = data['X'].values[data_slice]
            if data_is_3d:
                coords_Y[:, lev_idx] = data['Y'].values[data_slice]
            coords_Z[:, lev_idx] = data['Z'].values[data_slice]
            index_data[:, lev_idx] = data['index'].values[data_slice]

        return field_data, index_data

    def set_field_from_column_data(self, field, columnwise_data, index_data):
        """
        Fills in field data from some columnwise data.

        Args:
            field (:class:`Function`): the field whose data shall be filled.
            columnwise_data (:class:`numpy.ndarray`): the field data arranged
                into columns, to be written into the field.
            index_data (:class:`numpy.ndarray`): the indices of the original
                field data, arranged like the columnwise data.

        Returns:
            :class:`Function`: the updated field.
        """

        _, num_levels = np.shape(columnwise_data)

        for lev_idx in range(num_levels):
            field.dat.data[index_data[:, lev_idx]] = columnwise_data[:, lev_idx]

        return field<|MERGE_RESOLUTION|>--- conflicted
+++ resolved
@@ -5,11 +5,7 @@
 
 from gusto.coord_transforms import lonlatr_from_xyz, rotated_lonlatr_coords
 from gusto.logging import logger
-<<<<<<< HEAD
-from firedrake import (SpatialCoordinate, Function)
-=======
 from firedrake import SpatialCoordinate, Function
->>>>>>> a03b93d7
 import numpy as np
 
 
