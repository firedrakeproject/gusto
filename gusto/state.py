--- conflicted
+++ resolved
@@ -3,7 +3,7 @@
 from netCDF4 import Dataset
 import sys
 import time
-from gusto.configuration import logger, set_log_handler, XYComponents, XZComponents, XYZComponents
+from gusto.configuration import logger, set_log_handler
 from gusto.diagnostics import Diagnostics, Perturbation, SteadyStateError
 from firedrake import (FiniteElement, TensorProductElement, HDiv,
                        FunctionSpace, VectorFunctionSpace,
@@ -334,11 +334,7 @@
                 diagnostic.setup(self)
             self.diagnostics.register(diagnostic.name)
 
-<<<<<<< HEAD
-    def setup_dump(self, dt, tmax, pickup=False):
-=======
-    def setup_dump(self, t, tmax, pickup=False):
->>>>>>> 33de1653
+    def setup_dump(self, t, dt, tmax, pickup=False):
         """
         Setup dump files
         Check for existence of directory so as not to overwrite
@@ -409,12 +405,8 @@
 
         if len(self.output.point_data) > 0:
             pointdata_filename = self.dumpdir+"/point_data.nc"
-<<<<<<< HEAD
 
             ndt = int(tmax/dt)
-=======
-            ndt = int(tmax/self.timestepping.dt)
->>>>>>> 33de1653
             self.pointdata_output = PointDataOutput(pointdata_filename, ndt,
                                                     self.output.point_data,
                                                     self.output.dirname,
