from __future__ import absolute_import
from abc import ABCMeta, abstractmethod
from firedrake import Function, split, TrialFunction, TestFunction, \
    FacetNormal, inner, dx, cross, div, jump, avg, dS_v, \
    DirichletBC, LinearVariationalProblem, LinearVariationalSolver, \
    dot, dS, Constant, warning, Expression, as_vector


class Forcing(object):
    """
    Base class for forcing terms for Gusto.

    :arg state: x :class:`.State` object.
    :arg euler_poincare: if True then the momentum equation is in Euler
    Poincare form and we need to add 0.5*grad(u^2) to the forcing term.
    If False then this term is not added.
    :arg linear: if True then we are solving a linear equation so nonlinear
    terms (namely the Euler Poincare term) should not be added.
    :arg extra_terms: extra terms to add to the u component of the forcing
    term - these will be multiplied by the appropriate test function.
    """
    __metaclass__ = ABCMeta

    def __init__(self, state, euler_poincare=True, linear=False, extra_terms=None):
        self.state = state
        if linear:
            self.euler_poincare = False
            warning('Setting euler_poincare to False because you have set linear=True')
        else:
            self.euler_poincare = euler_poincare

        # set up functions
        self.Vu = state.spaces("HDiv")
        # this is the function that the forcing term is applied to
        self.x0 = Function(state.W)
        self.test = TestFunction(self.Vu)
        self.trial = TrialFunction(self.Vu)
        # this is the function that contains the result of solving
        # <test, trial> = <test, F(x0)>, where F is the forcing term
        self.uF = Function(self.Vu)

        # find out which terms we need
        self.extruded = self.Vu.extruded
        self.coriolis = state.Omega is not None or hasattr(state.fields, "coriolis")
        self.sponge = state.mu is not None
        self.topography = hasattr(state.fields, "topography")
        self.extra_terms = extra_terms

        # some constants to use for scaling terms
        self.scaling = Constant(1.)
        self.mu_scaling = Constant(1.)

        self._build_forcing_solvers()

    def mass_term(self):
        return inner(self.test, self.trial)*dx

    def coriolis_term(self):
        u0 = split(self.x0)[0]
        return -inner(self.test, cross(2*self.state.Omega, u0))*dx

    def sponge_term(self):
        u0 = split(self.x0)[0]
        return self.state.mu*inner(self.test, self.state.k)*inner(u0, self.state.k)*dx

    def euler_poincare_term(self):
        u0 = split(self.x0)[0]
        return -0.5*div(self.test)*inner(u0, u0)*dx

    @abstractmethod
    def pressure_gradient_term(self):
        pass

    def forcing_term(self):
        L = self.pressure_gradient_term()
        if self.extruded:
            L += self.gravity_term()
        if self.coriolis:
            L += self.coriolis_term()
        if self.euler_poincare:
            L += self.euler_poincare_term()
        if self.topography:
            L += self.topography_term()
        if self.extra_terms is not None:
            L += inner(self.test, self.extra_terms)*dx
        # scale L
        L = self.scaling * L
        # sponge term has a separate scaling factor as it is always implicit
        if self.sponge:
            L += self.mu_scaling*self.sponge_term()
        return L

    def _build_forcing_solvers(self):
        a = self.mass_term()
        L = self.forcing_term()
        if self.Vu.extruded:
            bcs = [DirichletBC(self.Vu, 0.0, "bottom"),
                   DirichletBC(self.Vu, 0.0, "top")]
        else:
            bcs = None

        u_forcing_problem = LinearVariationalProblem(
            a, L, self.uF, bcs=bcs
        )

        self.u_forcing_solver = LinearVariationalSolver(u_forcing_problem)

    def apply(self, scaling, x_in, x_nl, x_out, **kwargs):
        """
        Function takes x as input, computes F(x_nl) and returns
        x_out = x + scale*F(x_nl)
        as output.

        :arg x_in: :class:`.Function` object
        :arg x_nl: :class:`.Function` object
        :arg x_out: :class:`.Function` object
        :arg mu_alpha: scale for sponge term, if present
        """
        self.scaling.assign(scaling)
        self.x0.assign(x_nl)
        mu_scaling = kwargs.get("mu_alpha")
        if mu_scaling is not None:
            self.mu_scaling.assign(mu_scaling)
        self.u_forcing_solver.solve()  # places forcing in self.uF

        uF = x_out.split()[0]

        x_out.assign(x_in)
        uF += self.uF


class CompressibleForcing(Forcing):
    """
    Forcing class for compressible Euler equations.
    """

    def pressure_gradient_term(self):

        u0, rho0, theta0 = split(self.x0)
        cp = self.state.parameters.cp
        n = FacetNormal(self.state.mesh)

        pi = exner(theta0, rho0, self.state)

        L = (
            + cp*div(theta0*self.test)*pi*dx
            - cp*jump(self.test*theta0, n)*avg(pi)*dS_v
        )
        return L

    def gravity_term(self):

        if self.state.geopotential_form:
            L = div(self.test)*self.state.Phi*dx
        else:
            g = self.state.parameters.g
            L = -g*inner(self.test, self.state.k)*dx

        return L


def exner(theta, rho, state):
    """
    Compute the exner function.
    """
    R_d = state.parameters.R_d
    p_0 = state.parameters.p_0
    kappa = state.parameters.kappa

    return (R_d/p_0)**(kappa/(1-kappa))*pow(rho*theta, kappa/(1-kappa))


def exner_rho(theta, rho, state):
    R_d = state.parameters.R_d
    p_0 = state.parameters.p_0
    kappa = state.parameters.kappa

    return (R_d/p_0)**(kappa/(1-kappa))*pow(rho*theta, kappa/(1-kappa)-1)*theta*kappa/(1-kappa)


def exner_theta(theta, rho, state):
    R_d = state.parameters.R_d
    p_0 = state.parameters.p_0
    kappa = state.parameters.kappa

    return (R_d/p_0)**(kappa/(1-kappa))*pow(rho*theta, kappa/(1-kappa)-1)*rho*kappa/(1-kappa)


class IncompressibleForcing(Forcing):
    """
    Forcing class for incompressible Euler Boussinesq equations.
    """

    def pressure_gradient_term(self):
        _, p0, _ = split(self.x0)
        L = div(self.test)*p0*dx
        return L

    def gravity_term(self):
        _, _, b0 = split(self.x0)
        L = b0*inner(self.test, self.state.k)*dx
        return L

    def _build_forcing_solvers(self):

        super(IncompressibleForcing, self)._build_forcing_solvers()
        Vp = self.state.spaces("DG")
        p = TrialFunction(Vp)
        q = TestFunction(Vp)
        self.divu = Function(Vp)

        u0, _, _ = split(self.x0)
        a = p*q*dx
        L = q*div(u0)*dx

        divergence_problem = LinearVariationalProblem(
            a, L, self.divu)

        self.divergence_solver = LinearVariationalSolver(divergence_problem)

    def apply(self, scaling, x_in, x_nl, x_out, **kwargs):

        super(IncompressibleForcing, self).apply(scaling, x_in, x_nl, x_out, **kwargs)
        if 'incompressible' in kwargs and kwargs['incompressible']:
            _, p_out, _ = x_out.split()
            self.divergence_solver.solve()
            p_out.assign(self.divu)


class EadyForcing(IncompressibleForcing):
    """
    Forcing class for Eady Boussinesq equations.
    """

    def forcing_term(self):

        L = Forcing.forcing_term(self)
        dbdy = self.state.parameters.dbdy
        H = self.state.parameters.H
        Vp = self.state.spaces("DG")
        eady_exp = Function(Vp).interpolate(Expression(("x[2]-H/2"), H=H))

        L -= self.scaling*dbdy*eady_exp*inner(self.test, as_vector([0., 1., 0.]))*dx
        return L

    def _build_forcing_solvers(self):

        super(EadyForcing, self)._build_forcing_solvers()

        # b_forcing
        dbdy = self.state.parameters.dbdy
        Vb = self.state.spaces("HDiv_v")
        F = TrialFunction(Vb)
        gamma = TestFunction(Vb)
        self.bF = Function(Vb)
        u0, _, b0 = split(self.x0)

        a = gamma*F*dx
        L = -self.scaling*gamma*(dbdy*inner(u0, as_vector([0., 1., 0.])))*dx

        b_forcing_problem = LinearVariationalProblem(
            a, L, self.bF
        )

        self.b_forcing_solver = LinearVariationalSolver(b_forcing_problem)

    def apply(self, scaling, x_in, x_nl, x_out, **kwargs):

        super(EadyForcing, self).apply(scaling, x_in, x_nl, x_out, **kwargs)
        self.b_forcing_solver.solve()  # places forcing in self.bF
        _, _, b_out = x_out.split()
        b_out += self.bF


class CompressibleEadyForcing(CompressibleForcing):
    """
    Forcing class for compressible Eady equations.
    """

    def forcing_term(self):

        # L = super(EadyForcing, self).forcing_term()
        L = Forcing.forcing_term(self)
        dthetady = self.state.parameters.dthetady
        Pi0 = self.state.parameters.Pi0
        cp = self.state.parameters.cp

        _, rho0, theta0 = split(self.x0)
        Pi = exner(theta0, rho0, self.state)
        Pi_0 = Constant(Pi0)

        L += self.scaling*cp*dthetady*(Pi-Pi_0)*inner(self.test, as_vector([0., 1., 0.]))*dx  # Eady forcing
        return L

    def _build_forcing_solvers(self):

        super(CompressibleEadyForcing, self)._build_forcing_solvers()
        # theta_forcing
        dthetady = self.state.parameters.dthetady
        Vt = self.state.spaces("HDiv_v")
        F = TrialFunction(Vt)
        gamma = TestFunction(Vt)
        self.thetaF = Function(Vt)
        u0, _, _ = split(self.x0)

        a = gamma*F*dx
        L = -self.scaling*gamma*(dthetady*inner(u0, as_vector([0., 1., 0.])))*dx

        theta_forcing_problem = LinearVariationalProblem(
            a, L, self.thetaF
        )

        self.theta_forcing_solver = LinearVariationalSolver(theta_forcing_problem)

    def apply(self, scaling, x_in, x_nl, x_out, **kwargs):

        Forcing.apply(self, scaling, x_in, x_nl, x_out, **kwargs)
        self.theta_forcing_solver.solve()  # places forcing in self.thetaF
        _, _, theta_out = x_out.split()
        theta_out += self.thetaF


class ShallowWaterForcing(Forcing):

    def coriolis_term(self):

        f = self.state.fields("coriolis")
        u0, _ = split(self.x0)
        L = -f*inner(self.test, self.state.perp(u0))*dx
        return L

    def pressure_gradient_term(self):

        g = self.state.parameters.g
        u0, D0 = split(self.x0)
        n = FacetNormal(self.state.mesh)
        un = 0.5*(dot(u0, n) + abs(dot(u0, n)))

<<<<<<< HEAD
        F = TrialFunction(Vu)
        w = TestFunction(Vu)
        self.uF = Function(Vu)

        a = inner(w, F)*dx
        L = (
            (-f*inner(w, state.perp(u0)) + g*div(w)*D0)*dx
            - g*inner(jump(w, n), un('+')*D0('+') - un('-')*D0('-'))*dS)

        if hasattr(state.fields, "topography"):
            b = state.fields("topography")
            L += g*div(w)*b*dx - g*inner(jump(w, n), un('+')*b('+') - un('-')*b('-'))*dS

        if self.euler_poincare:
            L -= 0.5*div(w)*inner(u0, u0)*dx

        u_forcing_problem = LinearVariationalProblem(
            a, L, self.uF, constant_jacobian=state.constant_jacobian)

        self.u_forcing_solver = LinearVariationalSolver(u_forcing_problem)

    def apply(self, scaling, x_in, x_nl, x_out, **kwargs):

        self.x0.assign(x_nl)
=======
        L = g*(div(self.test)*D0*dx
               - inner(jump(self.test, n), un('+')*D0('+')
                       - un('-')*D0('-'))*dS)
        return L
>>>>>>> 610f623c

    def topography_term(self):
        g = self.state.parameters.g
        u0, _ = split(self.x0)
        b = self.state.fields("topography")
        n = FacetNormal(self.state.mesh)
        un = 0.5*(dot(u0, n) + abs(dot(u0, n)))

        L = g*div(self.test)*b*dx - g*inner(jump(self.test, n), un('+')*b('+') - un('-')*b('-'))*dS
        return L


class NoForcing(Forcing):

    def _build_forcing_solver(self):
        pass

    def apply(self, scale, x_in, x_nl, x_out, **kwargs):

        x_out.assign(x_in)<|MERGE_RESOLUTION|>--- conflicted
+++ resolved
@@ -100,7 +100,7 @@
             bcs = None
 
         u_forcing_problem = LinearVariationalProblem(
-            a, L, self.uF, bcs=bcs
+            a, L, self.uF, bcs=bcs, constant_jacobian=self.state.constant_jacobian)
         )
 
         self.u_forcing_solver = LinearVariationalSolver(u_forcing_problem)
@@ -336,37 +336,10 @@
         n = FacetNormal(self.state.mesh)
         un = 0.5*(dot(u0, n) + abs(dot(u0, n)))
 
-<<<<<<< HEAD
-        F = TrialFunction(Vu)
-        w = TestFunction(Vu)
-        self.uF = Function(Vu)
-
-        a = inner(w, F)*dx
-        L = (
-            (-f*inner(w, state.perp(u0)) + g*div(w)*D0)*dx
-            - g*inner(jump(w, n), un('+')*D0('+') - un('-')*D0('-'))*dS)
-
-        if hasattr(state.fields, "topography"):
-            b = state.fields("topography")
-            L += g*div(w)*b*dx - g*inner(jump(w, n), un('+')*b('+') - un('-')*b('-'))*dS
-
-        if self.euler_poincare:
-            L -= 0.5*div(w)*inner(u0, u0)*dx
-
-        u_forcing_problem = LinearVariationalProblem(
-            a, L, self.uF, constant_jacobian=state.constant_jacobian)
-
-        self.u_forcing_solver = LinearVariationalSolver(u_forcing_problem)
-
-    def apply(self, scaling, x_in, x_nl, x_out, **kwargs):
-
-        self.x0.assign(x_nl)
-=======
         L = g*(div(self.test)*D0*dx
                - inner(jump(self.test, n), un('+')*D0('+')
                        - un('-')*D0('-'))*dS)
         return L
->>>>>>> 610f623c
 
     def topography_term(self):
         g = self.state.parameters.g
