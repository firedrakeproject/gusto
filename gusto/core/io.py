"""Provides the model's IO, which controls input, output and diagnostics."""

from os import path, makedirs
import itertools
from netCDF4 import Dataset, stringtochar
import sys
import time
from gusto.diagnostics import Diagnostics, CourantNumber
from gusto.core.meshes import get_flat_latlon_mesh
from firedrake import (Function, functionspaceimpl, Constant, COMM_WORLD,
                       DumbCheckpoint, FILE_CREATE, FILE_READ, CheckpointFile,
                       MeshGeometry)
from firedrake.output import VTKFile
from pyop2.mpi import MPI
import numpy as np
from gusto.core.logging import logger, update_logfile_location
from collections import namedtuple
from enum import Enum
from ufl.core.expr import Expr

__all__ = ["pick_up_mesh", "IO", "TimeData"]


class GustoIOError(IOError):
    pass


# A named tuple object encapsulating data about timing
TimeData = namedtuple(
    'TimeData',
    ['t', 'step', 'initial_steps', 'last_ref_update_time']
)


def pick_up_mesh(output, mesh_name, comm=COMM_WORLD):
    """
    Picks up a checkpointed mesh. This must be the first step of any model being
    picked up from a checkpointing run.

    Args:
        output (:class:`OutputParameters`): holds and describes the options for
            outputting.
        mesh_name (str): the name of the mesh to be picked up. The default names
            used by Firedrake are "firedrake_default" for non-extruded meshes,
            or "firedrake_default_extruded" for extruded meshes.
        comm: MPI communicator over which the mesh should be defined after being
            "picked-up".

    Returns:
        :class:`Mesh`: the mesh to be used by the model.
    """

    # Open the checkpointing file for writing
    dumpdir = None
    if output.checkpoint_pickup_filename is not None:
        chkfile = output.checkpoint_pickup_filename
    else:
        dumpdir = path.join("results", output.dirname)
        chkfile = path.join(dumpdir, "chkpt.h5")
    with CheckpointFile(chkfile, 'r', comm) as chk:
        mesh = chk.load_mesh(mesh_name)

    if dumpdir:
        update_logfile_location(dumpdir, mesh.comm)

    return mesh


class PointDataOutput(object):
    """Object for outputting field point data."""
    def __init__(self, filename, field_points, description,
                 field_creator, comm, tolerance=None, create=True):
        """
        Args:
            filename (str): name of file to output to.
            field_points (list): some iterable of pairs, matching fields with
                arrays of evaluation points: (field_name, evaluation_points).
            description (str): a description of the simulation to be included in
                the output.
            field_creator (:class:`FieldCreator`): the field creator, used to
                determine the datatype and shape of fields.
            comm (:class:`MPI.Comm`): MPI communicator.
            tolerance (float, optional): tolerance to use for the evaluation of
                fields at points. Defaults to None.
            create (bool, optional): whether the output file needs creating, or
                if it already exists. Defaults to True.
        """
        # Overwrite on creation.
        self.dump_count = 0
        self.filename = filename
        self.field_points = field_points
        self.tolerance = tolerance
        self.comm = comm
        if self.comm.size > 1:
            raise GustoIOError("PointDataOutput does not work in parallel")
        if not create:
            return
        if self.comm.rank == 0:
            with Dataset(filename, "w") as dataset:
                dataset.description = "Point data for simulation {desc}".format(desc=description)
                dataset.history = "Created {t}".format(t=time.ctime())
                # FIXME add versioning information.
                dataset.source = "Output from Gusto model"
                # Appendable dimension, timesteps in the model
                dataset.createDimension("time", None)

                var = dataset.createVariable("time", np.float64, ("time"))
                var.units = "seconds"
                # Now create the variable group for each field
                for field_name, points in field_points:
                    group = dataset.createGroup(field_name)
                    npts, dim = points.shape
                    group.createDimension("points", npts)
                    group.createDimension("geometric_dimension", dim)
                    var = group.createVariable("points", points.dtype,
                                               ("points", "geometric_dimension"))
                    var[:] = points

                    # Get the UFL shape of the field
                    field_shape = field_creator(field_name).ufl_shape
                    # Number of geometric dimension occurences should be the same as the length of the UFL shape
                    field_len = len(field_shape)
                    field_count = field_shape.count(dim)
                    assert field_len == field_count, "Geometric dimension occurrences do not match UFL shape"
                    # Create the variable with the required shape
                    dimensions = ("time", "points") + field_count*("geometric_dimension",)
                    group.createVariable(field_name, field_creator(field_name).dat.dtype, dimensions)

    def dump(self, field_creator, t):
        """
        Evaluate and output field data at points.

        Args:
            field_creator (:class:`FieldCreator`): gives access to the fields.
            t (float): simulation time at which the output occurs.
        """

        val_list = []
        for field_name, points in self.field_points:
            val_list.append((field_name, np.asarray(field_creator(field_name).at(points, tolerance=self.tolerance))))

        if self.comm.rank == 0:
            with Dataset(self.filename, "a") as dataset:
                # Add new time index
                dataset.variables["time"][self.dump_count] = t
                for field_name, vals in val_list:
                    group = dataset.groups[field_name]
                    var = group.variables[field_name]
                    var[self.dump_count, :] = vals

        self.dump_count += 1


class DiagnosticsOutput(object):
    """Object for outputting global diagnostic data."""
    def __init__(self, filename, diagnostics, description, comm, create=True):
        """
        Args:
            filename (str): name of file to output to.
            diagnostics (:class:`Diagnostics`): the object holding and
                controlling the diagnostic evaluation.
            description (str): a description of the simulation to be included in
                the output.
            comm (:class:`MPI.Comm`): MPI communicator.
            create (bool, optional): whether the output file needs creating, or
                if it already exists. Defaults to True.
        """
        self.filename = filename
        self.diagnostics = diagnostics
        self.comm = comm
        if not create:
            return
        if self.comm.rank == 0:
            with Dataset(filename, "w") as dataset:
                dataset.description = "Diagnostics data for simulation {desc}".format(desc=description)
                dataset.history = "Created {t}".format(t=time.ctime())
                dataset.source = "Output from Gusto model"
                dataset.createDimension("time", None)
                var = dataset.createVariable("time", np.float64, ("time", ))
                var.units = "seconds"
                for name in diagnostics.fields:
                    group = dataset.createGroup(name)
                    for diagnostic in diagnostics.available_diagnostics:
                        group.createVariable(diagnostic, np.float64, ("time", ))

    def dump(self, state_fields, t):
        """
        Output the global diagnostics.

            state_fields (:class:`StateFields`): the model's field container.
            t (float): simulation time at which the output occurs.
        """

        diagnostics = []
        for fname in self.diagnostics.fields:
            field = state_fields(fname)
            for dname in self.diagnostics.available_diagnostics:
                diagnostic = getattr(self.diagnostics, dname)
                diagnostics.append((fname, dname, diagnostic(field)))

        if self.comm.rank == 0:
            with Dataset(self.filename, "a") as dataset:
                idx = dataset.dimensions["time"].size
                dataset.variables["time"][idx:idx + 1] = t
                for fname, dname, value in diagnostics:
                    group = dataset.groups[fname]
                    var = group.variables[dname]
                    var[idx:idx + 1] = value


class IO(object):
    """Controls the model's input, output and diagnostics."""

    def __init__(self, domain, output, diagnostics=None, diagnostic_fields=None):
        """
        Args:
            domain (:class:`Domain`): the model's domain object, containing the
                mesh and the compatible function spaces.
            output (:class:`OutputParameters`): holds and describes the options
                for outputting.
            diagnostics (:class:`Diagnostics`, optional): object holding and
                controlling the model's diagnostics. Defaults to None.
            diagnostic_fields (list, optional): an iterable of `DiagnosticField`
                objects. Defaults to None.

        Raises:
            RuntimeError: if no output is provided.
            TypeError: if `dt` cannot be cast to a :class:`Constant`.
        """
        self.domain = domain
        self.mesh = domain.mesh
        self.output = output

        if diagnostics is not None:
            self.diagnostics = diagnostics
        else:
            self.diagnostics = Diagnostics()
        if diagnostic_fields is not None:
            self.diagnostic_fields = diagnostic_fields
        else:
            self.diagnostic_fields = []

        if self.output.dumplist is None:
            self.output.dumplist = []

        self.dumpdir = None
        self.dumpfile = None
        self.to_pick_up = None

        if output.log_courant:
            self.courant_max = Constant(0.0)

    def log_parameters(self, equation):
        """
        Logs an equation's physical parameters that take non-default values.

        Args:
            equation (:class:`PrognosticEquation`): the model's equation which
                contains any physical parameters used in the model run.
        """
        if hasattr(equation, 'parameters') and equation.parameters is not None:
            logger.info("Physical parameters that take non-default values:")
            logger.info(", ".join("%s: %s" % (k, float(v)) for (k, v) in vars(equation.parameters).items() if type(v) is not MeshGeometry and not isinstance(v, Expr) and not isinstance(v, Enum)))

    def setup_log_courant(self, state_fields, name='u', component="whole",
                          expression=None):
        """
        Sets up Courant number diagnostics to be logged.

        Args:
            state_fields (:class:`StateFields`): the model's field container.
            name (str, optional): the name of the field to log the Courant
                number of. Defaults to 'u'.
            component (str, optional): the component of the velocity to use for
                calculating the Courant number. Valid values are "whole",
                "horizontal" or "vertical". Defaults to "whole".
            expression (:class:`ufl.Expr`, optional): expression of velocity
                field to take Courant number of. Defaults to None, in which case
                the "name" argument must correspond to an existing field.
        """

        if self.output.log_courant:
            diagnostic_names = [diagnostic.name for diagnostic in self.diagnostic_fields]
            courant_name = None if name == 'u' else name

            # Set up diagnostic if it hasn't already been
            if courant_name not in diagnostic_names and 'u' in state_fields._field_names:
                if expression is None:
                    diagnostic = CourantNumber(to_dump=False, component=component)
                elif expression is not None:
                    diagnostic = CourantNumber(velocity=expression, component=component,
                                               name=courant_name, to_dump=False)

                self.diagnostic_fields.append(diagnostic)
                diagnostic.setup(self.domain, state_fields)
                self.diagnostics.register(diagnostic.name)

    def log_courant(self, state_fields, name='u', component="whole", message=None):
        """
        Logs the maximum Courant number value.

        Args:
            state_fields (:class:`StateFields`): the model's field container.
            name (str, optional): the name of the field to log the Courant
                number of. Defaults to 'u'.
            component (str, optional): the component of the velocity to use for
                calculating the Courant number. Valid values are "whole",
                "horizontal" or "vertical". Defaults to "whole".
            message (str, optional): an extra message to be logged. Defaults to
                None.
        """

        if self.output.log_courant and 'u' in state_fields._field_names:
            diagnostic_names = [diagnostic.name for diagnostic in self.diagnostic_fields]
            courant_name = 'CourantNumber' if name == 'u' else 'CourantNumber_'+name
            if component != 'whole':
                courant_name += '_'+component
            courant_idx = diagnostic_names.index(courant_name)
            courant_diagnostic = self.diagnostic_fields[courant_idx]
            courant_diagnostic.compute()
            courant_field = state_fields(courant_name)
            courant_max = self.diagnostics.max(courant_field)

            if message is None:
                logger.info(f'Max Courant: {courant_max:.2e}')
            else:
                logger.info(f'Max Courant {message}: {courant_max:.2e}')

            if component == 'whole':
                # TODO: this will update the Courant number more than we need to
                # and possibly with the wrong Courant number
                # we could make self.courant_max a dict with keys depending on
                # the field to take the Courant number of
                self.courant_max.assign(courant_max)

    def setup_diagnostics(self, state_fields):
        """
        Prepares the I/O for computing the model's global diagnostics and
        diagnostic fields.

        Args:
            state_fields (:class:`StateFields`): the model's field container.
        """

        diagnostic_names = [diagnostic.name for diagnostic in self.diagnostic_fields]
        non_diagnostics = [fname for fname in state_fields._field_names if state_fields.field_type(fname) != "diagnostic" or fname not in diagnostic_names]

        # Set up any reference or initial fields that are necessary for diagnostics
        all_required_fields = {r for d in self.diagnostic_fields for r in d.required_fields}
        ref_fields = list(filter(lambda fname: fname[-4:] == '_bar', all_required_fields))
        init_fields = list(filter(lambda fname: fname[-5:] == '_init', all_required_fields))
        non_diagnostics = non_diagnostics + ref_fields + init_fields

        # Set up order for diagnostic fields -- filter out non-diagnostic fields
        field_deps = [(d, sorted(set(d.required_fields).difference(non_diagnostics),)) for d in self.diagnostic_fields]
        schedule = topo_sort(field_deps)
        self.diagnostic_fields = schedule

        # Set up and register all diagnostic fields
        for diagnostic in self.diagnostic_fields:
            diagnostic.setup(self.domain, state_fields)
            self.diagnostics.register(diagnostic.name)

        # Register fields for global diagnostics
        # TODO: it should be possible to specify which global diagnostics are used
        for fname in state_fields._field_names:
            if fname in state_fields.to_dump:
                self.diagnostics.register(fname)

    def setup_dump(self, state_fields, t, pick_up=False):
        """
        Sets up a series of things used for outputting.

        This prepares the model for outputting. First it checks for the
        existence the specified outputting directory, so prevent it being
        overwritten unintentionally. It then sets up the output files and the
        checkpointing file.

        Args:
            state_fields (:class:`StateFields`): the model's field container.
            t (float): the current model time.
            pick_up (bool, optional): whether to pick up the model's initial
                state from a checkpointing file. Defaults to False.

        Raises:
            GustoIOError: if the results directory already exists, and the model is
                not picking up or running in test mode.
        """
        # Use 0 for okay, 1 for internal exception 2 for external exception
        raise_parallel_exception = 0
        error = None

        if any([self.output.dump_vtus, self.output.dump_nc,
                self.output.dumplist_latlon, self.output.dump_diagnostics,
                self.output.point_data, self.output.checkpoint and not pick_up]):
            # setup output directory and check that it does not already exist
            self.dumpdir = path.join("results", self.output.dirname)
            running_tests = '--running-tests' in sys.argv or "pytest" in self.output.dirname

            # Raising exceptions needs to be done in parallel
            if self.mesh.comm.rank == 0:
                # Create results directory if it doesn't already exist
                if not path.exists(self.dumpdir):
                    try:
                        makedirs(self.dumpdir)
                    except OSError as e:
                        error = e
                        raise_parallel_exception = 2
                elif not (running_tests or pick_up):
                    # Throw an error if directory already exists, unless we
                    # are picking up or running tests
                    raise_parallel_exception = 1

            # Gather errors from each rank and raise appropriate error everywhere
            # This allreduce also ensures that all ranks are in sync wrt the results dir
            raise_exception = self.mesh.comm.allreduce(raise_parallel_exception, op=MPI.MAX)
            if raise_exception == 1:
                raise GustoIOError(f'results directory {self.dumpdir} already exists')
            elif raise_exception == 2:
                if error:
                    raise error
                else:
                    raise OSError('Check error message on rank 0')

            update_logfile_location(self.dumpdir, self.mesh.comm)

        if self.output.dump_vtus or self.output.dump_nc:
            # make list of fields to dump
            self.to_dump = [f for f in state_fields.fields if f.name() in state_fields.to_dump]

        # make dump counter
        self.dumpcount = itertools.count()
        # if picking-up, don't do initial dump
        if pick_up:
            next(self.dumpcount)

        if self.output.dump_vtus:
            # setup pvd output file
            outfile_pvd = path.join(self.dumpdir, "field_output.pvd")
            self.pvd_dumpfile = VTKFile(
                outfile_pvd, project_output=self.output.project_fields,
                comm=self.mesh.comm)

        if self.output.dump_nc:
            self.nc_filename = path.join(self.dumpdir, "field_output.nc")
            space_names = sorted(set([field.function_space().name for field in self.to_dump]))
            for space_name in space_names:
                self.domain.coords.register_space(self.domain, space_name)

            if pick_up:
                # Pick up t idx
                if self.mesh.comm.rank == 0:
                    nc_field_file = Dataset(self.nc_filename, 'r')
                    self.field_t_idx = len(nc_field_file['time'][:])
                    nc_field_file.close()
                else:
                    self.field_t_idx = None
                # Send information to other processors
                self.field_t_idx = self.mesh.comm.bcast(self.field_t_idx, root=0)

            else:
                # File needs creating
                self.create_nc_dump(self.nc_filename, space_names)

        # if there are fields to be dumped in latlon coordinates,
        # setup the latlon coordinate mesh and make output file
        if len(self.output.dumplist_latlon) > 0:
            mesh_ll = get_flat_latlon_mesh(self.mesh)
            outfile_ll = path.join(self.dumpdir, "field_output_latlon.pvd")
            self.dumpfile_ll = VTKFile(outfile_ll,
                                       project_output=self.output.project_fields,
                                       comm=self.mesh.comm)

            # make functions on latlon mesh, as specified by dumplist_latlon
            self.to_dump_latlon = []
            for name in self.output.dumplist_latlon:
                f = state_fields(name)
                V = f.function_space()
                try:  # firedrake main
                    from firedrake import MeshSequenceGeometry

                    if V.parent and isinstance(V.parent.topological, functionspaceimpl.MixedFunctionSpace):
                        if not isinstance(V.parent.mesh(), MeshSequenceGeometry):
                            raise ValueError("Expecting a MeshSequenceGeometry")
                        if len(set(V.parent.mesh().meshes)) > 1:
                            raise ValueError("Expecting a single mesh")
                        parent = functionspaceimpl.WithGeometry.create(
                            V.parent.topological,
                            MeshSequenceGeometry(
                                tuple(mesh_ll for _ in V.parent.mesh().meshes),
                            ),
                        )
                    else:
                        parent = None
                    field = Function(
                        functionspaceimpl.WithGeometry.create(
                            V.topological, mesh_ll, parent=parent,
                        ),
                        val=f.topological,
                        name=name+'_ll',
                    )
                except ImportError:  # firedrake release
                    field = Function(
                        functionspaceimpl.WithGeometry.create(
                            V.topological, mesh_ll,
                        ),
                        val=f.topological,
                        name=name+'_ll',
                    )
                self.to_dump_latlon.append(field)

        # we create new netcdf files to write to, unless pick_up=True and they
        # already exist, in which case we just need the filenames
        if self.output.dump_diagnostics:
            diagnostics_filename = self.dumpdir+"/diagnostics.nc"
            to_create = not (path.isfile(diagnostics_filename) and pick_up)
            self.diagnostic_output = DiagnosticsOutput(diagnostics_filename,
                                                       self.diagnostics,
                                                       self.output.dirname,
                                                       self.mesh.comm,
                                                       create=to_create)

            # if picking-up, don't do initial dump
            self.diagcount = itertools.count()
            if pick_up:
                next(self.diagcount)

        if len(self.output.point_data) > 0:
            # set up point data output
            pointdata_filename = self.dumpdir+"/point_data.nc"
            to_create = not (path.isfile(pointdata_filename) and pick_up)
            self.pointdata_output = PointDataOutput(pointdata_filename,
                                                    self.output.point_data,
                                                    self.output.dirname,
                                                    state_fields,
                                                    self.mesh.comm,
                                                    self.output.tolerance,
                                                    create=to_create)

            # make point data dump counter
            self.pddumpcount = itertools.count()
            # if picking-up, don't do initial dump
            if pick_up:
                next(self.pddumpcount)

            # set frequency of point data output - defaults to
            # dumpfreq if not set by user
            if self.output.pddumpfreq is None:
                self.output.pddumpfreq = self.output.dumpfreq

        # if we want to checkpoint, set up the checkpointing
        if self.output.checkpoint:
            if self.output.checkpoint_method == 'dumbcheckpoint':
                # should have already picked up, so can create a new file
                self.chkpt = DumbCheckpoint(path.join(self.dumpdir, "chkpt"),
                                            mode=FILE_CREATE)
            elif self.output.checkpoint_method == 'checkpointfile':
                # should have already picked up, so can create a new file
                self.chkpt_path = path.join(self.dumpdir, "chkpt.h5")
            else:
                raise ValueError(f'checkpoint_method {self.output.checkpoint_method} not supported')

            # make list of fields to pick_up (this doesn't include
            # diagnostic fields)
            self.to_pick_up = [fname for fname in state_fields.to_pick_up]

            # make a checkpoint counter
            self.chkptcount = itertools.count()
            # if picking-up, don't do initial dump
            if pick_up:
                next(self.chkptcount)

        # dump initial fields
        if not pick_up:
            step = 1
            last_ref_update_time = None
            initial_steps = None
            time_data = TimeData(
                t=t, step=step, initial_steps=initial_steps,
                last_ref_update_time=last_ref_update_time
            )
            self.dump(state_fields, time_data)

    def pick_up_from_checkpoint(self, state_fields, comm=COMM_WORLD):
        """
        Picks up the model's variables from a checkpoint file.

        Args:
            state_fields (:class:`StateFields`): the model's field container.

        Returns:
            tuple of (`time_data`, `reference_profiles`): where `time_data`
                itself is a named tuple containing the timing data.
                The `reference_profiles` are a list of (`field_name`, expr)
                pairs describing the reference profile fields.
        """

        # -------------------------------------------------------------------- #
        # Preparation for picking up
        # -------------------------------------------------------------------- #

        # Make list of fields that must be picked up
        if self.to_pick_up is None:
            self.to_pick_up = [fname for fname in state_fields.to_pick_up]

        # Set dumpdir if has not been done already
        if self.dumpdir is None:
            self.dumpdir = path.join("results", self.output.dirname)
            update_logfile_location(self.dumpdir, self.mesh.comm)

        # Need to pick up reference profiles, but don't know which are stored
        possible_ref_profiles = []
        reference_profiles = []
        for field_name, field_type in zip(state_fields._field_names, state_fields._field_types):
            if field_type != 'reference':
                possible_ref_profiles.append(field_name)

        # -------------------------------------------------------------------- #
        # Pick up fields
        # -------------------------------------------------------------------- #

        if self.output.checkpoint:
            # Open the checkpointing file for writing
            if self.output.checkpoint_pickup_filename is not None:
                chkfile = self.output.checkpoint_pickup_filename
            elif self.output.checkpoint_method == 'dumbcheckpoint':
                chkfile = path.join(self.dumpdir, "chkpt")
            elif self.output.checkpoint_method == 'checkpointfile':
                chkfile = path.join(self.dumpdir, "chkpt.h5")

            if self.output.checkpoint_method == 'dumbcheckpoint':
                with DumbCheckpoint(chkfile, mode=FILE_READ) as chk:
                    # Recover compulsory fields from the checkpoint
                    for field_name in self.to_pick_up:
                        chk.load(state_fields(field_name), name=field_name)

                    # Read in reference profiles -- failures are allowed here
                    for field_name in possible_ref_profiles:
                        ref_name = f'{field_name}_bar'
                        ref_field = Function(state_fields(field_name).function_space(), name=ref_name)
                        try:
                            chk.load(ref_field, name=ref_name)
                            reference_profiles.append((field_name, ref_field))
                            # Field exists, so add to to_pick_up
                            self.to_pick_up.append(ref_name)
                        except RuntimeError:
                            pass

                    # Try to pick up number of initial steps for multi level scheme
                    # Not compulsory so errors allowed
                    try:
                        initial_steps = chk.read_attribute("/", "initial_steps")
                    except AttributeError:
                        initial_steps = None

                    # Try to pick up number last_ref_update_time
                    # Not compulsory so errors allowed
                    try:
                        last_ref_update_time = chk.read_attribute("/", "last_ref_update_time")
                    except AttributeError:
                        last_ref_update_time = None

                    # Finally pick up time and step number
                    t = chk.read_attribute("/", "time")
                    step = chk.read_attribute("/", "step")

            else:
                with CheckpointFile(chkfile, 'r', self.domain.mesh.comm) as chk:
                    mesh = self.domain.mesh
                    # Recover compulsory fields from the checkpoint
                    for field_name in self.to_pick_up:
                        field = chk.load_function(mesh, field_name)
                        state_fields(field_name).assign(field)

                    # Read in reference profiles -- failures are allowed here
                    for field_name in possible_ref_profiles:
                        ref_name = f'{field_name}_bar'
                        try:
                            ref_field = chk.load_function(mesh, ref_name)
                            reference_profiles.append((field_name, ref_field))
                            # Field exists, so add to to_pick_up
                            self.to_pick_up.append(ref_name)
                        except RuntimeError:
                            pass

                    # Try to pick up number of initial steps for multi level scheme
                    # Not compulsory so errors allowed
                    if chk.has_attr("/", "initial_steps"):
                        initial_steps = chk.get_attr("/", "initial_steps")
                    else:
                        initial_steps = None

                    # Try to pick up last reference profile update time
                    # Not compulsory so errors allowed
                    if chk.has_attr("/", "last_ref_update_time"):
                        last_ref_update_time = chk.get_attr("/", "last_ref_update_time")
                    else:
                        last_ref_update_time = None

                    # Finally pick up time
                    t = chk.get_attr("/", "time")
                    step = chk.get_attr("/", "step")

            # If we have picked up from a non-standard file, reset this name
            # so that we will checkpoint using normal file name from now on
            self.output.checkpoint_pickup_filename = None
        else:
            raise ValueError("Must set checkpoint True if picking up")

        # Prevent any steady-state diagnostics overwriting their original fields
        for diagnostic_field in self.diagnostic_fields:
            if hasattr(diagnostic_field, "init_field_set"):
                diagnostic_field.init_field_set = True

        time_data = TimeData(
            t=t, step=step, initial_steps=initial_steps,
            last_ref_update_time=last_ref_update_time
        )

        return time_data, reference_profiles

    def dump(self, state_fields, time_data):
        """
        Dumps all of the required model output.

        This includes point data, global diagnostics and general field data to
        paraview data files. Also writes the model's prognostic variables to
        a checkpoint file if specified.

        Args:
            state_fields (:class:`StateFields`): the model's field container.
            time_data (namedtuple): contains information relating to the time in
                the simulation. The tuple is structured as follows:
                - t: current time in s
                - step: the index of the time step
                - initial_steps: number of initial time steps completed by a
                  multi-level time scheme (could be None)
                - last_ref_update_time: the last time in s that the reference
                  profiles were updated (could be None)
        """
        output = self.output
        t = time_data.t
        step = time_data.step
        initial_steps = time_data.initial_steps
        last_ref_update_time = time_data.last_ref_update_time

        # Diagnostics:
        # Compute diagnostic fields
        for field in self.diagnostic_fields:
            field.compute()

        if output.dump_diagnostics and (next(self.diagcount) % output.diagfreq) == 0:
            # Output diagnostic data
            self.diagnostic_output.dump(state_fields, t)

        if len(output.point_data) > 0 and (next(self.pddumpcount) % output.pddumpfreq) == 0:
            # Output pointwise data
            self.pointdata_output.dump(state_fields, t)

        # Dump all the fields to the checkpointing file (backup version)
        if output.checkpoint and (next(self.chkptcount) % output.chkptfreq) == 0:
            if self.output.checkpoint_method == 'dumbcheckpoint':
                for field_name in self.to_pick_up:
                    self.chkpt.store(state_fields(field_name), name=field_name)
                self.chkpt.write_attribute("/", "time", t)
                self.chkpt.write_attribute("/", "step", step)
                if initial_steps is not None:
                    self.chkpt.write_attribute("/", "initial_steps", initial_steps)
                if last_ref_update_time is not None:
                    self.chkpt.write_attribute("/", "last_ref_update_time", last_ref_update_time)
            else:
<<<<<<< HEAD
                with CheckpointFile(self.chkpt_path, 'w', self.mesh.comm) as chk:
=======
                if output.multichkpt:
                    chkpt_mode = 'a'
                else:
                    chkpt_mode = 'w'
                with CheckpointFile(self.chkpt_path, chkpt_mode) as chk:
>>>>>>> fcc68c50
                    chk.save_mesh(self.domain.mesh)
                    for field_name in self.to_pick_up:
                        if output.multichkpt:
                            chk.save_function(state_fields(field_name), idx=step-1, name=field_name,
                                              timestepping_info=({'time': float(t)}))
                        else:
                            chk.save_function(state_fields(field_name), name=field_name)
                    chk.set_attr("/", "time", t)
                    chk.set_attr("/", "step", step)
                    if initial_steps is not None:
                        chk.set_attr("/", "initial_steps", initial_steps)
                    if last_ref_update_time is not None:
                        chk.set_attr("/", "last_ref_update_time", last_ref_update_time)

        if (next(self.dumpcount) % output.dumpfreq) == 0:
            if output.dump_nc:
                # dump fields
                self.write_nc_dump(t)

            if output.dump_vtus:
                # dump fields
                self.pvd_dumpfile.write(*self.to_dump)

                # dump fields on latlon mesh
                if len(output.dumplist_latlon) > 0:
                    self.dumpfile_ll.write(*self.to_dump_latlon)

    def create_nc_dump(self, filename, space_names):
        self.field_t_idx = 0

        comm = self.mesh.comm
        nc_field_file, nc_supports_parallel = make_nc_dataset(filename, 'w', comm)

        if nc_field_file:
            nc_field_file.createDimension('time', None)
            nc_field_file.createVariable('time', float, ('time',))

            # Add mesh metadata
            nc_field_file.createDimension("dim_one", 1)
            nc_field_file.createDimension("dim_string", 256)
            for metadata_key, metadata_value in self.domain.metadata.items():
                # If the metadata is None or a Boolean, try converting to string
                # This is because netCDF can't take these types as options
                if metadata_value is None or isinstance(metadata_value, bool):
                    output_value = str(metadata_value)
                else:
                    output_value = metadata_value

                # At present parallel netCDF crashes when saving strings. To get around this
                # we instead save string metadata as char arrays of fixed length.
                if isinstance(output_value, str):
                    nc_field_file.createVariable(metadata_key, 'S1', ('dim_one', 'dim_string'))
                    output_char_array = np.array([output_value], dtype='S256')
                    nc_field_file[metadata_key][:] = stringtochar(output_char_array)
                else:
                    nc_field_file.createVariable(metadata_key, type(output_value), ('dim_one',))
                    nc_field_file[metadata_key][0] = output_value

        # Add coordinates if they are not already in the file
        for space_name in space_names:
            if space_name not in self.domain.coords.chi_coords.keys():
                # Space not registered
                # TODO: we should fail here, but currently there are some spaces
                # that we can't output for so instead just skip outputting
                pass
            else:
                coord_fields = self.domain.coords.chi_coords[space_name]
                ndofs = coord_fields[0].function_space().dim()

                if nc_field_file:
                    nc_field_file.createDimension(f'coords_{space_name}', ndofs)

                for coord_name, coord_field in zip(self.domain.coords.coords_name, coord_fields):
                    if nc_field_file:
                        nc_field_file.createVariable(f'{coord_name}_{space_name}', float, f'coords_{space_name}')

                    if nc_supports_parallel:
                        start, stop = self.domain.coords.parallel_array_lims[space_name]
                        nc_field_file.variables[f'{coord_name}_{space_name}'][start:stop] = coord_field.dat.data_ro
                    else:
                        global_coord_field = gather_field_data(coord_field, self.domain)
                        if comm.rank == 0:
                            nc_field_file.variables[f'{coord_name}_{space_name}'][...] = global_coord_field

        # Create variable for storing the field values
        for field in self.to_dump:
            field_name = field.name()
            space_name = field.function_space().name
            if space_name not in self.domain.coords.chi_coords.keys():
                # Space not registered
                # TODO: we should fail here, but currently there are some spaces
                # that we can't output for so instead just skip outputting
                logger.warning(f'netCDF outputting for space {space_name} '
                               + 'not yet implemented, so unable to output '
                               + f'{field_name} field')
            else:
                if nc_field_file:
                    nc_field_file.createGroup(field_name)
                    nc_field_file[field_name].createVariable('field_values', float, (f'coords_{space_name}', 'time'))
        if nc_field_file:
            nc_field_file.close()

    def write_nc_dump(self, t):
        comm = self.mesh.comm
        nc_field_file, nc_supports_parallel = make_nc_dataset(self.nc_filename, 'a', comm)

        if nc_field_file and 'time' in nc_field_file.variables.keys():
            # Unbounded variables need to be accessed collectively
            # (https://unidata.github.io/netcdf4-python/#parallel-io)
            if nc_supports_parallel:
                nc_field_file['time'].set_collective(True)
            nc_field_file['time'][self.field_t_idx] = t

        # Loop through output field data here
        for field in self.to_dump:
            field_name = field.name()
            space_name = field.function_space().name

            if space_name not in self.domain.coords.chi_coords.keys():
                # Space not registered
                # TODO: we should fail here, but currently there are some spaces
                # that we can't output for so instead just skip outputting
                pass

            # -------------------------------------------------------- #
            # Scalar elements
            # -------------------------------------------------------- #
            else:
                if nc_supports_parallel:
                    nc_field_file[field_name]['field_values'].set_collective(True)
                    start, stop = self.domain.coords.parallel_array_lims[space_name]
                    nc_field_file[field_name]['field_values'][start:stop, self.field_t_idx] = field.dat.data_ro
                else:
                    global_field_data = gather_field_data(field, self.domain)
                    if comm.rank == 0:
                        nc_field_file[field_name]['field_values'][:, self.field_t_idx] = global_field_data

        if nc_field_file:
            nc_field_file.close()

        self.field_t_idx += 1


def topo_sort(field_deps):
    """
    Perform a topological sort to determine the order to evaluate diagnostics.

    Args:
        field_deps (list): a list of tuples, pairing diagnostic fields with the
            fields that they are to be evaluated from.

    Raises:
        RuntimeError: if there is a cyclic dependency in the diagnostic fields.

    Returns:
        list: a list specifying the order in which to evaluate the diagnostics.
    """
    name2field = dict((f.name, f) for f, _ in field_deps)
    # map node: (input_deps, output_deps)
    graph = dict((f.name, (list(deps), [])) for f, deps in field_deps)

    roots = []
    for f, input_deps in field_deps:
        if len(input_deps) == 0:
            # No dependencies, candidate for evaluation
            roots.append(f.name)
        for d in input_deps:
            # add f as output dependency
            graph[d][1].append(f.name)

    schedule = []
    while roots:
        n = roots.pop()
        schedule.append(n)
        output_deps = list(graph[n][1])
        for m in output_deps:
            # Remove edge
            graph[m][0].remove(n)
            graph[n][1].remove(m)
            # If m now as no input deps, candidate for evaluation
            if len(graph[m][0]) == 0:
                roots.append(m)
    if any(len(i) for i, _ in graph.values()):
        cycle = "\n".join("%s -> %s" % (f, i) for f, (i, _) in graph.items()
                          if f not in schedule)
        raise RuntimeError("Field dependencies have a cycle:\n\n%s" % cycle)
    return list(map(name2field.__getitem__, schedule))


def make_nc_dataset(filename, access, comm):
    """Create a netCDF data set, possibly in parallel.

    Args:
        filename (str): The filename.
        access (str): The access descriptor - ``r``, ``w`` or ``a``.
        comm: The communicator.

    Returns:
        tuple: 2-tuple of :class:`netCDF4_netCDF4.Dataset` (or `None`) and `bool`
            indicating whether netCDF supports parallel usage. If parallel is not
            supported then the dataset will be `None` on all but rank 0.

    A warning will be thrown if this function is called in parallel and a
    non-parallel netCDF4 is installed.

    """
    try:
        nc_field_file = Dataset(filename, access, parallel=True, comm=comm)
        nc_supports_parallel = True
    except ValueError:
        # parallel netCDF not available, use the serial version instead
        if comm.size > 1:
            import warnings
            warnings.warn(
                "Serial netCDF in use even though you are running in parallel. This "
                "is especially inefficient at high core counts. Please refer to the "
                "documentation for information about installing a parallel version "
                "of netCDF.",
                UserWarning,
            )

        if comm.rank == 0:
            nc_field_file = Dataset(filename, access, parallel=False)
        else:
            nc_field_file = None
        nc_supports_parallel = False
    return nc_field_file, nc_supports_parallel


def gather_field_data(field, domain):
    """Gather global field data into a single array on rank 0.

    Args:
        field (:class:`firedrake.Function`): The field to gather.
        domain (:class:`Domain`): The domain.

    Returns:
        :class:`numpy.ndarray` that is the concatenation of all DoFs on
        all ranks.

    Note that this operation is *extremely inefficient* when run with large
    amounts of parallelism. Avoid calling if at all possible.

    """
    comm = domain.mesh.comm

    if comm.size == 1:
        return field.dat.data_ro.copy()

    gathered_data = comm.gather(field.dat.data_ro)
    if comm.rank == 0:
        return np.concatenate(gathered_data)
    else:
        assert gathered_data is None
        return None<|MERGE_RESOLUTION|>--- conflicted
+++ resolved
@@ -769,15 +769,11 @@
                 if last_ref_update_time is not None:
                     self.chkpt.write_attribute("/", "last_ref_update_time", last_ref_update_time)
             else:
-<<<<<<< HEAD
-                with CheckpointFile(self.chkpt_path, 'w', self.mesh.comm) as chk:
-=======
                 if output.multichkpt:
                     chkpt_mode = 'a'
                 else:
                     chkpt_mode = 'w'
-                with CheckpointFile(self.chkpt_path, chkpt_mode) as chk:
->>>>>>> fcc68c50
+                with CheckpointFile(self.chkpt_path, chkpt_mode, self.mesh.comm) as chk:
                     chk.save_mesh(self.domain.mesh)
                     for field_name in self.to_pick_up:
                         if output.multichkpt:
