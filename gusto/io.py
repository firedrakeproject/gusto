--- conflicted
+++ resolved
@@ -403,15 +403,7 @@
             running_tests = '--running-tests' in sys.argv or "pytest" in self.output.dirname
 
             # Raising exceptions needs to be done in parallel
-<<<<<<< HEAD
-            if ensemble is not None:
-                rank = ensemble.ensemble_comm.rank
-            else:
-                rank = self.mesh.comm.Get_rank()
-            if rank == 0:
-=======
             if create_dir:
->>>>>>> cff27bdc
                 # Create results directory if it doesn't already exist
                 if not path.exists(self.dumpdir):
                     try:
@@ -426,17 +418,10 @@
 
             # Gather errors from each rank and raise appropriate error everywhere
             # This allreduce also ensures that all ranks are in sync wrt the results dir
-<<<<<<< HEAD
-            if ensemble is not None:
-                raise_exception = 0
-            else:
-                raise_exception = self.mesh.comm.allreduce(raise_parallel_exception, op=MPI.MAX)
-=======
             raise_exception = comm.allreduce(raise_parallel_exception, op=MPI.MAX)
             if ensemble is not None:
                 raise_exception = ens_comm.allreduce(raise_exception, op=MPI.MAX)
 
->>>>>>> cff27bdc
             if raise_exception == 1:
                 raise GustoIOError(f'results directory {self.dumpdir} already exists')
             elif raise_exception == 2:
@@ -517,12 +502,8 @@
             self.diagnostic_output = DiagnosticsOutput(diagnostics_filename,
                                                        self.diagnostics,
                                                        self.output.dirname,
-<<<<<<< HEAD
-                                                       comm,
-=======
                                                        comm=comm,
                                                        ensemble_comm=ens_comm,
->>>>>>> cff27bdc
                                                        create=to_create)
 
             # if picking-up, don't do initial dump
