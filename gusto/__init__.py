--- conflicted
+++ resolved
@@ -9,9 +9,4 @@
 from gusto.physics import *         # noqa
 from gusto.state import *           # noqa
 from gusto.timeloop import *        # noqa
-<<<<<<< HEAD
-from gusto.initialisation_tools import *  # noqa
-from gusto.theta_limiter import * # noqa
-=======
-from gusto.transport_equation import *     # noqa
->>>>>>> 6f8bec14
+from gusto.transport_equation import *     # noqa