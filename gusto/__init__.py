
# Start logging first, incase anything goes wrong
from gusto.core.logging import *                     # noqa
set_log_handler()

from gusto.core import *                             # noqa
from gusto.diagnostics import *                      # noqa
from gusto.equations import *                        # noqa
from gusto.initialisation import *                   # noqa
from gusto.physics import *                          # noqa
from gusto.recovery import *                         # noqa
<<<<<<< HEAD
from gusto.rexi import *                             # noqa
from gusto.spatial_methods import *                  # noqa
from gusto.time_discretisation import *              # noqa
from gusto.timeloop import *                         # noqa
from gusto.transport_methods import *                # noqa
from gusto.wrappers import *                         # noqa
from gusto import complex_proxy                      # noqa
=======
from gusto.solvers import *                          # noqa
from gusto.spatial_methods import *                  # noqa
from gusto.time_discretisation import *              # noqa
from gusto.timestepping import *                     # noqa
>>>>>>> 2760ef88
<|MERGE_RESOLUTION|>--- conflicted
+++ resolved
@@ -9,17 +9,9 @@
 from gusto.initialisation import *                   # noqa
 from gusto.physics import *                          # noqa
 from gusto.recovery import *                         # noqa
-<<<<<<< HEAD
 from gusto.rexi import *                             # noqa
-from gusto.spatial_methods import *                  # noqa
-from gusto.time_discretisation import *              # noqa
-from gusto.timeloop import *                         # noqa
-from gusto.transport_methods import *                # noqa
-from gusto.wrappers import *                         # noqa
-from gusto import complex_proxy                      # noqa
-=======
 from gusto.solvers import *                          # noqa
 from gusto.spatial_methods import *                  # noqa
 from gusto.time_discretisation import *              # noqa
 from gusto.timestepping import *                     # noqa
->>>>>>> 2760ef88
+from gusto import complex_proxy                      # noqa