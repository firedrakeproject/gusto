--- conflicted
+++ resolved
@@ -3,16 +3,7 @@
 from gusto.core.logging import *                     # noqa
 set_log_handler()
 
-<<<<<<< HEAD
-from gusto.active_tracers import *                   # noqa
-from gusto.common_forms import *                     # noqa
-from gusto.configuration import *                    # noqa
-from gusto.conservative_projection import *          # noqa
-from gusto.coord_transforms import *                 # noqa
-from gusto.domain import *                           # noqa
-=======
 from gusto.core import *                             # noqa
->>>>>>> 2760ef88
 from gusto.diagnostics import *                      # noqa
 from gusto.equations import *                        # noqa
 from gusto.initialisation import *                   # noqa
