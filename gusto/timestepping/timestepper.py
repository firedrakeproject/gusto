--- conflicted
+++ resolved
@@ -162,7 +162,7 @@
         logger.info('='*40)
         logger.info(f'at start of timestep {self.step}, t={float(self.t)}, dt={float(self.dt)}')
 
-    def run(self, t, tmax, field_to_sum=None, pick_up=False):
+    def run(self, t, tmax, pick_up=False):
         """
         Runs the model for the specified time, from t to tmax
 
@@ -219,24 +219,12 @@
             self.step += 1
 
             with timed_stage("Dump output"):
-<<<<<<< HEAD
-                self.io.dump(self.fields, float(self.t), self.step, self.get_initial_timesteps())
-            
-
-            if field_to_sum is not None:
-                field_name = field_to_sum[0]
-                field = self.fields(f'{field_name}')
-                diag_name = field_to_sum[1]
-                diag = self.fields(f'{diag_name}')
-                field += diag
-=======
                 time_data = TimeData(
                     t=float(self.t), step=self.step,
                     initial_steps=self.get_initial_timesteps(),
                     last_ref_update_time=self.last_ref_update_time
                 )
                 self.io.dump(self.fields, time_data)
->>>>>>> bccf8b99
 
         if self.io.output.checkpoint and self.io.output.checkpoint_method == 'dumbcheckpoint':
             self.io.chkpt.close()
