"""
The TR-BDF2 Quasi-Newton timestepper.
"""
import numpy as np
from firedrake import (
    Function, FunctionSpace, sqrt, Constant
)

from pyop2.profiling import timed_stage
from gusto.core import TimeLevelFields, StateFields
from gusto.core.labels import (transport, diffusion, sponge, incompressible)
from gusto.solvers import LinearTimesteppingSolver
from gusto.core.logging import logger
from gusto.time_discretisation.time_discretisation import ExplicitTimeDiscretisation
from gusto.timestepping.timestepper import BaseTimestepper
from gusto.timestepping.semi_implicit_quasi_newton import Forcing


__all__ = ["TRBDF2QuasiNewton"]


class TRBDF2QuasiNewton(BaseTimestepper):
    """
    Implements a TR-BDF2 quasi-Newton discretisation,
    with Strang splitting and auxiliary semi-Lagrangian transport.

    The timestep consists of a two stage timestep in which an initial SIQN
    step is followed by a BDF2 stage.

    """

    def __init__(self, equation_set, io, transport_schemes, spatial_methods,
                 tr_solver=None,
                 bdf_solver=None,
                 diffusion_schemes=None,
                 tr_slow_physics_schemes=None,
                 bdf_slow_physics_schemes=None,
                 bdf_mid_physics_schemes=None,
                 tr_fast_physics_schemes=None,
                 bdf_fast_physics_schemes=None,
                 middle_physics_schemes=None,
                 final_physics_schemes=None,
                 scaled_final_physics_schemes=None,
                 gamma=(1-sqrt(2)/2),
                 num_outer_tr=2, num_inner_tr=2,
                 num_outer_bdf=2, num_inner_bdf=2,
                 reference_update_freq=None,
                 ):
        """
        Args:
            equation_set (:class:`PrognosticEquationSet`): the prognostic
                equation set to be solved
            io (:class:`IO`): the model's object for controlling input/output.
            transport_schemes: iterable of ``(field_name, scheme)`` pairs
                indicating the name of the field (str) to transport, and the
                :class:`TimeDiscretisation` to use
            spatial_methods (iter): a list of objects describing the spatial
                discretisations of transport or diffusion terms to be used.
            tr_solver (:class:`TimesteppingSolver`, optional): the object
                to use for the linear solve in the TR step. Defaults to None.
            bdf_solver (:class:`TimesteppingSolver`, optional): the object
                to use for the linear solve in the BDF step. Defaults to None.
            diffusion_schemes (iter, optional): iterable of pairs of the form
                ``(field_name, scheme)`` indicating the fields to diffuse, and
                the :class:`~.TimeDiscretisation` to use. Defaults to None.
            physics_schemes: (list, optional): a list of tuples of the form
                (:class:`PhysicsParametrisation`, :class:`TimeDiscretisation`),
                pairing physics parametrisations and timestepping schemes to use
                for each. Timestepping schemes for physics must be explicit.
                These schemes are all evaluated at the end of the time step.
                Defaults to None.
            slow_physics_schemes: (list, optional): a list of tuples of the form
                (:class:`PhysicsParametrisation`, :class:`TimeDiscretisation`).
                These schemes are all evaluated at the start of the time step.
                Defaults to None.
            fast_physics_schemes: (list, optional): a list of tuples of the form
                (:class:`PhysicsParametrisation`, :class:`TimeDiscretisation`).
                These schemes are evaluated within the outer loop. Defaults to
                None. -- Not yet implemented--
            gamma (`float, optional): the off-centering parameter for the
                timestep between 0 and 0.5. A value of 0.5 corresponds to a SIQN
                scheme with alpha = 0.5. Defaults to 1 - sqrt(2)/2, which makes
                the scheme L-stable.
            num_outer_tr (int, optional): number of outer iterations in the
                trapeziodal step. The outer loop includes transport and any
                fast physics schemes. Defaults to 2.
            num_inner_tr (int, optional): number of inner iterations in the
                trapeziodal step. The inner loop includes the evaluation of
                implicit forcing (pressure gradient and Coriolis) terms, and the
                linear solve. Defaults to 2.
            num_outer_bdf (int, optional): number of outer iterations in the
                BDF step. The outer loop includes transport and any
                fast physics schemes. Defaults to 2.
            num_inner_bdf (int, optional): number of inner iterations in the
                BDF step. The inner loop includes the evaluation of
                implicit forcing (pressure gradient and Coriolis) terms, and the
                linear solve. Defaults to 2.
            reference_update_freq (float, optional): frequency with which to
                update the reference profile with the n-th time level state
                fields. This variable corresponds to time in seconds, and
                setting this to zero will update the reference profiles every
                time step. Setting it to None turns off the update, and
                reference profiles will remain at their initial values.
                Defaults to None.
        """

        self.num_outer_tr = num_outer_tr
        self.num_inner_tr = num_inner_tr

        self.num_outer_bdf = num_outer_bdf
        self.num_inner_bdf = num_inner_bdf

        mesh = equation_set.domain.mesh
        self.R = FunctionSpace(mesh, "R", 0)
        
        self.gamma = Function(self.R, val=float(gamma))
        self.gamma2 = Function(self.R, val=((1 - 2*float(gamma))/(2 - 2*float(gamma))))
        self.gamma3 = Function(self.R, val=((1-float(self.gamma2))/(2*float(gamma))))

        # Options relating to reference profiles
        self.reference_update_freq = reference_update_freq
        self.to_update_ref_profile = False

        # Set transporting velocity to be average
        self.alpha_u = Function(self.R, val=0.5)
        self.implicit_terms = [incompressible, sponge]
        self.spatial_methods = spatial_methods

        if tr_slow_physics_schemes is not None:
            self.tr_slow_physics_schemes = tr_slow_physics_schemes
        else:
            self.tr_slow_physics_schemes = []

        if middle_physics_schemes is not None:
            self.middle_physics_schemes = middle_physics_schemes
        else:
            self.middle_physics_schemes = []

        if bdf_slow_physics_schemes is not None:
            self.bdf_slow_physics_schemes = bdf_slow_physics_schemes
        else:
            self.bdf_slow_physics_schemes = []

        if bdf_mid_physics_schemes is not None:
            self.bdf_mid_physics_schemes = bdf_mid_physics_schemes
        else:
            self.bdf_mid_physics_schemes = []

        if final_physics_schemes is not None:
            self.final_physics_schemes = final_physics_schemes
        else:
            self.final_physics_schemes = []

        if scaled_final_physics_schemes is not None:
            self.scaled_final_physics_schemes = scaled_final_physics_schemes
        else:
            self.scaled_final_physics_schemes = []

        # if tr_fast_physics_schemes is not None:
        #    self.tr_fast_physics_schemes = tr_fast_physics_schemes
        #    raise NotImplementedError(
        #        "Fast physics schemes are not yet implemented for the TR-BDF "
        #        "timestepper. This is because the time discretisations used by the "
        #        "physics schemes need to take into account the appropriate gamma "
        #        "factors for their timestep."
        #    )
        # else:
        #    self.tr_fast_physics_schemes = []
        # if bdf_fast_physics_schemes is not None:
        #    self.bdf_fast_physics_schemes = bdf_fast_physics_schemes
        #    raise NotImplementedError(
        #        "Fast physics schemes are not yet implemented for the TR-BDF "
        #        "timestepper. This is because the time discretisations used by the "
        #        "physics schemes need to take into account the appropriate gamma "
        #        "factors for their timestep."
        #    )
        # else:
        #    self.bdf_fast_physics_schemes = []

        self.all_physics_schemes = (self.tr_slow_physics_schemes
                                    + self.middle_physics_schemes
                                    + self.bdf_slow_physics_schemes
                                    + self.bdf_mid_physics_schemes
                                    # + self.tr_fast_physics_schemes
                                    # + self.bdf_fast_physics_schemes
                                    + self.final_physics_schemes
                                    + self.scaled_final_physics_schemes
                                    )
        print(f'Checking length of physics schemes')
        for parametrisation, scheme in self.all_physics_schemes:
            assert scheme.nlevels == 1, "multilevel schemes not supported as part of this timestepping loop"
            if hasattr(parametrisation, "explicit_only") and parametrisation.explicit_only:
                assert isinstance(scheme, ExplicitTimeDiscretisation), \
                    ("Only explicit time discretisations can be used with "
                     + f"physics scheme {parametrisation.label.label}")

        self.active_transport = []
        for scheme in transport_schemes:
            assert scheme.nlevels == 1, "multilevel schemes not supported as part of this timestepping loop"
            assert scheme.field_name in equation_set.field_names
            # Check that there is a corresponding transport method
            method_found = False
            for method in spatial_methods:
                if scheme.field_name == method.variable and method.term_label == transport:
                    method_found = True
                    self.active_transport.append((scheme.field_name, scheme))
            assert method_found, f'No transport method found for variable {scheme.field_name}'

        self.diffusion_schemes = []
        if diffusion_schemes is not None:
            for scheme in diffusion_schemes:
                assert scheme.nlevels == 1, "multilevel schemes not supported as part of this timestepping loop"
                assert scheme.field_name in equation_set.field_names
                self.diffusion_schemes.append((scheme.field_name, scheme))
                # Check that there is a corresponding transport method
                method_found = False
                for method in spatial_methods:
                    if scheme.field_name == method.variable and method.term_label == diffusion:
                        method_found = True
                assert method_found, f'No diffusion method found for variable {scheme.field_name}'

        super().__init__(equation_set, io)

        self.tracers_to_copy = []
        if equation_set.active_tracers is not None:
            for active_tracer in equation_set.active_tracers:
                self.tracers_to_copy.append(active_tracer.name)

        self.field_name = equation_set.field_name
        W = equation_set.function_space
        self.xrhs = Function(W)
        self.xrhs_phys = Function(W)
        self.dy = Function(W)

        if tr_solver is None:
            self.tr_solver = LinearTimesteppingSolver(equation_set, self.gamma)
        else:
            self.tr_solver = tr_solver

        if bdf_solver is None:
            self.bdf_solver = LinearTimesteppingSolver(equation_set, self.gamma2)
        else:
            self.bdf_solver = bdf_solver

        dt = self.equation.domain.dt
        self.tr_forcing = Forcing(equation_set, self.implicit_terms, alpha=0.5, dt=2.0*self.gamma*dt)
        self.bdf_forcing = Forcing(equation_set, self.implicit_terms, alpha=1.0, dt=self.gamma2*dt)
        self.bcs = equation_set.bcs

    def _apply_bcs(self, X):
        """
        Set the zero boundary conditions in the velocity.
        """
        for bc in self.bcs['u']:
            bc.apply(X('u'))

    @property
    def transporting_velocity(self):
        return self.ubar

    def update_transporting_velocity(self, uk, ukp1, factor):
        """Update transporting velocity by combining uk and ukp1"""
        # note: factor takes into account different timestep scalings
        self.ubar.assign(factor*0.5*(uk + ukp1))

    def setup_fields(self):
        """Sets up time levels"""
        self.x = TimeLevelFields(self.equation, 1)
        self.x.add_fields(self.equation, levels=("star", "p", 'after_middle', "tr_after_slow", "bdf_after_slow", "bdf_after_mid", "tr_after_fast", "bdf_after_fast", "m", "pm"))
        # Only the prescribed fields of the main equation need passing to StateFields
        self.fields = StateFields(self.x, self.equation.prescribed_fields,
                                  *self.io.output.dumplist)
        self.ubar = Function(self.x.n('u').function_space())

    def setup_scheme(self):
        """Sets up transport, diffusion and physics schemes"""
        # TODO: apply_bcs should be False for advection but this means
        # tests with KGOs fail
        apply_bcs = True
        self.setup_equation(self.equation)
        for _, scheme in self.active_transport:
            scheme.setup(self.equation, apply_bcs, transport)
            self.setup_transporting_velocity(scheme)
            if self.io.output.log_courant:
                scheme.courant_max = self.io.courant_max

        apply_bcs = True
        for _, scheme in self.diffusion_schemes:
            scheme.setup(self.equation, apply_bcs, diffusion)
        # setup physics schemes

        # debugging vals
        g1 = 1 - np.sqrt(2) / 2   # 0.293
        g2 = 1 - np.sqrt(2) / 2   # 0.293
        g3 = (1 + np.sqrt(2)) / 2 # 1.207

        # TR slow physics
        for parametrisation, scheme in self.tr_slow_physics_schemes:
            print(f'TR slow physics length check')
            apply_bcs = True
            dt_scale = 2.0*self.gamma
            scale_proxy = 2.0*g1
            logger.info(f'TR-BDF2 TR slow physics: dt scaling is {scale_proxy}')
            scheme.setup(self.equation, apply_bcs, parametrisation.label,
                         dt_scale=dt_scale)
            logger.info(f'TR-BDF2 TR slow physics: Intialising {parametrisation.label.label} with dt {scheme.dt.dat.data}')

        # Middle step phsyics
        for parametrisation, scheme in self.middle_physics_schemes:
            print(f'Mid physics length check')
            apply_bcs = True
            dt_scale = 2.0*self.gamma
            scale_proxy = 2.0*g1
            logger.info(f'TR-BDF2 Mid Physics: dt scaling set to {scale_proxy}')
            scheme.setup(self.equation, apply_bcs, parametrisation.label,
                         dt_scale=dt_scale)
            logger.info(f'TR-BDF2 Mid Physics: Intialising {parametrisation.label.label} with dt {scheme.dt.dat.data}')

        # BDF slow step physics
        for parametrisation, scheme in self.bdf_slow_physics_schemes:
            apply_bcs = True
            print(f'BDF slow physics length check')
            if len(self.tr_slow_physics_schemes) > 0:
                dt_scale = (1.0 - 2.0*self.gamma*self.gamma3)/(1.0 - self.gamma3)
                scale_proxy = (1.0 - 2.0*g2*g3)/(1.0 - g3)
            elif len(self.bdf_mid_physics_schemes) > 0:
                dt_scale = 1.0
                scale_proxy = 1.0
            else:
                dt_scale = 1.0 / (1.0 - self.gamma3)
                scale_proxy = 1.0 / (1.0 - g3)
            logger.info(f'TR-BDF2 BDF slow physics: dt scaling set to {scale_proxy}')
            scheme.setup(self.equation, apply_bcs, parametrisation.label, dt_scale=dt_scale)
            logger.info(f'TR-BDF2 BDF slow physics: Intialising {parametrisation.label.label} with dt {scheme.dt.dat.data}')

        # BDF mid step physics
        for parametrisation, scheme in self.bdf_mid_physics_schemes:
            apply_bcs = True
            print(f'BDF mid physics length check')
            dt_scale = 1.0
            logger.info(f'TR-BDF2 BDF mid physics: dt scaling set to {dt_scale}')
            scheme.setup(self.equation, apply_bcs, parametrisation.label)
            logger.info(f'TR-BDF2 BDF mid physics: Intialising {parametrisation.label.label} with dt {scheme.dt.dat.data}')

        # Scaled final physics
        for parametrisation, scheme in self.scaled_final_physics_schemes:
            apply_bcs = True
            print(f'Scaled final physics length check')
            dt_scale = 1.0 - 2.0*self.gamma*self.gamma3
            scale_proxy = 1.0 - 2.0*g1*g3
            logger.info(f'Scaled final physics: dt scaling set to {scale_proxy}')
            scheme.setup(self.equation, apply_bcs, parametrisation.label,
                         dt_scale=dt_scale)
            logger.info(f'Scaled final physics: Intialising {parametrisation.label.label} with dt {scheme.dt.dat.data}')

        # Final physics
        for parametrisation, scheme in self.final_physics_schemes:
            apply_bcs = True
            print(f'Scaled final physics length check')
            dt_scale = 1.0
            logger.info(f'Final physics: dt scaling set to {dt_scale}')
            scheme.setup(self.equation, apply_bcs, parametrisation.label)
            logger.info(f'Intialising {parametrisation.label.label} with dt {scheme.dt.dat.data}')

    def copy_active_tracers(self, x_in, x_out):
        """
        Copies active tracers from one set of fields to another, if those fields
        are not included in the linear solver. This is determined by whether the
        time derivative term for that tracer has a linearisation.

        Args:
           x_in:  The input set of fields
           x_out: The output set of fields
        """

        for name in self.tracers_to_copy:
            x_out(name).assign(x_in(name))

    def transport_fields(self, outer, x_in, x_out):
        """
        Transports all fields in x_in with a transport scheme
        and places the result in x_out.

        Args:
            outer (int): the outer loop iteration number
            x_in (:class:`Fields`): the collection of state fields to be
                  transported.
            x_out (:class:`Fields`): the collection of state fields resulting from
                  the transport.
        """
        for name, scheme in self.active_transport:

            logger.info(f'TR-BDF2 Quasi Newton: Transport {outer}: {name}')
            # transports a single field from x_in and puts the result in x_out
            scheme.apply(x_out(name), x_in(name))

    def update_reference_profiles(self):
        """
        Updates the reference profiles and if required also updates them in the
        linear solver.
        """

        if self.reference_update_freq is not None:
            if float(self.t) + self.reference_update_freq > self.last_ref_update_time:
                self.equation.X_ref.assign(self.x.n(self.field_name))
                self.last_ref_update_time = float(self.t)
                self.linear_solver.update_reference_profiles()

        elif self.to_update_ref_profile:
            self.tr_solver.update_reference_profiles()
            self.bdf_solver.update_reference_profiles()
            self.to_update_ref_profile = False

    def timestep(self):
        """Defines the timestep"""
        xn = self.x.n
        xnp1 = self.x.np1
        xstar = self.x.star
        xp = self.x.p
        xpm = self.x.pm
        xm = self.x.m
        x_after_tr_slow = self.x.tr_after_slow
        x_after_bdf_slow = self.x.bdf_after_slow
        x_after_bdf_mid = self.x.bdf_after_mid
        x_after_middle = self.x.after_middle
        x_after_tr_fast = self.x.tr_after_fast
        x_after_bdf_fast = self.x.bdf_after_fast
        xrhs = self.xrhs
        xrhs_phys = self.xrhs_phys
        dy = self.dy
        fname = self.equation.field_name

        # Make first guess of xm
        xm(fname).assign(xn(fname))

        # Update reference profiles --------------------------------------------
        self.update_reference_profiles()

        # TR step ==============================================================

        # TR slow physics ------------------------------------------------------
        x_after_tr_slow(fname).assign(xn(fname))
        if len(self.tr_slow_physics_schemes) > 0:
            with timed_stage("Slow physics"):
                logger.info('TR-BDF2 Quasi Newton: TR Slow physics')
                for _, scheme in self.tr_slow_physics_schemes:
                    scheme.apply(x_after_tr_slow(scheme.field_name), x_after_tr_slow(scheme.field_name))

        # Explicit forcing -----------------------------------------------------
        with timed_stage("Apply forcing terms"):
            logger.info('TR-BDF2 Quasi Newton: TR Explicit forcing')
            # Put explicit forcing into xstar
            self.tr_forcing.apply(x_after_tr_slow, xn, xstar(fname), "explicit")

        # set xp here so that variables that are not transported have
        # the correct values
        xp(fname).assign(xstar(fname))

        # OUTER ----------------------------------------------------------------
        for outer in range(self.num_outer_tr):

            # Transport --------------------------------------------------------
            with timed_stage("Transport"):
                # Transport by 0.5*(u^n + u^m) for 2*gamma*dt
                self.update_transporting_velocity(xn('u'), xm('u'), 2*self.gamma)
                self.io.log_courant(self.fields, 'transporting_velocity',
                                    message=f'TR: transporting velocity, outer iteration {outer}')
                self.transport_fields(f'TR: {outer}', xstar, xp)

            # TR Fast physics -----------------------------------------------------
            x_after_tr_fast(fname).assign(xp(fname))
            #  if len(self.tr_fast_physics_schemes) > 0:
            #      with timed_stage("Fast physics"):
            #          logger.info(f'TR-BDF2 Quasi Newton: TR Fast physics {outer}')
            #          for _, scheme in self.fast_physics_schemes:
            #              scheme.apply(x_after_tr_fast(scheme.field_name), x_after_tr_fast(scheme.field_name))

            xrhs.assign(0.)  # xrhs is the residual which goes in the linear solve
            xrhs_phys.assign(x_after_tr_fast(fname) - xp(fname))

            for inner in range(self.num_inner_tr):

                # Implicit forcing ---------------------------------------------
                with timed_stage("Apply forcing terms"):
                    logger.info(f'TR-BDF2 Quasi Newton: TR Implicit forcing {(outer, inner)}')
                    self.tr_forcing.apply(xp, xm, xrhs, "implicit")
                    xrhs += xrhs_phys
                    if inner > 0:
                        # Zero implicit forcing to accelerate solver convergence
                        self.tr_forcing.zero_non_wind_terms(self.equation, xm, xrhs, self.equation.field_names)

<<<<<<< HEAD
                xrhs -= xm(fname)
                xrhs += xrhs_phys
=======
                xrhs -= xm(self.field_name)
>>>>>>> fcc68c50

                # Linear solve -------------------------------------------------

                with timed_stage("Implicit solve"):
                    logger.info(f'TR-BDF2 Quasi Newton: TR Mixed solve {(outer, inner)}')
                    self.tr_solver.solve(xrhs, dy)  # solves linear system and places result in dy

                xmX = xm(fname)
                xmX += dy

            # Update xnp1 values for active tracers not included in the linear solve
            self.copy_active_tracers(x_after_tr_fast, xm)

            self._apply_bcs(xm)

        # middle physics -------------------------------------------------------
        x_after_middle(fname).assign(xm(fname))
        if len(self.middle_physics_schemes) > 0:
            with timed_stage("Middle physics"):
                logger.info('TR-BDF2 Quasi Newton: Middle physics')
                for _, scheme in self.middle_physics_schemes:
                    scheme.apply(x_after_middle(scheme.field_name), x_after_middle(scheme.field_name))

        # BDF step =============================================================

        # BDF slow physics -----------------------------------------------------
        x_after_bdf_slow(fname).assign(xn(fname))
        if len(self.bdf_slow_physics_schemes) > 0:
            with timed_stage("Bdf slow physics"):
                logger.info('TR-BDF2 Quasi Newton: BDF slow physics')
                for _, scheme in self.bdf_slow_physics_schemes:
                    scheme.apply(x_after_bdf_slow(scheme.field_name), x_after_bdf_slow(scheme.field_name))

        # BDF mid physics -----------------------------------------------------
        x_after_bdf_mid(fname).assign(x_after_middle(fname))
        if len(self.bdf_mid_physics_schemes) > 0:
            with timed_stage("Bdf mid physics"):
                for _, scheme in self.bdf_mid_physics_schemes:
                    logger.info('TR-BDF2 Quasi Newton: BDF mid physics')
                    scheme.apply(x_after_bdf_mid(scheme.field_name), x_after_bdf_mid(scheme.field_name))

        # set xp and xpm here so that variables that are not transported have
        # the correct values
        xp(fname).assign(x_after_bdf_slow(fname))
        xpm(fname).assign(x_after_bdf_mid(fname))
        xnp1(fname).assign(xn(fname))  # First guess doesn't seem to make much difference

        # OUTER ----------------------------------------------------------------
        for outer in range(self.num_outer_bdf):

            # Transport --------------------------------------------------------
            with timed_stage("Transport"):
                # Transport by u^np1 for (1-2*gamma)*dt, so scale u by (1-2*gamma)
                self.update_transporting_velocity(xnp1('u'), xnp1('u'), 1-2*self.gamma)
                self.io.log_courant(self.fields, 'transporting_velocity',
                                    message=f'BDF m: transporting velocity, outer iteration {outer}')
                self.transport_fields(f'BDF m: {outer}', x_after_bdf_mid, xpm)

                # Transport by u^np1 for dt, so scale u by 1
                self.update_transporting_velocity(xnp1('u'), xnp1('u'), 1)
                self.io.log_courant(self.fields, 'transporting_velocity',
                                    message=f'BDF n: transporting velocity, outer iteration {outer}')
                self.transport_fields(f'BDF n:{outer}', x_after_bdf_slow, xp)

            # Combine transported fields into a single variable
            xp(fname).assign((1 - self.gamma3)*xp(fname) + self.gamma3*xpm(fname))

            # BDF Fast physics -----------------------------------------------------
            x_after_bdf_fast(fname).assign(xp(fname))
        #    if len(self.bdf_fast_physics_schemes) > 0:
        #        with timed_stage("Fast physics"):
        #            logger.info(f'TR-BDF2 Quasi Newton: BDF Fast physics {outer}')
        #            for _, scheme in self.bdf_fast_physics_schemes:
        #                scheme.apply(x_after_bdf_fast(scheme.field_name), x_after_bdf_fast(scheme.field_name))

            xrhs.assign(0.)  # xrhs is the residual which goes in the linear solve
            xrhs_phys.assign(x_after_bdf_fast(fname) - xp(fname))
            for inner in range(self.num_inner_bdf):
                # Implicit forcing ---------------------------------------------
                with timed_stage("Apply forcing terms"):
                    logger.info(f'TR-BDF2 Quasi Newton: BDF Implicit forcing {(outer, inner)}')
                    self.bdf_forcing.apply(xp, xnp1, xrhs, "implicit")
                    xrhs += xrhs_phys
                    if inner > 0:
                        # Zero implicit forcing to accelerate solver convergence
                        self.bdf_forcing.zero_non_wind_terms(self.equation, xnp1, xrhs, self.equation.field_names)

<<<<<<< HEAD
                xrhs -= xnp1(fname)
                xrhs += xrhs_phys
=======
                xrhs -= xnp1(self.field_name)
>>>>>>> fcc68c50

                # Linear solve -------------------------------------------------
                with timed_stage("Implicit solve"):
                    logger.info(f'TR-BDF2 Quasi Newton: BDF Mixed solve {(outer, inner)}')
                    self.bdf_solver.solve(xrhs, dy)  # solves linear system and places result in dy

                xnp1X = xnp1(fname)
                xnp1X += dy

            # Update xnp1 values for active tracers not included in the linear solve
            self.copy_active_tracers(x_after_bdf_fast, xnp1)
            self._apply_bcs(xnp1)

        with timed_stage("Diffusion"):
            for name, scheme in self.diffusion_schemes:
                logger.debug(f"TR-BDF2 Quasi-Newton diffusing {name}")
                scheme.apply(xnp1(name), xnp1(name))

        if len(self.scaled_final_physics_schemes) > 0:
            with timed_stage("Scaled Final Physics"):
                logger.info('TR-BDF2 Quasi Newton: Scaled final physics')
                for _, scheme in self.scaled_final_physics_schemes:
                    scheme.apply(xnp1(scheme.field_name), xnp1(scheme.field_name))
   
        if len(self.final_physics_schemes) > 0:
            with timed_stage("Final Physics"):
                logger.info('TR-BDF2 Quasi Newton: Final physics')
                for _, scheme in self.final_physics_schemes:
                    scheme.apply(xnp1(scheme.field_name), xnp1(scheme.field_name))

        #   if self.t.dat.data[0]%3600 == 0:
        #       print(f'PLotting depth fields after physcs')
        #       save_dir = '/home/d-witt/firedrake/src/gusto/examples/shallow_water/TR-BDF2-physics-debug/debug_plots'
        #       Williamson2PhysicsComparison(physics_debug, xnp1, self.equation, field_names=['water_vapour', 'D'], save=f'{save_dir}/TR_BDF2_t={self.t.dat.data[0]}')
        #       Williamson2PhysicsComparison(physics_debug, xnp1, self.equation, field_names=['rain', 'cloud_water'], save=f'{save_dir}/Physics_TR_BDF2_t={self.t.dat.data[0]}')

        logger.debug("Leaving TR-BDF2 Quasi-Newton timestep method")

    def run(self, t, tmax, pick_up=False):
        """
        Runs the model for the specified time, from t to tmax.

        Args:
            t (float): the start time of the run
            tmax (float): the end time of the run
            pick_up: (bool): specify whether to pick_up from a previous run
        """

        if not pick_up and self.reference_update_freq is None:
            assert self.reference_profiles_initialised, \
                'Reference profiles for must be initialised to use TR-BDF2 Timestepper'

        if not pick_up and self.reference_update_freq is not None:
            # Force reference profiles to be updated on first time step
            self.last_ref_update_time = float(t) - float(self.dt)

        elif not pick_up or (pick_up and self.reference_update_freq is None):
            # Indicate that linear solver profile needs updating
            self.to_update_ref_profile = True

        super().run(t, tmax, pick_up=pick_up)<|MERGE_RESOLUTION|>--- conflicted
+++ resolved
@@ -489,12 +489,8 @@
                         # Zero implicit forcing to accelerate solver convergence
                         self.tr_forcing.zero_non_wind_terms(self.equation, xm, xrhs, self.equation.field_names)
 
-<<<<<<< HEAD
                 xrhs -= xm(fname)
                 xrhs += xrhs_phys
-=======
-                xrhs -= xm(self.field_name)
->>>>>>> fcc68c50
 
                 # Linear solve -------------------------------------------------
 
@@ -582,12 +578,8 @@
                         # Zero implicit forcing to accelerate solver convergence
                         self.bdf_forcing.zero_non_wind_terms(self.equation, xnp1, xrhs, self.equation.field_names)
 
-<<<<<<< HEAD
                 xrhs -= xnp1(fname)
                 xrhs += xrhs_phys
-=======
-                xrhs -= xnp1(self.field_name)
->>>>>>> fcc68c50
 
                 # Linear solve -------------------------------------------------
                 with timed_stage("Implicit solve"):
