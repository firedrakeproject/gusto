"""
The Semi-Implicit Quasi-Newton timestepper used by the Met Office's ENDGame
and GungHo dynamical cores.
"""

from firedrake import (
    Function, Constant, TrialFunctions, DirichletBC, div, assemble,
<<<<<<< HEAD
    LinearVariationalProblem, LinearVariationalSolver, dot
=======
    LinearVariationalProblem, LinearVariationalSolver, FunctionSpace
>>>>>>> 02249cd9
)
from firedrake.fml import drop, replace_subject
import numpy as np
from pyop2.profiling import timed_stage
from gusto.core import TimeLevelFields, StateFields
<<<<<<< HEAD
from gusto.core.labels import (
    transport, diffusion, time_derivative, linearisation, prognostic,
    hydrostatic, physics_label, sponge, incompressible, implicit
)
=======
from gusto.core.labels import (transport, diffusion, time_derivative,
                               hydrostatic, physics_label, sponge,
                               incompressible)
>>>>>>> 02249cd9
from gusto.solvers import LinearTimesteppingSolver, mass_parameters
from gusto.core.logging import logger, DEBUG, logging_ksp_monitor_true_residual
from gusto.time_discretisation.time_discretisation import ExplicitTimeDiscretisation
from gusto.timestepping.timestepper import BaseTimestepper


__all__ = ["SemiImplicitQuasiNewton"]


class SemiImplicitQuasiNewton(BaseTimestepper):
    """
    Implements a semi-implicit quasi-Newton discretisation,
    with Strang splitting and auxiliary semi-Lagrangian transport.

    The timestep consists of an outer loop applying the transport and an
    inner loop to perform the quasi-Newton interations for the fast-wave
    terms.
    """

    def __init__(self, equation_set, io, transport_schemes, spatial_methods,
                 auxiliary_equations_and_schemes=None, linear_solver=None,
                 diffusion_schemes=None, physics_schemes=None,
                 slow_physics_schemes=None, fast_physics_schemes=None,
                 alpha=0.5, off_centred_u=False,
                 num_outer=2, num_inner=2, accelerator=False,
                 predictor=None, reference_update_freq=None,
                 spinup_steps=0):
        """
        Args:
            equation_set (:class:`PrognosticEquationSet`): the prognostic
                equation set to be solved
            io (:class:`IO`): the model's object for controlling input/output.
            transport_schemes: iterable of ``(field_name, scheme)`` pairs
                indicating the name of the field (str) to transport, and the
                :class:`TimeDiscretisation` to use
            spatial_methods (iter): a list of objects describing the spatial
                discretisations of transport or diffusion terms to be used.
            auxiliary_equations_and_schemes: iterable of ``(equation, scheme)``
                pairs indicating any additional equations to be solved and the
                scheme to use to solve them. Defaults to None.
            linear_solver (:class:`TimesteppingSolver`, optional): the object
                to use for the linear solve. Defaults to None.
            diffusion_schemes (iter, optional): iterable of pairs of the form
                ``(field_name, scheme)`` indicating the fields to diffuse, and
                the :class:`~.TimeDiscretisation` to use. Defaults to None.
            physics_schemes: (list, optional): a list of tuples of the form
                (:class:`PhysicsParametrisation`, :class:`TimeDiscretisation`),
                pairing physics parametrisations and timestepping schemes to use
                for each. Timestepping schemes for physics must be explicit.
                These schemes are all evaluated at the end of the time step.
                Defaults to None.
            slow_physics_schemes: (list, optional): a list of tuples of the form
                (:class:`PhysicsParametrisation`, :class:`TimeDiscretisation`).
                These schemes are all evaluated at the start of the time step.
                Defaults to None.
            fast_physics_schemes: (list, optional): a list of tuples of the form
                (:class:`PhysicsParametrisation`, :class:`TimeDiscretisation`).
                These schemes are evaluated within the outer loop. Defaults to
                None.
            alpha (`float, optional): the semi-implicit off-centering
                parameter. A value of 1 corresponds to fully implicit, while 0
                corresponds to fully explicit. Defaults to 0.5.
            off_centred_u (bool, optional): option to offcentre the transporting
                velocity. Defaults to False, in which case transporting velocity
                is centred. If True offcentring uses value of alpha.
            num_outer (int, optional): number of outer iterations in the semi-
                implicit algorithm. The outer loop includes transport and any
                fast physics schemes. Defaults to 2. Note that default used by
                the Met Office's ENDGame and GungHo models is 2.
            num_inner (int, optional): number of inner iterations in the semi-
                implicit algorithm. The inner loop includes the evaluation of
                implicit forcing (pressure gradient and Coriolis) terms, and the
                linear solve. Defaults to 2. Note that default used by the Met
                Office's ENDGame and GungHo models is 2.
            accelerator (bool, optional): Whether to zero non-wind implicit
                forcings for transport terms in order to speed up solver
                convergence. Defaults to False.
            predictor (str, optional): a single string corresponding to the name
                of a variable to transport using the divergence predictor. This
                pre-multiplies that variable by (1 - beta*dt*div(u)) before the
                transport step, and calculates its transport increment from the
                transport of this variable. This can improve the stability of
                the time stepper at large time steps, when not using an
                advective-then-flux formulation. This is only suitable for the
                use on the conservative variable (e.g. depth or density).
                Defaults to None, in which case no predictor is used.
            reference_update_freq (float, optional): frequency with which to
                update the reference profile with the n-th time level state
                fields. This variable corresponds to time in seconds, and
                setting this to zero will update the reference profiles every
                time step. Setting it to None turns off the update, and
                reference profiles will remain at their initial values.
                Defaults to None.
            spinup_steps (int, optional): the number of steps to run the model
                in "spin-up" mode, where the alpha parameter is set to 1.0.
                Defaults to 0, which corresponds to no spin-up.
        """

        self.num_outer = num_outer
        self.num_inner = num_inner
        mesh = equation_set.domain.mesh
        R = FunctionSpace(mesh, "R", 0)
        self.alpha = Function(R, val=float(alpha))
        self.predictor = predictor
        self.accelerator = accelerator

        # Options relating to reference profiles and spin-up
        self._alpha_original = float(alpha)  # float so as to not upset adjoint
        self.reference_update_freq = reference_update_freq
        self.to_update_ref_profile = False
        self.spinup_steps = spinup_steps
        self.spinup_begun = False
        self.spinup_done = False

        # Flag for if we have simultaneous transport
        self.simult = False

        # default is to not offcentre transporting velocity but if it
        # is offcentred then use the same value as alpha
        self.alpha_u = Function(R, val=float(alpha)) if off_centred_u else Function(R, val=0.5)

        self.spatial_methods = spatial_methods

        if physics_schemes is not None:
            self.final_physics_schemes = physics_schemes
        else:
            self.final_physics_schemes = []
        if slow_physics_schemes is not None:
            self.slow_physics_schemes = slow_physics_schemes
        else:
            self.slow_physics_schemes = []
        if fast_physics_schemes is not None:
            self.fast_physics_schemes = fast_physics_schemes
        else:
            self.fast_physics_schemes = []
        self.all_physics_schemes = (self.slow_physics_schemes
                                    + self.fast_physics_schemes
                                    + self.final_physics_schemes)

        for parametrisation, scheme in self.all_physics_schemes:
            assert scheme.nlevels == 1, "multilevel schemes not supported as part of this timestepping loop"
            if hasattr(parametrisation, "explicit_only") and parametrisation.explicit_only:
                assert isinstance(scheme, ExplicitTimeDiscretisation), \
                    ("Only explicit time discretisations can be used with "
                     + f"physics scheme {parametrisation.label.label}")

        self.active_transport = []
        self.transported_fields = []
        for scheme in transport_schemes:
            assert scheme.nlevels == 1, "multilevel schemes not supported as part of this timestepping loop"
            if isinstance(scheme.field_name, list):
                # This means that multiple fields are being transported simultaneously
                self.simult = True
                for subfield in scheme.field_name:
                    assert subfield in equation_set.field_names

                    # Check that there is a corresponding transport method for
                    # each field in the list
                    method_found = False
                    for method in spatial_methods:
                        if subfield == method.variable and method.term_label == transport:
                            method_found = True
                    assert method_found, f'No transport method found for variable {scheme.field_name}'
                self.active_transport.append((scheme.field_name, scheme))
            else:
                assert scheme.field_name in equation_set.field_names

                # Check that there is a corresponding transport method
                method_found = False
                for method in spatial_methods:
                    if scheme.field_name == method.variable and method.term_label == transport:
                        method_found = True
                        self.active_transport.append((scheme.field_name, scheme))
                assert method_found, f'No transport method found for variable {scheme.field_name}'

        self.diffusion_schemes = []
        if diffusion_schemes is not None:
            for scheme in diffusion_schemes:
                assert scheme.nlevels == 1, "multilevel schemes not supported as part of this timestepping loop"
                assert scheme.field_name in equation_set.field_names
                self.diffusion_schemes.append((scheme.field_name, scheme))
                # Check that there is a corresponding transport method
                method_found = False
                for method in spatial_methods:
                    if scheme.field_name == method.variable and method.term_label == diffusion:
                        method_found = True
                assert method_found, f'No diffusion method found for variable {scheme.field_name}'

        if auxiliary_equations_and_schemes is not None:
            for eqn, scheme in auxiliary_equations_and_schemes:
                assert not hasattr(eqn, "field_names"), 'Cannot use auxiliary schemes with multiple fields'
            self.auxiliary_schemes = [
                (eqn.field_name, scheme)
                for eqn, scheme in auxiliary_equations_and_schemes]

        else:
            auxiliary_equations_and_schemes = []
            self.auxiliary_schemes = []
        self.auxiliary_equations_and_schemes = auxiliary_equations_and_schemes

        super().__init__(equation_set, io)

        for aux_eqn, aux_scheme in self.auxiliary_equations_and_schemes:
            self.setup_equation(aux_eqn)
            aux_scheme.setup(aux_eqn)
            self.setup_transporting_velocity(aux_scheme)

        self.tracers_to_copy = []
        if equation_set.active_tracers is not None:
            for active_tracer in equation_set.active_tracers:
                self.tracers_to_copy.append(active_tracer.name)

        self.field_name = equation_set.field_name
        W = equation_set.function_space
        self.xrhs = Function(W)
        self.xrhs_phys = Function(W)
        self.dy = Function(W)
        if linear_solver is None:
            self.linear_solver = LinearTimesteppingSolver(equation_set, self.alpha)
        else:
            self.linear_solver = linear_solver
        self.forcing = Forcing(equation_set, self.alpha)
        self.bcs = equation_set.bcs

        if self.predictor is not None:
            V_DG = equation_set.domain.spaces('DG')
            self.predictor_field_in = Function(V_DG)
            div_factor = Constant(1.0) - (Constant(1.0) - self.alpha)*self.dt*div(self.x.n('u'))
            self.predictor_interpolate = interpolate(
                self.x.star(predictor)*div_factor, V_DG)

    def _apply_bcs(self):
        """
        Set the zero boundary conditions in the velocity.
        """
        unp1 = self.x.np1("u")

        for bc in self.bcs['u']:
            bc.apply(unp1)

    @property
    def transporting_velocity(self):
        """Computes ubar=(1-alpha)*un + alpha*unp1"""
        xn = self.x.n
        xnp1 = self.x.np1
        # computes ubar from un and unp1
        if hasattr(self.equation, 'transporting_velocity'):
            return self.equation.transporting_velocity(xn('u') + self.alpha_u*(xnp1('u')-xn('u')))
        else:
            return xn('u') + self.alpha_u*(xnp1('u')-xn('u'))

    def setup_fields(self):
        """Sets up time levels n, star, p and np1"""
        self.x = TimeLevelFields(self.equation, 1)
        if self.simult is True:
            # If there is any simultaneous transport, add an extra 'simult' field:
            self.x.add_fields(self.equation, levels=("star", "p", "simult", "after_slow", "after_fast"))
        else:
            self.x.add_fields(self.equation, levels=("star", "p", "after_slow", "after_fast"))
        for aux_eqn, _ in self.auxiliary_equations_and_schemes:
            self.x.add_fields(aux_eqn)
        # Prescribed fields for auxiliary eqns should come from prognostics of
        # other equations, so only the prescribed fields of the main equation
        # need passing to StateFields
        self.fields = StateFields(self.x, self.equation.prescribed_fields,
                                  *self.io.output.dumplist)

    def setup_scheme(self):
        """Sets up transport, diffusion and physics schemes"""
        # TODO: apply_bcs should be False for advection but this means
        # tests with KGOs fail
        apply_bcs = True
        self.setup_equation(self.equation)
        for _, scheme in self.active_transport:
            scheme.setup(self.equation, apply_bcs, transport)
            self.setup_transporting_velocity(scheme)
            if self.io.output.log_courant:
                scheme.courant_max = self.io.courant_max

        apply_bcs = True
        for _, scheme in self.diffusion_schemes:
            scheme.setup(self.equation, apply_bcs, diffusion)
        for parametrisation, scheme in self.all_physics_schemes:
            apply_bcs = True
            scheme.setup(self.equation, apply_bcs, parametrisation.label)

    def copy_active_tracers(self, x_in, x_out):
        """
        Copies active tracers from one set of fields to another, if those fields
        are not included in the linear solver. This is determined by whether the
        time derivative term for that tracer has a linearisation.

        Args:
           x_in:  The input set of fields
           x_out: The output set of fields
        """

        for name in self.tracers_to_copy:
            x_out(name).assign(x_in(name))

    def transport_fields(self, outer, xstar, xp):
        """
        Transports all fields in xstar with a transport scheme
        and places the result in xp.

        Args:
            outer (int): the outer loop iteration number
            xstar (:class:`Fields`): the collection of state fields to be
                transported.
            xp (:class:`Fields`): the collection of state fields resulting from
                the transport.
        """
        for name, scheme in self.active_transport:
            if isinstance(name, list):
                # Transport multiple fields from xstar simultaneously.
                # We transport the mixed function space from xstar to xsimult, then
                # extract the updated fields and pass them to xp; this avoids overwriting
                # any previously transported fields.
                logger.info(f'Semi-implicit Quasi Newton: Transport {outer}: '
                            + f'Simultaneous transport of {name}')
                scheme.apply(self.x.simult(self.field_name), xstar(self.field_name))
                for field_name in name:
                    xp(field_name).assign(self.x.simult(field_name))
            else:
                logger.info(f'Semi-implicit Quasi Newton: Transport {outer}: {name}')
                # transports a single field from xstar and puts the result in xp
                if name == self.predictor:
                    # Pre-multiply this variable by (1 - dt*beta*div(u))
                    V = xstar(name).function_space()
                    field_out = Function(V)
                    self.predictor_field_in.assign(assemble(self.predictor_interpolate))
                    scheme.apply(field_out, self.predictor_field_in)

                    # xp is xstar plus the increment from the transported predictor
                    xp(name).assign(xstar(name) + field_out - self.predictor_field_in)
                else:
                    # Standard transport
                    scheme.apply(xp(name), xstar(name))

    def update_reference_profiles(self):
        """
        Updates the reference profiles and if required also updates them in the
        linear solver.
        """

        if self.reference_update_freq is not None:
            if float(self.t) + self.reference_update_freq > self.last_ref_update_time:
                self.equation.X_ref.assign(self.x.n(self.field_name))
                self.last_ref_update_time = float(self.t)
                self.linear_solver.update_reference_profiles()

        elif self.to_update_ref_profile:
            self.linear_solver.update_reference_profiles()
            self.to_update_ref_profile = False

    def start_spinup(self):
        """
        Initialises the spin-up period, so that the scheme is implicit by
        setting the off-centering parameter alpha to be 1.
        """
        logger.debug('Starting spin-up period')
        # Update alpha
        self.alpha.assign(1.0)
        self.linear_solver.alpha.assign(1.0)
        # We need to tell solvers that they may need rebuilding
        self.linear_solver.update_reference_profiles()
        self.forcing.solvers['explicit'].invalidate_jacobian()
        self.forcing.solvers['implicit'].invalidate_jacobian()
        # This only needs doing once, so update the flag
        self.spinup_begun = True

    def finish_spinup(self):
        """
        Finishes the spin-up period, returning the off-centering parameter
        to its original value.
        """
        logger.debug('Finishing spin-up period')
        # Update alpha
        self.alpha.assign(self._alpha_original)
        self.linear_solver.alpha.assign(self._alpha_original)
        # We need to tell solvers that they may need rebuilding
        self.linear_solver.update_reference_profiles()
        self.forcing.solvers['explicit'].invalidate_jacobian()
        self.forcing.solvers['implicit'].invalidate_jacobian()
        # This only needs doing once, so update the flag
        self.spinup_done = True

    def log_w(self, field, time_stage): #todo: remove this
        k = self.equation.domain.k
        w = Function(self.equation.domain.spaces('theta'))
        w.interpolate(dot(k, field))
        logger.info(f'{time_stage} -- w: min {np.min(w.dat.data)}, max {np.max(w.dat.data)}')

    def timestep(self):
        """Defines the timestep"""
        xn = self.x.n
        xnp1 = self.x.np1
        xstar = self.x.star
        xp = self.x.p
        x_after_slow = self.x.after_slow
        x_after_fast = self.x.after_fast
        xrhs = self.xrhs
        xrhs_phys = self.xrhs_phys
        dy = self.dy

        # Update reference profiles --------------------------------------------
        self.update_reference_profiles()

        # Are we in spin-up period? --------------------------------------------
        # Note: steps numbered from 1 onwards
        if self.step < self.spinup_steps + 1 and not self.spinup_begun:
            self.start_spinup()
        elif self.step >= self.spinup_steps + 1 and not self.spinup_done:
            self.finish_spinup()

        # Slow physics ---------------------------------------------------------
        x_after_slow(self.field_name).assign(xn(self.field_name))
        if len(self.slow_physics_schemes) > 0:
            with timed_stage("Slow physics"):
                logger.info('Semi-implicit Quasi Newton: Slow physics')
                for _, scheme in self.slow_physics_schemes:
                    scheme.apply(x_after_slow(scheme.field_name), x_after_slow(scheme.field_name))

        # Explict forcing ------------------------------------------------------
        with timed_stage("Apply forcing terms"):
            logger.info('Semi-implicit Quasi Newton: Explicit forcing')
            # Put explicit forcing into xstar
            self.forcing.apply(x_after_slow, xn, xstar(self.field_name), "explicit")
            self.log_w(xstar('u'), 'Explicit forcing')

        # set xp here so that variables that are not transported have
        # the correct values
        xp(self.field_name).assign(xstar(self.field_name))

        # OUTER ----------------------------------------------------------------
        for outer in range(self.num_outer):

            # Transport --------------------------------------------------------
            with timed_stage("Transport"):
                self.io.log_courant(self.fields, 'transporting_velocity',
                                    message=f'transporting velocity, outer iteration {outer}')
                self.transport_fields(outer, xstar, xp)
                self.log_w(xp('u'), 'Transport')

            # Fast physics -----------------------------------------------------
            x_after_fast(self.field_name).assign(xp(self.field_name))
            if len(self.fast_physics_schemes) > 0:
                with timed_stage("Fast physics"):
                    logger.info(f'Semi-implicit Quasi Newton: Fast physics {outer}')
                    for _, scheme in self.fast_physics_schemes:
                        scheme.apply(x_after_fast(scheme.field_name), x_after_fast(scheme.field_name))

            xrhs.assign(0.)  # xrhs is the residual which goes in the linear solve
            xrhs_phys.assign(x_after_fast(self.field_name) - xp(self.field_name))

            for inner in range(self.num_inner):

                # Implicit forcing ---------------------------------------------
                with timed_stage("Apply forcing terms"):
                    logger.info(f'Semi-implicit Quasi Newton: Implicit forcing {(outer, inner)}')
                    self.forcing.apply(xp, xnp1, xrhs, "implicit")
                    if (inner > 0 and self.accelerator):
                        # Zero implicit forcing to accelerate solver convergence
                        self.forcing.zero_forcing_terms(self.equation, xp, xrhs, self.transported_fields)
                    self.log_w(xrhs.subfunctions[0], 'Implicit forcing')

                xrhs -= xnp1(self.field_name)
                xrhs += xrhs_phys

                # Linear solve -------------------------------------------------
                with timed_stage("Implicit solve"):
                    logger.info(f'Semi-implicit Quasi Newton: Mixed solve {(outer, inner)}')
                    self.linear_solver.solve(xrhs, dy)  # solves linear system and places result in dy

                xnp1X = xnp1(self.field_name)
                xnp1X += dy
                self.log_w(xnp1('u'), 'After solver')

                # from firedrake import File
                # output = File('hyd_new5_output.pvd')
                # u_out = Function(xp('u').function_space())
                # u_out.assign(xp('u'))
                # output.write(u_out, xrhs.subfunctions[0], dy.subfunctions[0], xnp1('u'))
                # assert False

            # Update xnp1 values for active tracers not included in the linear solve
            self.copy_active_tracers(x_after_fast, xnp1)

            self._apply_bcs()

        for name, scheme in self.auxiliary_schemes:
            # transports a field from xn and puts result in xnp1
            logger.debug(f"Semi-implicit Quasi-Newton auxiliary scheme for {name}")
            scheme.apply(xnp1(name), xn(name))

        with timed_stage("Diffusion"):
            for name, scheme in self.diffusion_schemes:
                logger.debug(f"Semi-implicit Quasi-Newton diffusing {name}")
                scheme.apply(xnp1(name), xnp1(name))

        if len(self.final_physics_schemes) > 0:
            with timed_stage("Final Physics"):
                for _, scheme in self.final_physics_schemes:
                    scheme.apply(xnp1(scheme.field_name), xnp1(scheme.field_name))

        logger.debug("Leaving Semi-implicit Quasi-Newton timestep method")

    def run(self, t, tmax, pick_up=False):
        """
        Runs the model for the specified time, from t to tmax.

        Args:
            t (float): the start time of the run
            tmax (float): the end time of the run
            pick_up: (bool): specify whether to pick_up from a previous run
        """

        if not pick_up and self.reference_update_freq is None:
            assert self.reference_profiles_initialised, \
                'Reference profiles for must be initialised to use Semi-Implicit Timestepper'

        if not pick_up and self.reference_update_freq is not None:
            # Force reference profiles to be updated on first time step
            self.last_ref_update_time = float(t) - float(self.dt)

        elif not pick_up or (pick_up and self.reference_update_freq is None):
            # Indicate that linear solver profile needs updating
            self.to_update_ref_profile = True

        super().run(t, tmax, pick_up=pick_up)


class Forcing(object):
    """
    Discretises forcing terms for the Semi-Implicit Quasi-Newton timestepper.

    This class describes the evaluation of forcing terms, for instance the
    gravitational force, the Coriolis force or the pressure gradient force.
    These are terms that can simply be evaluated, generally as part of some
    semi-implicit time discretisation.
    """

    def __init__(self, equation, alpha):
        """
        Args:
            equation (:class:`PrognosticEquationSet`): the prognostic equations
                containing the forcing terms.
            alpha (:class:`Function`): semi-implicit off-centering factor. An
                alpha of 0 corresponds to fully explicit, while a factor of 1
                corresponds to fully implicit.
        """

        self.field_name = equation.field_name
        implicit_terms = [incompressible, sponge, implicit]
        dt = equation.domain.dt

        W = equation.function_space
        self.x0 = Function(W)
        self.xF = Function(W)

        # set up boundary conditions on the u subspace of W
        bcs = [DirichletBC(W.sub(0), bc.function_arg, bc.sub_domain) for bc in equation.bcs['u']]

        # drop terms relating to transport, diffusion and physics
        residual = equation.residual.label_map(
            lambda t: any(t.has_label(transport, diffusion, physics_label,
                                      return_tuple=True)), drop)

        # the lhs of both of the explicit and implicit solvers is just
        # the time derivative form
        trials = TrialFunctions(W)
        a = residual.label_map(lambda t: t.has_label(time_derivative),
                               replace_subject(trials),
                               map_if_false=drop)

        # the explicit forms are multiplied by (1-alpha) and moved to the rhs
        one_minus_alpha = Function(alpha.function_space(), val=1-alpha)
        L_explicit = -one_minus_alpha*dt*residual.label_map(
            lambda t:
                any(t.has_label(time_derivative, *implicit_terms,
                                return_tuple=True)),
            drop,
            replace_subject(self.x0))

        # the implicit forms are multiplied by alpha and moved to the rhs
        L_implicit = -alpha*dt*residual.label_map(
            lambda t:
                any(t.has_label(
                    time_derivative, *implicit_terms,
                    return_tuple=True)),
            drop,
            replace_subject(self.x0))

        # now add the terms that are always fully implicit
        L_implicit -= dt*residual.label_map(
            lambda t: any(t.has_label(*implicit_terms, return_tuple=True)),
            replace_subject(self.x0),
            drop)

        # now we can set up the explicit and implicit problems
        explicit_forcing_problem = LinearVariationalProblem(
            a.form, L_explicit.form, self.xF, bcs=bcs,
            constant_jacobian=True
        )

        implicit_forcing_problem = LinearVariationalProblem(
            a.form, L_implicit.form, self.xF, bcs=bcs,
            constant_jacobian=True
        )

        self.solver_parameters = mass_parameters(W, equation.domain.spaces)

        self.solvers = {}
        self.solvers["explicit"] = LinearVariationalSolver(
            explicit_forcing_problem,
            solver_parameters=self.solver_parameters,
            options_prefix="ExplicitForcingSolver"
        )
        self.solvers["implicit"] = LinearVariationalSolver(
            implicit_forcing_problem,
            solver_parameters=self.solver_parameters,
            options_prefix="ImplicitForcingSolver"
        )

        if logger.isEnabledFor(DEBUG):
            self.solvers["explicit"].snes.ksp.setMonitor(logging_ksp_monitor_true_residual)
            self.solvers["implicit"].snes.ksp.setMonitor(logging_ksp_monitor_true_residual)

    def apply(self, x_in, x_nl, x_out, label):
        """
        Applies the discretisation for a forcing term F(x).

        This takes x_in and x_nl and computes F(x_nl), and updates x_out to   \n
        x_out = x_in + scale*F(x_nl)                                          \n
        where 'scale' is the appropriate semi-implicit factor.

        Args:
            x_in (:class:`FieldCreator`): the field to be incremented.
            x_nl (:class:`FieldCreator`): the field which the forcing term is
                evaluated on.
            x_out (:class:`FieldCreator`): the output field to be updated.
            label (str): denotes which forcing to apply. Should be 'explicit' or
                'implicit'. TODO: there should be a check on this. Or this
                should be an actual label.
        """

        self.x0.assign(x_nl(self.field_name))

        self.solvers[label].solve()  # places forcing in self.xF

        x_out.assign(x_in(self.field_name))
        x_out += self.xF

    def zero_forcing_terms(self, equation, x_in, x_out, transported_field_names):
        """
        Zero forcing term F(x) for non-wind transport.

        This takes x_in and x_out, where                                      \n
        x_out = x_in + scale*F(x_nl)                                          \n
        for some field x_nl and sets x_out = x_in for all non-wind transport terms

        Args:
            equation (:class:`PrognosticEquationSet`): the prognostic
                equation set to be solved
            x_in (:class:`FieldCreator`): the field to be incremented.
            x_out (:class:`FieldCreator`): the output field to be updated.
            transported_field_names (str): list of fields names for transported fields
        """
        for field_name in transported_field_names:
            if field_name != 'u':
                logger.info(f'Semi-Implicit Quasi Newton: Zeroing implicit forcing for {field_name}')
                field_index = equation.field_names.index(field_name)
                x_out.subfunctions[field_index].assign(x_in(field_name))<|MERGE_RESOLUTION|>--- conflicted
+++ resolved
@@ -5,26 +5,16 @@
 
 from firedrake import (
     Function, Constant, TrialFunctions, DirichletBC, div, assemble,
-<<<<<<< HEAD
-    LinearVariationalProblem, LinearVariationalSolver, dot
-=======
-    LinearVariationalProblem, LinearVariationalSolver, FunctionSpace
->>>>>>> 02249cd9
+    LinearVariationalProblem, LinearVariationalSolver, dot, FunctionSpace
 )
 from firedrake.fml import drop, replace_subject
 import numpy as np
 from pyop2.profiling import timed_stage
 from gusto.core import TimeLevelFields, StateFields
-<<<<<<< HEAD
 from gusto.core.labels import (
-    transport, diffusion, time_derivative, linearisation, prognostic,
-    hydrostatic, physics_label, sponge, incompressible, implicit
+    transport, diffusion, time_derivative, physics_label, sponge,
+    incompressible, implicit
 )
-=======
-from gusto.core.labels import (transport, diffusion, time_derivative,
-                               hydrostatic, physics_label, sponge,
-                               incompressible)
->>>>>>> 02249cd9
 from gusto.solvers import LinearTimesteppingSolver, mass_parameters
 from gusto.core.logging import logger, DEBUG, logging_ksp_monitor_true_residual
 from gusto.time_discretisation.time_discretisation import ExplicitTimeDiscretisation
