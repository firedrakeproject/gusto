"""
The Semi-Implicit Quasi-Newton timestepper used by the Met Office's ENDGame
and GungHo dynamical cores.
"""

from firedrake import (
    Function, Constant, TrialFunctions, DirichletBC, div, Interpolator,
    LinearVariationalProblem, LinearVariationalSolver
)
from firedrake.fml import drop, replace_subject
from pyop2.profiling import timed_stage
from gusto.core import TimeLevelFields, StateFields
from gusto.core.labels import (transport, diffusion, time_derivative,
                               linearisation, prognostic, hydrostatic,
                               physics_label, sponge, incompressible)
from gusto.solvers import LinearTimesteppingSolver
from gusto.core.logging import logger, DEBUG, logging_ksp_monitor_true_residual
from gusto.time_discretisation.time_discretisation import ExplicitTimeDiscretisation
from gusto.timestepping.timestepper import BaseTimestepper


__all__ = ["SemiImplicitQuasiNewton"]


class SemiImplicitQuasiNewton(BaseTimestepper):
    """
    Implements a semi-implicit quasi-Newton discretisation,
    with Strang splitting and auxiliary semi-Lagrangian transport.

    The timestep consists of an outer loop applying the transport and an
    inner loop to perform the quasi-Newton interations for the fast-wave
    terms.
    """

    def __init__(self, equation_set, io, transport_schemes, spatial_methods,
                 auxiliary_equations_and_schemes=None, linear_solver=None,
                 diffusion_schemes=None, physics_schemes=None,
                 slow_physics_schemes=None, fast_physics_schemes=None,
                 alpha=Constant(0.5), off_centred_u=False,
                 num_outer=2, num_inner=2, accelerator=False,
                 predictor=None, reference_update_freq=None):
        """
        Args:
            equation_set (:class:`PrognosticEquationSet`): the prognostic
                equation set to be solved
            io (:class:`IO`): the model's object for controlling input/output.
            transport_schemes: iterable of ``(field_name, scheme)`` pairs
                indicating the name of the field (str) to transport, and the
                :class:`TimeDiscretisation` to use
            spatial_methods (iter): a list of objects describing the spatial
                discretisations of transport or diffusion terms to be used.
            auxiliary_equations_and_schemes: iterable of ``(equation, scheme)``
                pairs indicating any additional equations to be solved and the
                scheme to use to solve them. Defaults to None.
            linear_solver (:class:`TimesteppingSolver`, optional): the object
                to use for the linear solve. Defaults to None.
            diffusion_schemes (iter, optional): iterable of pairs of the form
                ``(field_name, scheme)`` indicating the fields to diffuse, and
                the :class:`~.TimeDiscretisation` to use. Defaults to None.
            physics_schemes: (list, optional): a list of tuples of the form
                (:class:`PhysicsParametrisation`, :class:`TimeDiscretisation`),
                pairing physics parametrisations and timestepping schemes to use
                for each. Timestepping schemes for physics must be explicit.
                These schemes are all evaluated at the end of the time step.
                Defaults to None.
            slow_physics_schemes: (list, optional): a list of tuples of the form
                (:class:`PhysicsParametrisation`, :class:`TimeDiscretisation`).
                These schemes are all evaluated at the start of the time step.
                Defaults to None.
            fast_physics_schemes: (list, optional): a list of tuples of the form
                (:class:`PhysicsParametrisation`, :class:`TimeDiscretisation`).
                These schemes are evaluated within the outer loop. Defaults to
                None.
            alpha (`ufl.Constant`, optional): the semi-implicit off-centering
                parameter. A value of 1 corresponds to fully implicit, while 0
                corresponds to fully explicit. Defaults to Constant(0.5).
            off_centred_u (bool, optional): option to offcentre the transporting
                velocity. Defaults to False, in which case transporting velocity
                is centred. If True offcentring uses value of alpha.
            num_outer (int, optional): number of outer iterations in the semi-
                implicit algorithm. The outer loop includes transport and any
                fast physics schemes. Defaults to 2. Note that default used by
                the Met Office's ENDGame and GungHo models is 2.
            num_inner (int, optional): number of inner iterations in the semi-
                implicit algorithm. The inner loop includes the evaluation of
                implicit forcing (pressure gradient and Coriolis) terms, and the
                linear solve. Defaults to 2. Note that default used by the Met
                Office's ENDGame and GungHo models is 2.
            accelerator (bool, optional): Whether to zero non-wind implicit
                forcings for transport terms in order to speed up solver
                convergence. Defaults to False.
            predictor (str, optional): a single string corresponding to the name
                of a variable to transport using the divergence predictor. This
                pre-multiplies that variable by (1 - beta*dt*div(u)) before the
                transport step, and calculates its transport increment from the
                transport of this variable. This can improve the stability of
                the time stepper at large time steps, when not using an
                advective-then-flux formulation. This is only suitable for the
                use on the conservative variable (e.g. depth or density).
                Defaults to None, in which case no predictor is used.
            reference_update_freq (float, optional): frequency with which to
                update the reference profile with the n-th time level state
                fields. This variable corresponds to time in seconds, and
                setting this to zero will update the reference profiles every
                time step. Setting it to None turns off the update, and
                reference profiles will remain at their initial values.
                Defaults to None.
        """

        self.num_outer = num_outer
        self.num_inner = num_inner
        self.alpha = alpha
        self.predictor = predictor
        self.accelerator = accelerator
        self.reference_update_freq = reference_update_freq
        self.to_update_ref_profile = False

        # default is to not offcentre transporting velocity but if it
        # is offcentred then use the same value as alpha
        self.alpha_u = Constant(alpha) if off_centred_u else Constant(0.5)

        self.spatial_methods = spatial_methods

        if physics_schemes is not None:
            self.final_physics_schemes = physics_schemes
        else:
            self.final_physics_schemes = []
        if slow_physics_schemes is not None:
            self.slow_physics_schemes = slow_physics_schemes
        else:
            self.slow_physics_schemes = []
        if fast_physics_schemes is not None:
            self.fast_physics_schemes = fast_physics_schemes
        else:
            self.fast_physics_schemes = []
        self.all_physics_schemes = (self.slow_physics_schemes
                                    + self.fast_physics_schemes
                                    + self.final_physics_schemes)

        for parametrisation, scheme in self.all_physics_schemes:
            assert scheme.nlevels == 1, "multilevel schemes not supported as part of this timestepping loop"
            if hasattr(parametrisation, "explicit_only") and parametrisation.explicit_only:
                assert isinstance(scheme, ExplicitTimeDiscretisation), \
                    ("Only explicit time discretisations can be used with "
                     + f"physics scheme {parametrisation.label.label}")

        self.active_transport = []
        self.transported_fields = []
        for scheme in transport_schemes:
            assert scheme.nlevels == 1, "multilevel schemes not supported as part of this timestepping loop"
<<<<<<< HEAD
            if isinstance(scheme.field_name, list):
                # This means that multiple fields are being transported simultaneously
                for subfield in scheme.field_name:
                    assert subfield in equation_set.field_names

                    # Check that there is a corresponding transport method for
                    # each field in the list
                    method_found = False
                    for method in spatial_methods:
                        if subfield == method.variable and method.term_label == transport:
                            method_found = True
                    assert method_found, f'No transport method found for variable {scheme.field_name}'
                self.active_transport.append((scheme.field_name, scheme))
            else:
                assert scheme.field_name in equation_set.field_names

                # Check that there is a corresponding transport method
                method_found = False
                for method in spatial_methods:
                    if scheme.field_name == method.variable and method.term_label == transport:
                        method_found = True
                        self.active_transport.append((scheme.field_name, scheme))
                assert method_found, f'No transport method found for variable {scheme.field_name}'
=======
            assert scheme.field_name in equation_set.field_names
            self.active_transport.append((scheme.field_name, scheme))
            self.transported_fields.append(scheme.field_name)
            # Check that there is a corresponding transport method
            method_found = False
            for method in spatial_methods:
                if scheme.field_name == method.variable and method.term_label == transport:
                    method_found = True
            assert method_found, f'No transport method found for variable {scheme.field_name}'
>>>>>>> 6c5e752a

        self.diffusion_schemes = []
        if diffusion_schemes is not None:
            for scheme in diffusion_schemes:
                assert scheme.nlevels == 1, "multilevel schemes not supported as part of this timestepping loop"
                assert scheme.field_name in equation_set.field_names
                self.diffusion_schemes.append((scheme.field_name, scheme))
                # Check that there is a corresponding transport method
                method_found = False
                for method in spatial_methods:
                    if scheme.field_name == method.variable and method.term_label == diffusion:
                        method_found = True
                assert method_found, f'No diffusion method found for variable {scheme.field_name}'

        if auxiliary_equations_and_schemes is not None:
            for eqn, scheme in auxiliary_equations_and_schemes:
                assert not hasattr(eqn, "field_names"), 'Cannot use auxiliary schemes with multiple fields'
            self.auxiliary_schemes = [
                (eqn.field_name, scheme)
                for eqn, scheme in auxiliary_equations_and_schemes]

        else:
            auxiliary_equations_and_schemes = []
            self.auxiliary_schemes = []
        self.auxiliary_equations_and_schemes = auxiliary_equations_and_schemes

        super().__init__(equation_set, io)

        for aux_eqn, aux_scheme in self.auxiliary_equations_and_schemes:
            self.setup_equation(aux_eqn)
            aux_scheme.setup(aux_eqn)
            self.setup_transporting_velocity(aux_scheme)

        self.tracers_to_copy = []
        for name in equation_set.field_names:
            # Extract time derivative for that prognostic
            mass_form = equation_set.residual.label_map(
                lambda t: (t.has_label(time_derivative) and t.get(prognostic) == name),
                map_if_false=drop)
            # Copy over field if the time derivative term has no linearisation
            if not mass_form.terms[0].has_label(linearisation):
                self.tracers_to_copy.append(name)

        self.field_name = equation_set.field_name
        W = equation_set.function_space
        self.xrhs = Function(W)
        self.xrhs_phys = Function(W)
        self.dy = Function(W)
        if linear_solver is None:
            self.linear_solver = LinearTimesteppingSolver(equation_set, self.alpha)
        else:
            self.linear_solver = linear_solver
        self.forcing = Forcing(equation_set, self.alpha)
        self.bcs = equation_set.bcs

        if self.predictor is not None:
            V_DG = equation_set.domain.spaces('DG')
            self.predictor_field_in = Function(V_DG)
            div_factor = Constant(1.0) - (Constant(1.0) - self.alpha)*self.dt*div(self.x.n('u'))
            self.predictor_interpolator = Interpolator(
                self.x.star(predictor)*div_factor, self.predictor_field_in
            )

    def _apply_bcs(self):
        """
        Set the zero boundary conditions in the velocity.
        """
        unp1 = self.x.np1("u")

        for bc in self.bcs['u']:
            bc.apply(unp1)

    @property
    def transporting_velocity(self):
        """Computes ubar=(1-alpha)*un + alpha*unp1"""
        xn = self.x.n
        xnp1 = self.x.np1
        # computes ubar from un and unp1
        return xn('u') + self.alpha_u*(xnp1('u')-xn('u'))

    def setup_fields(self):
        """Sets up time levels n, star, p and np1"""
        self.x = TimeLevelFields(self.equation, 1)
        self.x.add_fields(self.equation, levels=("star", "p", "after_slow", "after_fast"))
        for aux_eqn, _ in self.auxiliary_equations_and_schemes:
            self.x.add_fields(aux_eqn)
        # Prescribed fields for auxiliary eqns should come from prognostics of
        # other equations, so only the prescribed fields of the main equation
        # need passing to StateFields
        self.fields = StateFields(self.x, self.equation.prescribed_fields,
                                  *self.io.output.dumplist)

    def setup_scheme(self):
        """Sets up transport, diffusion and physics schemes"""
        # TODO: apply_bcs should be False for advection but this means
        # tests with KGOs fail
        apply_bcs = True
        self.setup_equation(self.equation)
        for _, scheme in self.active_transport:
            scheme.setup(self.equation, apply_bcs, transport)
            self.setup_transporting_velocity(scheme)
            if self.io.output.log_courant:
                scheme.courant_max = self.io.courant_max

        apply_bcs = True
        for _, scheme in self.diffusion_schemes:
            scheme.setup(self.equation, apply_bcs, diffusion)
        for parametrisation, scheme in self.all_physics_schemes:
            apply_bcs = True
            scheme.setup(self.equation, apply_bcs, parametrisation.label)

    def copy_active_tracers(self, x_in, x_out):
        """
        Copies active tracers from one set of fields to another, if those fields
        are not included in the linear solver. This is determined by whether the
        time derivative term for that tracer has a linearisation.

        Args:
           x_in:  The input set of fields
           x_out: The output set of fields
        """

        for name in self.tracers_to_copy:
            x_out(name).assign(x_in(name))

    def transport_field(self, name, scheme, xstar, xp):
        """
        Performs the transport of a field in xstar, placing the result in xp.

        Args:
            name (str): the name of the field to be transported.
            scheme (:class:`TimeDiscretisation`): the time discretisation used
                for the transport.
            xstar (:class:`Fields`): the collection of state fields to be
                transported.
            xp (:class:`Fields`): the collection of state fields resulting from
                the transport.
        """

        if name == self.predictor:
            # Pre-multiply this variable by (1 - dt*beta*div(u))
            V = xstar(name).function_space()
            field_out = Function(V)
            self.predictor_interpolator.interpolate()
            scheme.apply(field_out, self.predictor_field_in)

            # xp is xstar plus the increment from the transported predictor
            xp(name).assign(xstar(name) + field_out - self.predictor_field_in)
        else:
            # Standard transport
            scheme.apply(xp(name), xstar(name))

    def update_reference_profiles(self):
        """
        Updates the reference profiles and if required also updates them in the
        linear solver.
        """

        if self.reference_update_freq is not None:
            if float(self.t) + self.reference_update_freq > self.last_ref_update_time:
                self.equation.X_ref.assign(self.x.n(self.field_name))
                self.last_ref_update_time = float(self.t)
                if hasattr(self.linear_solver, 'update_reference_profiles'):
                    self.linear_solver.update_reference_profiles()

        elif self.to_update_ref_profile:
            if hasattr(self.linear_solver, 'update_reference_profiles'):
                self.linear_solver.update_reference_profiles()
                self.to_update_ref_profile = False

    def timestep(self):
        """Defines the timestep"""
        xn = self.x.n
        xnp1 = self.x.np1
        xstar = self.x.star
        xp = self.x.p
        x_after_slow = self.x.after_slow
        x_after_fast = self.x.after_fast
        xrhs = self.xrhs
        xrhs_phys = self.xrhs_phys
        dy = self.dy

        # Update reference profiles --------------------------------------------
        self.update_reference_profiles()

        # Slow physics ---------------------------------------------------------
        x_after_slow(self.field_name).assign(xn(self.field_name))
        if len(self.slow_physics_schemes) > 0:
            with timed_stage("Slow physics"):
                logger.info('Semi-implicit Quasi Newton: Slow physics')
                for _, scheme in self.slow_physics_schemes:
                    scheme.apply(x_after_slow(scheme.field_name), x_after_slow(scheme.field_name))

        # Explict forcing ------------------------------------------------------
        with timed_stage("Apply forcing terms"):
            logger.info('Semi-implicit Quasi Newton: Explicit forcing')
            # Put explicit forcing into xstar
            self.forcing.apply(x_after_slow, xn, xstar(self.field_name), "explicit")

        # set xp here so that variables that are not transported have
        # the correct values
        xp(self.field_name).assign(xstar(self.field_name))

        # OUTER ----------------------------------------------------------------
        for outer in range(self.num_outer):

            # Transport --------------------------------------------------------
            with timed_stage("Transport"):
                self.io.log_courant(self.fields, 'transporting_velocity',
                                    message=f'transporting velocity, outer iteration {outer}')
                for name, scheme in self.active_transport:
                    logger.info(f'Semi-implicit Quasi Newton: Transport {outer}: {name}')
                    # transports a field from xstar and puts result in xp
<<<<<<< HEAD

                    if isinstance(name, list):
                        # Evolve the entire mixed field. This will transport any
                        # terms in the list, with the others remaining unchanged
                        # from xstar into xp.
                        logger.info(f'SIQN: Transport {outer}: Simultaneous transport of {name}')
                        scheme.apply(xp(self.field_name), xstar(self.field_name))
                    else:
                        logger.info(f'SIQN: Transport {outer}: {name}')
                        scheme.apply(xp(name), xstar(name))
=======
                    self.transport_field(name, scheme, xstar, xp)
>>>>>>> 6c5e752a

            # Fast physics -----------------------------------------------------
            x_after_fast(self.field_name).assign(xp(self.field_name))
            if len(self.fast_physics_schemes) > 0:
                with timed_stage("Fast physics"):
                    logger.info(f'Semi-implicit Quasi Newton: Fast physics {outer}')
                    for _, scheme in self.fast_physics_schemes:
                        scheme.apply(x_after_fast(scheme.field_name), x_after_fast(scheme.field_name))

            xrhs.assign(0.)  # xrhs is the residual which goes in the linear solve
            xrhs_phys.assign(x_after_fast(self.field_name) - xp(self.field_name))

            for inner in range(self.num_inner):

                # Implicit forcing ---------------------------------------------
                with timed_stage("Apply forcing terms"):
                    logger.info(f'Semi-implicit Quasi Newton: Implicit forcing {(outer, inner)}')
                    self.forcing.apply(xp, xnp1, xrhs, "implicit")
                    if (inner > 0 and self.accelerator):
                        # Zero implicit forcing to accelerate solver convergence
                        self.forcing.zero_forcing_terms(self.equation, xp, xrhs, self.transported_fields)

                xrhs -= xnp1(self.field_name)
                xrhs += xrhs_phys

                # Linear solve -------------------------------------------------
                with timed_stage("Implicit solve"):
                    logger.info(f'Semi-implicit Quasi Newton: Mixed solve {(outer, inner)}')
                    self.linear_solver.solve(xrhs, dy)  # solves linear system and places result in dy

                xnp1X = xnp1(self.field_name)
                xnp1X += dy

            # Update xnp1 values for active tracers not included in the linear solve
            self.copy_active_tracers(x_after_fast, xnp1)

            self._apply_bcs()

        for name, scheme in self.auxiliary_schemes:
            # transports a field from xn and puts result in xnp1
            logger.debug(f"Semi-implicit Quasi-Newton auxiliary scheme for {name}")
            scheme.apply(xnp1(name), xn(name))

        with timed_stage("Diffusion"):
            for name, scheme in self.diffusion_schemes:
                logger.debug(f"Semi-implicit Quasi-Newton diffusing {name}")
                scheme.apply(xnp1(name), xnp1(name))

        if len(self.final_physics_schemes) > 0:
            with timed_stage("Final Physics"):
                for _, scheme in self.final_physics_schemes:
                    scheme.apply(xnp1(scheme.field_name), xnp1(scheme.field_name))

        logger.debug("Leaving Semi-implicit Quasi-Newton timestep method")

    def run(self, t, tmax, pick_up=False):
        """
        Runs the model for the specified time, from t to tmax.

        Args:
            t (float): the start time of the run
            tmax (float): the end time of the run
            pick_up: (bool): specify whether to pick_up from a previous run
        """

        if not pick_up and self.reference_update_freq is None:
            assert self.reference_profiles_initialised, \
                'Reference profiles for must be initialised to use Semi-Implicit Timestepper'

        if not pick_up and self.reference_update_freq is not None:
            # Force reference profiles to be updated on first time step
            self.last_ref_update_time = float(t) - float(self.dt)

        elif not pick_up or (pick_up and self.reference_update_freq is None):
            # Indicate that linear solver profile needs updating
            self.to_update_ref_profile = True

        super().run(t, tmax, pick_up=pick_up)


class Forcing(object):
    """
    Discretises forcing terms for the Semi-Implicit Quasi-Newton timestepper.

    This class describes the evaluation of forcing terms, for instance the
    gravitational force, the Coriolis force or the pressure gradient force.
    These are terms that can simply be evaluated, generally as part of some
    semi-implicit time discretisation.
    """

    def __init__(self, equation, alpha):
        """
        Args:
            equation (:class:`PrognosticEquationSet`): the prognostic equations
                containing the forcing terms.
            alpha (:class:`Constant`): semi-implicit off-centering factor. An
                alpha of 0 corresponds to fully explicit, while a factor of 1
                corresponds to fully implicit.
        """

        self.field_name = equation.field_name
        implicit_terms = [incompressible, sponge]
        dt = equation.domain.dt

        W = equation.function_space
        self.x0 = Function(W)
        self.xF = Function(W)

        # set up boundary conditions on the u subspace of W
        bcs = [DirichletBC(W.sub(0), bc.function_arg, bc.sub_domain) for bc in equation.bcs['u']]

        # drop terms relating to transport, diffusion and physics
        residual = equation.residual.label_map(
            lambda t: any(t.has_label(transport, diffusion, physics_label,
                                      return_tuple=True)), drop)

        # the lhs of both of the explicit and implicit solvers is just
        # the time derivative form
        trials = TrialFunctions(W)
        a = residual.label_map(lambda t: t.has_label(time_derivative),
                               replace_subject(trials),
                               map_if_false=drop)

        # the explicit forms are multiplied by (1-alpha) and moved to the rhs
        L_explicit = -(1-alpha)*dt*residual.label_map(
            lambda t:
                any(t.has_label(time_derivative, hydrostatic, *implicit_terms,
                                return_tuple=True)),
            drop,
            replace_subject(self.x0))

        # the implicit forms are multiplied by alpha and moved to the rhs
        L_implicit = -alpha*dt*residual.label_map(
            lambda t:
                any(t.has_label(
                    time_derivative, hydrostatic, *implicit_terms,
                    return_tuple=True)),
            drop,
            replace_subject(self.x0))

        # now add the terms that are always fully implicit
        L_implicit -= dt*residual.label_map(
            lambda t: any(t.has_label(*implicit_terms, return_tuple=True)),
            replace_subject(self.x0),
            drop)

        # the hydrostatic equations require some additional forms:
        if any([t.has_label(hydrostatic) for t in residual]):
            L_explicit += residual.label_map(
                lambda t: t.has_label(hydrostatic),
                replace_subject(self.x0),
                drop)

            L_implicit -= residual.label_map(
                lambda t: t.has_label(hydrostatic),
                replace_subject(self.x0),
                drop)

        # now we can set up the explicit and implicit problems
        explicit_forcing_problem = LinearVariationalProblem(
            a.form, L_explicit.form, self.xF, bcs=bcs
        )

        implicit_forcing_problem = LinearVariationalProblem(
            a.form, L_implicit.form, self.xF, bcs=bcs
        )

        self.solvers = {}
        self.solvers["explicit"] = LinearVariationalSolver(
            explicit_forcing_problem,
            options_prefix="ExplicitForcingSolver"
        )
        self.solvers["implicit"] = LinearVariationalSolver(
            implicit_forcing_problem,
            options_prefix="ImplicitForcingSolver"
        )

        if logger.isEnabledFor(DEBUG):
            self.solvers["explicit"].snes.ksp.setMonitor(logging_ksp_monitor_true_residual)
            self.solvers["implicit"].snes.ksp.setMonitor(logging_ksp_monitor_true_residual)

    def apply(self, x_in, x_nl, x_out, label):
        """
        Applies the discretisation for a forcing term F(x).

        This takes x_in and x_nl and computes F(x_nl), and updates x_out to   \n
        x_out = x_in + scale*F(x_nl)                                          \n
        where 'scale' is the appropriate semi-implicit factor.

        Args:
            x_in (:class:`FieldCreator`): the field to be incremented.
            x_nl (:class:`FieldCreator`): the field which the forcing term is
                evaluated on.
            x_out (:class:`FieldCreator`): the output field to be updated.
            label (str): denotes which forcing to apply. Should be 'explicit' or
                'implicit'. TODO: there should be a check on this. Or this
                should be an actual label.
        """

        self.x0.assign(x_nl(self.field_name))

        self.solvers[label].solve()  # places forcing in self.xF

        x_out.assign(x_in(self.field_name))
        x_out += self.xF

    def zero_forcing_terms(self, equation, x_in, x_out, transported_field_names):
        """
        Zero forcing term F(x) for non-wind transport.

        This takes x_in and x_out, where                                      \n
        x_out = x_in + scale*F(x_nl)                                          \n
        for some field x_nl and sets x_out = x_in for all non-wind transport terms

        Args:
            equation (:class:`PrognosticEquationSet`): the prognostic
                equation set to be solved
            x_in (:class:`FieldCreator`): the field to be incremented.
            x_out (:class:`FieldCreator`): the output field to be updated.
            transported_field_names (str): list of fields names for transported fields
        """
        for field_name in transported_field_names:
            if field_name != 'u':
                logger.info(f'Semi-Implicit Quasi Newton: Zeroing implicit forcing for {field_name}')
                field_index = equation.field_names.index(field_name)
                x_out.subfunctions[field_index].assign(x_in(field_name))<|MERGE_RESOLUTION|>--- conflicted
+++ resolved
@@ -148,7 +148,6 @@
         self.transported_fields = []
         for scheme in transport_schemes:
             assert scheme.nlevels == 1, "multilevel schemes not supported as part of this timestepping loop"
-<<<<<<< HEAD
             if isinstance(scheme.field_name, list):
                 # This means that multiple fields are being transported simultaneously
                 for subfield in scheme.field_name:
@@ -172,17 +171,6 @@
                         method_found = True
                         self.active_transport.append((scheme.field_name, scheme))
                 assert method_found, f'No transport method found for variable {scheme.field_name}'
-=======
-            assert scheme.field_name in equation_set.field_names
-            self.active_transport.append((scheme.field_name, scheme))
-            self.transported_fields.append(scheme.field_name)
-            # Check that there is a corresponding transport method
-            method_found = False
-            for method in spatial_methods:
-                if scheme.field_name == method.variable and method.term_label == transport:
-                    method_found = True
-            assert method_found, f'No transport method found for variable {scheme.field_name}'
->>>>>>> 6c5e752a
 
         self.diffusion_schemes = []
         if diffusion_schemes is not None:
@@ -395,21 +383,16 @@
                                     message=f'transporting velocity, outer iteration {outer}')
                 for name, scheme in self.active_transport:
                     logger.info(f'Semi-implicit Quasi Newton: Transport {outer}: {name}')
-                    # transports a field from xstar and puts result in xp
-<<<<<<< HEAD
-
                     if isinstance(name, list):
-                        # Evolve the entire mixed field. This will transport any
+                        # Transport multiple fields from xstar. This transports any
                         # terms in the list, with the others remaining unchanged
                         # from xstar into xp.
                         logger.info(f'SIQN: Transport {outer}: Simultaneous transport of {name}')
-                        scheme.apply(xp(self.field_name), xstar(self.field_name))
+                        self.transport_field(xp(self.field_name), xstar(self.field_name))
                     else:
+                        # transport a single field from xstar and put the result in xp
                         logger.info(f'SIQN: Transport {outer}: {name}')
-                        scheme.apply(xp(name), xstar(name))
-=======
-                    self.transport_field(name, scheme, xstar, xp)
->>>>>>> 6c5e752a
+                        self.transport_field(xp(name), xstar(name))
 
             # Fast physics -----------------------------------------------------
             x_after_fast(self.field_name).assign(xp(self.field_name))
