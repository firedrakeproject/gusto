--- conflicted
+++ resolved
@@ -94,11 +94,8 @@
                             'Time discretisation: suboption SUPG is currently not implemented within MixedOptions')
                     else:
                         raise RuntimeError(
-<<<<<<< HEAD
                             f'Time discretisation: suboption wrapper {suboption.name} not implemented')
-=======
-                            f'Time discretisation: suboption wrapper {self.wrapper_name} not implemented')
->>>>>>> 2a929f8a
+
             elif self.wrapper_name == "embedded_dg":
                 self.wrapper = EmbeddedDGWrapper(self, options)
             elif self.wrapper_name == "recovered":
