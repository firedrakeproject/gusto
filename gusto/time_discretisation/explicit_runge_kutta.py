"""Objects to describe explicit multi-stage (Runge-Kutta) discretisations."""

import numpy as np

from enum import Enum
from firedrake import (Function, Constant, NonlinearVariationalProblem,
                       NonlinearVariationalSolver)
from firedrake.fml import replace_subject, all_terms, drop, keep, Term
from firedrake.utils import cached_property
from firedrake.formmanipulation import split_form

from gusto.core.labels import time_derivative, all_but_last
from gusto.core.logging import logger
from gusto.time_discretisation.time_discretisation import ExplicitTimeDiscretisation


__all__ = [
    "ForwardEuler", "ExplicitRungeKutta", "SSPRK3", "RK4", "Heun",
    "RungeKuttaFormulation"
]


class RungeKuttaFormulation(Enum):
    """
    Enumerator to describe the formulation of a Runge-Kutta scheme.

    The following Runge-Kutta methods for solving dy/dt = F(y) are encoded here:
    - `increment`:                                                            \n
        k_0 = F[y^n]                                                          \n
        k_m = F[y^n - dt*Sum_{i=0}^{m-1} a_{m,i} * k_i], for m = 1 to M - 1   \n
        y^{n+1} = y^n - dt*Sum_{i=0}^{M-1} b_i*k_i                            \n
    - `predictor`:
        y^0 = y^n                                                             \n
        y^m = y^0 - dt*Sum_{i=0}^{m-1} a_{m,i} * F[y^i], for m = 1 to M - 1   \n
        y^{n+1} = y^0 - dt*Sum_{i=0}^{m-1} b_i * F[y^i]                       \n
    - `linear`:
        y^0 = y^n                                                             \n
        y^m = y^0 - dt*F[Sum_{i=0}^{m-1} a_{m,i} * y^i], for m = 1 to M - 1   \n
        y^{n+1} = y^0 - dt*F[Sum_{i=0}^{m-1} b_i * y^i]                       \n
    """

    increment = 1595712
    predictor = 8234900
    linear = 269207


class ExplicitRungeKutta(ExplicitTimeDiscretisation):
    """
    A class for implementing general explicit multistage (Runge-Kutta)
    methods based on its Butcher tableau.

    A Butcher tableau is formed in the following way for a s-th order explicit
    scheme:                                                                   \n

    All upper diagonal a_ij elements are zero for explicit methods.

    There are three steps to move from the current solution, y^n, to the new
    one, y^{n+1}

    For each i = 1, s  in an s stage method
    we have the intermediate solutions:                                       \n
    y_i = y^n +  dt*(a_i1*k_1 + a_i2*k_2 + ... + a_i{i-1}*k_{i-1})            \n
    We compute the gradient at the intermediate location, k_i = F(y_i)        \n

    At the last stage, compute the new solution by:
    y^{n+1} = y^n + dt*(b_1*k_1 + b_2*k_2 + .... + b_s*k_s)                   \n

    """
    # ---------------------------------------------------------------------------
    # Butcher tableau for a s-th order
    # explicit scheme:
    #  c_0 |   0   0    .    0
    #  c_1 | a_10  0    .    0
    #   .  |   .   .    .    .
    #   .  |   .   .    .    .
    #  c_s | a_s0 a_s1  .    0
    #   -------------------------
    #      |  b_1  b_2  ...  b_s
    #
    #
    # The corresponding square 'butcher_matrix' is:
    #
    #  [a_10   0   .       0  ]
    #  [a_20  a_21 .       0  ]
    #  [  .    .   .       .  ]
    #  [ b_0  b_1  .       b_s]
    # ---------------------------------------------------------------------------

    def __init__(self, domain, butcher_matrix, field_name=None,
                 fixed_subcycles=None, subcycle_by_courant=None,
                 rk_formulation=RungeKuttaFormulation.increment,
                 solver_parameters=None, limiter=None, options=None):
        """
        Args:
            domain (:class:`Domain`): the model's domain object, containing the
                mesh and the compatible function spaces.
            butcher_matrix (numpy array): A matrix containing the coefficients
                of a butcher tableau defining a given Runge Kutta scheme.
            field_name (str, optional): name of the field to be evolved.
                Defaults to None.
            fixed_subcycles (int, optional): the fixed number of sub-steps to
                perform. This option cannot be specified with the
                `subcycle_by_courant` argument. Defaults to None.
            subcycle_by_courant (float, optional): specifying this option will
                make the scheme perform adaptive sub-cycling based on the
                Courant number. The specified argument is the maximum Courant
                for one sub-cycle. Defaults to None, in which case adaptive
                sub-cycling is not used. This option cannot be specified with
                the `fixed_subcycles` argument.
            rk_formulation (:class:`RungeKuttaFormulation`, optional):
                an enumerator object, describing the formulation of the Runge-
                Kutta scheme. Defaults to the increment form.
            solver_parameters (dict, optional): dictionary of parameters to
                pass to the underlying solver. Defaults to None.
            limiter (:class:`Limiter` object, optional): a limiter to apply to
                the evolving field to enforce monotonicity. Defaults to None.
            options (:class:`AdvectionOptions`, optional): an object containing
                options to either be passed to the spatial discretisation, or
                to control the "wrapper" methods, such as Embedded DG or a
                recovery method. Defaults to None.
        """
        super().__init__(domain, field_name=field_name,
                         fixed_subcycles=fixed_subcycles,
                         subcycle_by_courant=subcycle_by_courant,
                         solver_parameters=solver_parameters,
                         limiter=limiter, options=options)
        self.butcher_matrix = butcher_matrix
<<<<<<< HEAD
        self.nStages = int(np.shape(self.butcher_matrix)[0])
        self.increment_form = increment_form
=======
        self.nbutcher = int(np.shape(self.butcher_matrix)[0])
        self.rk_formulation = rk_formulation
>>>>>>> 2a929f8a

    def setup(self, equation, apply_bcs=True, *active_labels):
        """
        Set up the time discretisation based on the equation.

        Args:
            equation (:class:`PrognosticEquation`): the model's equation.
            *active_labels (:class:`Label`): labels indicating which terms of
                the equation to include.
        """
        super().setup(equation, apply_bcs, *active_labels)

        if self.rk_formulation == RungeKuttaFormulation.predictor:
            self.field_i = [Function(self.fs) for _ in range(self.nStages+1)]
        elif self.rk_formulation == RungeKuttaFormulation.increment:
            self.k = [Function(self.fs) for _ in range(self.nStages)]
        elif self.rk_formulation == RungeKuttaFormulation.linear:
            self.field_rhs = Function(self.fs)
        else:
            raise NotImplementedError(
                'Runge-Kutta formulation is not implemented'
            )

    @cached_property
    def solver(self):
        if self.rk_formulation == RungeKuttaFormulation.increment:
            return super().solver

        elif self.rk_formulation == RungeKuttaFormulation.predictor:
            solver_list = []

            for stage in range(self.nStages):
                # setup linear solver using lhs and rhs defined in derived class
                problem = NonlinearVariationalProblem(
                    self.lhs[stage].form - self.rhs[stage].form,
                    self.field_i[stage+1], bcs=self.bcs
                )
                solver_name = self.field_name+self.__class__.__name__+str(stage)
                solver = NonlinearVariationalSolver(
                    problem, solver_parameters=self.solver_parameters,
                    options_prefix=solver_name
                )
                solver_list.append(solver)
            return solver_list

        elif self.rk_formulation == RungeKuttaFormulation.linear:
            problem = NonlinearVariationalProblem(
                self.lhs - self.rhs[0], self.x1, bcs=self.bcs
            )
            solver_name = self.field_name+self.__class__.__name__
            solver = NonlinearVariationalSolver(
                problem, solver_parameters=self.solver_parameters,
                options_prefix=solver_name
            )

            # Set up problem for final step
            problem_last = NonlinearVariationalProblem(
                self.lhs - self.rhs[1], self.x1, bcs=self.bcs
            )
            solver_name = self.field_name+self.__class__.__name__+'_last'
            solver_last = NonlinearVariationalSolver(
                problem_last, solver_parameters=self.solver_parameters,
                options_prefix=solver_name
            )

            return solver, solver_last

        else:
            raise NotImplementedError(
                'Runge-Kutta formulation is not implemented'
            )

    @cached_property
    def lhs(self):
        """Set up the discretisation's left hand side (the time derivative)."""

        if self.rk_formulation == RungeKuttaFormulation.increment:
            l = self.residual.label_map(
                lambda t: t.has_label(time_derivative),
                map_if_true=replace_subject(self.x_out, self.idx),
                map_if_false=drop)

            return l.form

        elif self.rk_formulation == RungeKuttaFormulation.predictor:
            lhs_list = []
            for stage in range(self.nStages):
                l = self.residual.label_map(
                    lambda t: t.has_label(time_derivative),
                    map_if_true=replace_subject(self.field_i[stage+1], self.idx),
                    map_if_false=drop)
                lhs_list.append(l)

            return lhs_list

        if self.rk_formulation == RungeKuttaFormulation.linear:
            l = self.residual.label_map(
                lambda t: t.has_label(time_derivative),
                map_if_true=replace_subject(self.x1, self.idx),
                map_if_false=drop)

            return l.form

        else:
            raise NotImplementedError(
                'Runge-Kutta formulation is not implemented'
            )

    @cached_property
    def rhs(self):
        """Set up the time discretisation's right hand side."""

        if self.rk_formulation == RungeKuttaFormulation.increment:
            r = self.residual.label_map(
                all_terms,
                map_if_true=replace_subject(self.x1, old_idx=self.idx))

            r = r.label_map(
                lambda t: t.has_label(time_derivative),
                map_if_true=drop,
                map_if_false=lambda t: -1*t)

            # If there are no active labels, we may have no terms at this point
            # So that we can still do xnp1 = xn, put in a zero term here
            if len(r.terms) == 0:
                logger.warning('No terms detected for RHS of explicit problem. '
                               + 'Adding a zero term to avoid failure.')
                null_term = Constant(0.0)*self.residual.label_map(
                    lambda t: t.has_label(time_derivative),
                    # Drop label from this
                    map_if_true=lambda t: time_derivative.remove(t),
                    map_if_false=drop)
                r += null_term

            return r.form

        elif self.rk_formulation == RungeKuttaFormulation.predictor:
            rhs_list = []

            for stage in range(self.nStages):
                r = self.residual.label_map(
                    all_terms,
                    map_if_true=replace_subject(self.field_i[0], old_idx=self.idx))

                r = r.label_map(
                    lambda t: t.has_label(time_derivative),
                    map_if_true=keep,
                    map_if_false=lambda t: -self.butcher_matrix[stage, 0]*self.dt*t)

                for i in range(1, stage+1):
                    r_i = self.residual.label_map(
                        lambda t: t.has_label(time_derivative),
                        map_if_true=drop,
                        map_if_false=replace_subject(self.field_i[i], old_idx=self.idx)
                    )

                    r -= self.butcher_matrix[stage, i]*self.dt*r_i

                rhs_list.append(r)

            return rhs_list

        elif self.rk_formulation == RungeKuttaFormulation.linear:

            r = self.residual.label_map(
                lambda t: t.has_label(time_derivative),
                map_if_true=replace_subject(self.x0, old_idx=self.idx),
                map_if_false=replace_subject(self.field_rhs, old_idx=self.idx)
            )
            r = r.label_map(
                lambda t: t.has_label(time_derivative),
                map_if_true=keep,
                map_if_false=lambda t: -self.dt*t
            )

            # Set up all-but-last RHS
            if self.idx is not None:
                # If original function is in mixed function space, then ensure
                # correct test function in the all-but-last form
                r_all_but_last = self.residual.label_map(
                    lambda t: t.has_label(all_but_last),
                    map_if_true=lambda t:
                        Term(split_form(t.get(all_but_last).form)[self.idx].form,
                             t.labels),
                    map_if_false=keep
                )
            else:
                r_all_but_last = self.residual.label_map(
                    lambda t: t.has_label(all_but_last),
                    map_if_true=lambda t: Term(t.get(all_but_last).form, t.labels),
                    map_if_false=keep
                )
            r_all_but_last = r_all_but_last.label_map(
                lambda t: t.has_label(time_derivative),
                map_if_true=replace_subject(self.x0, old_idx=self.idx),
                map_if_false=replace_subject(self.field_rhs, old_idx=self.idx)
            )
            r_all_but_last = r_all_but_last.label_map(
                lambda t: t.has_label(time_derivative),
                map_if_true=keep,
                map_if_false=lambda t: -self.dt*t
            )

            return r_all_but_last.form, r.form

        else:
            raise NotImplementedError(
                'Runge-Kutta formulation is not implemented'
            )

    def solve_stage(self, x0, stage):

        if self.rk_formulation == RungeKuttaFormulation.increment:
            self.x1.assign(x0)

            for i in range(stage):
                self.x1.assign(self.x1 + self.dt*self.butcher_matrix[stage-1, i]*self.k[i])
            for evaluate in self.evaluate_source:
                evaluate(self.x1, self.dt)
            if self.limiter is not None:
                self.limiter.apply(self.x1)

            # Set initial guess for solver
            if stage > 0:
                self.x_out.assign(self.k[stage-1])
            self.solver.solve()

            self.k[stage].assign(self.x_out)

            if (stage == self.nStages - 1):
                self.x1.assign(x0)
                for i in range(self.nStages):
                    self.x1.assign(self.x1 + self.dt*self.butcher_matrix[stage, i]*self.k[i])
                self.x1.assign(self.x1)

                if self.limiter is not None:
                    self.limiter.apply(self.x1)

        elif self.rk_formulation == RungeKuttaFormulation.predictor:
            # Set initial field
            if stage == 0:
                self.field_i[0].assign(x0)

            # Use previous stage value as a first guess (otherwise may not converge)
            self.field_i[stage+1].assign(self.field_i[stage])

            # Update field_i for physics / limiters
            for evaluate in self.evaluate_source:
                # TODO: not implemented! Here we need to evaluate the m-th term
                # in the i-th RHS with field_m
                raise NotImplementedError(
                    'Physics not implemented with RK schemes that use the '
                    + 'predictor form')
            if self.limiter is not None:
                self.limiter.apply(self.field_i[stage])

            # Obtain field_ip1 = field_n - dt* sum_m{a_im*F[field_m]}
            self.solver[stage].solve()

            if (stage == self.nStages - 1):
                self.x1.assign(self.field_i[stage+1])
                if self.limiter is not None:
                    self.limiter.apply(self.x1)

        elif self.rk_formulation == RungeKuttaFormulation.linear:

            # Set combined index of stage and subcycle
            cycle_stage = self.nStages*self.subcycle_idx + stage

            if stage == 0 and self.subcycle_idx == 0:
                self.field_lhs = [Function(self.fs) for _ in range(self.nStages*self.ncycles)]
                self.field_lhs[0].assign(self.x0)

            # All-but-last form ------------------------------------------------
            if (cycle_stage + 1 < self.ncycles*self.nStages):
                # Build up RHS field to be evaluated
                self.field_rhs.assign(0.0)
                for i in range(stage+1):
                    i_cycle_stage = self.nStages*self.subcycle_idx + i
                    self.field_rhs.assign(
                        self.field_rhs
                        + self.butcher_matrix[stage, i]*self.field_lhs[i_cycle_stage]
                    )

                # Evaluate physics and apply limiter, if necessary
                for evaluate in self.evaluate_source:
                    evaluate(self.field_rhs, self.dt)
                if self.limiter is not None:
                    self.limiter.apply(self.field_rhs)

                # Use previous stage value as a first guess (otherwise may not converge)
                self.x1.assign(self.field_lhs[cycle_stage])
                # Solve problem, placing solution in self.x1
                self.solver[0].solve()

                # Store LHS
                self.field_lhs[cycle_stage+1].assign(self.x1)

            # Last stage and last subcycle -------------------------------------
            else:
                # Build up RHS field to be evaluated
                self.field_rhs.assign(0.0)
                for i in range(self.ncycles*self.nStages):
                    j = i % self.nStages
                    self.field_rhs.assign(
                        self.field_rhs
                        + self.butcher_matrix[self.nStages-1, j]*self.field_lhs[i]
                    )

                # Evaluate physics and apply limiter, if necessary
                for evaluate in self.evaluate_source:
                    evaluate(self.field_rhs, self.original_dt)
                if self.limiter is not None:
                    self.limiter.apply(self.field_rhs)
                # Use x0 as a first guess (otherwise may not converge)
                self.x1.assign(x0)
                # Solve problem, placing solution in self.x1
                self.solver[1].solve()

                # Final application of limiter
                if self.limiter is not None:
                    self.limiter.apply(self.x1)

        else:
            raise NotImplementedError(
                'Runge-Kutta formulation is not implemented'
            )

    def apply_cycle(self, x_out, x_in):
        """
        Apply the time discretisation through a single sub-step.

        Args:
            x_in (:class:`Function`): the input field.
            x_out (:class:`Function`): the output field to be computed.
        """

        # TODO: is this limiter application necessary?
        if self.limiter is not None:
            self.limiter.apply(x_in)

        self.x1.assign(x_in)

        for i in range(self.nStages):
            self.solve_stage(x_in, i)
        x_out.assign(self.x1)


class ForwardEuler(ExplicitRungeKutta):
    """
    Implements the forward Euler timestepping scheme.

    The forward Euler method for operator F is the most simple explicit
    scheme:                                                                   \n
    k0 = F[y^n]                                                               \n
    y^(n+1) = y^n + dt*k0                                                     \n
    """
    def __init__(
            self, domain, field_name=None,
            fixed_subcycles=None, subcycle_by_courant=None,
            rk_formulation=RungeKuttaFormulation.increment,
            solver_parameters=None, limiter=None, options=None
    ):
        """
        Args:
            domain (:class:`Domain`): the model's domain object, containing the
                mesh and the compatible function spaces.
            field_name (str, optional): name of the field to be evolved.
                Defaults to None.
            fixed_subcycles (int, optional): the fixed number of sub-steps to
                perform. This option cannot be specified with the
                `subcycle_by_courant` argument. Defaults to None.
            subcycle_by_courant (float, optional): specifying this option will
                make the scheme perform adaptive sub-cycling based on the
                Courant number. The specified argument is the maximum Courant
                for one sub-cycle. Defaults to None, in which case adaptive
                sub-cycling is not used. This option cannot be specified with
                the `fixed_subcycles` argument.
            rk_formulation (:class:`RungeKuttaFormulation`, optional):
                an enumerator object, describing the formulation of the Runge-
                Kutta scheme. Defaults to the increment form.
            solver_parameters (dict, optional): dictionary of parameters to
                pass to the underlying solver. Defaults to None.
            limiter (:class:`Limiter` object, optional): a limiter to apply to
                the evolving field to enforce monotonicity. Defaults to None.
            options (:class:`AdvectionOptions`, optional): an object containing
                options to either be passed to the spatial discretisation, or
                to control the "wrapper" methods, such as Embedded DG or a
                recovery method. Defaults to None.
        """

        butcher_matrix = np.array([1.]).reshape(1, 1)

        super().__init__(domain, butcher_matrix, field_name=field_name,
                         fixed_subcycles=fixed_subcycles,
                         subcycle_by_courant=subcycle_by_courant,
                         rk_formulation=rk_formulation,
                         solver_parameters=solver_parameters,
                         limiter=limiter, options=options)


class SSPRK3(ExplicitRungeKutta):
    u"""
    Implements the 3-stage Strong-Stability-Preserving Runge-Kutta method
    for solving ∂y/∂t = F(y). It can be written as:                           \n

    k0 = F[y^n]                                                               \n
    k1 = F[y^n + dt*k1]                                                       \n
    k2 = F[y^n + (1/4)*dt*(k0+k1)]                                            \n
    y^(n+1) = y^n + (1/6)*dt*(k0 + k1 + 4*k2)                                 \n
    """
    def __init__(
            self, domain, field_name=None,
            fixed_subcycles=None, subcycle_by_courant=None,
            rk_formulation=RungeKuttaFormulation.increment,
            solver_parameters=None, limiter=None, options=None
    ):
        """
        Args:
            domain (:class:`Domain`): the model's domain object, containing the
                mesh and the compatible function spaces.
            field_name (str, optional): name of the field to be evolved.
                Defaults to None.
            fixed_subcycles (int, optional): the fixed number of sub-steps to
                perform. This option cannot be specified with the
                `subcycle_by_courant` argument. Defaults to None.
            subcycle_by_courant (float, optional): specifying this option will
                make the scheme perform adaptive sub-cycling based on the
                Courant number. The specified argument is the maximum Courant
                for one sub-cycle. Defaults to None, in which case adaptive
                sub-cycling is not used. This option cannot be specified with
                the `fixed_subcycles` argument.
            rk_formulation (:class:`RungeKuttaFormulation`, optional):
                an enumerator object, describing the formulation of the Runge-
                Kutta scheme. Defaults to the increment form.
            solver_parameters (dict, optional): dictionary of parameters to
                pass to the underlying solver. Defaults to None.
            limiter (:class:`Limiter` object, optional): a limiter to apply to
                the evolving field to enforce monotonicity. Defaults to None.
            options (:class:`AdvectionOptions`, optional): an object containing
                options to either be passed to the spatial discretisation, or
                to control the "wrapper" methods, such as Embedded DG or a
                recovery method. Defaults to None.
        """

        butcher_matrix = np.array([
            [1., 0., 0.],
            [1./4., 1./4., 0.],
            [1./6., 1./6., 2./3.]
        ])
        super().__init__(domain, butcher_matrix, field_name=field_name,
                         fixed_subcycles=fixed_subcycles,
                         subcycle_by_courant=subcycle_by_courant,
                         rk_formulation=rk_formulation,
                         solver_parameters=solver_parameters,
                         limiter=limiter, options=options)


class RK4(ExplicitRungeKutta):
    u"""
    Implements the classic 4-stage Runge-Kutta method.

    The classic 4-stage Runge-Kutta method for solving ∂y/∂t = F(y). It can be
    written as:                                                               \n

    k0 = F[y^n]                                                               \n
    k1 = F[y^n + 1/2*dt*k1]                                                   \n
    k2 = F[y^n + 1/2*dt*k2]                                                   \n
    k3 = F[y^n + dt*k3]                                                       \n
    y^(n+1) = y^n + (1/6) * dt * (k0 + 2*k1 + 2*k2 + k3)                      \n

    where superscripts indicate the time-level.                               \n
    """
    def __init__(
            self, domain, field_name=None,
            fixed_subcycles=None, subcycle_by_courant=None,
            rk_formulation=RungeKuttaFormulation.increment,
            solver_parameters=None, limiter=None, options=None
    ):
        """
        Args:
            domain (:class:`Domain`): the model's domain object, containing the
                mesh and the compatible function spaces.
            field_name (str, optional): name of the field to be evolved.
                Defaults to None.
            fixed_subcycles (int, optional): the fixed number of sub-steps to
                perform. This option cannot be specified with the
                `subcycle_by_courant` argument. Defaults to None.
            subcycle_by_courant (float, optional): specifying this option will
                make the scheme perform adaptive sub-cycling based on the
                Courant number. The specified argument is the maximum Courant
                for one sub-cycle. Defaults to None, in which case adaptive
                sub-cycling is not used. This option cannot be specified with
                the `fixed_subcycles` argument.
            rk_formulation (:class:`RungeKuttaFormulation`, optional):
                an enumerator object, describing the formulation of the Runge-
                Kutta scheme. Defaults to the increment form.
            solver_parameters (dict, optional): dictionary of parameters to
                pass to the underlying solver. Defaults to None.
            limiter (:class:`Limiter` object, optional): a limiter to apply to
                the evolving field to enforce monotonicity. Defaults to None.
            options (:class:`AdvectionOptions`, optional): an object containing
                options to either be passed to the spatial discretisation, or
                to control the "wrapper" methods, such as Embedded DG or a
                recovery method. Defaults to None.
        """
        butcher_matrix = np.array([
            [0.5, 0., 0., 0.],
            [0., 0.5, 0., 0.],
            [0., 0., 1., 0.],
            [1./6., 1./3., 1./3., 1./6.]
        ])
        super().__init__(domain, butcher_matrix, field_name=field_name,
                         fixed_subcycles=fixed_subcycles,
                         subcycle_by_courant=subcycle_by_courant,
                         rk_formulation=rk_formulation,
                         solver_parameters=solver_parameters,
                         limiter=limiter, options=options)


class Heun(ExplicitRungeKutta):
    u"""
    Implements Heun's method.

    The 2-stage Runge-Kutta scheme known as Heun's method,for solving
    ∂y/∂t = F(y). It can be written as:                                       \n

    y_1 = F[y^n]                                                              \n
    y^(n+1) = (1/2)y^n + (1/2)F[y_1]                                          \n

    where superscripts indicate the time-level and subscripts indicate the stage
    number.
    """
    def __init__(
            self, domain, field_name=None,
            fixed_subcycles=None, subcycle_by_courant=None,
            rk_formulation=RungeKuttaFormulation.increment,
            solver_parameters=None, limiter=None, options=None
    ):
        """
        Args:
            domain (:class:`Domain`): the model's domain object, containing the
                mesh and the compatible function spaces.
            field_name (str, optional): name of the field to be evolved.
                Defaults to None.
            fixed_subcycles (int, optional): the fixed number of sub-steps to
                perform. This option cannot be specified with the
                `subcycle_by_courant` argument. Defaults to None.
            subcycle_by_courant (float, optional): specifying this option will
                make the scheme perform adaptive sub-cycling based on the
                Courant number. The specified argument is the maximum Courant
                for one sub-cycle. Defaults to None, in which case adaptive
                sub-cycling is not used. This option cannot be specified with the
                `fixed_subcycles` argument.
            rk_formulation (:class:`RungeKuttaFormulation`, optional):
                an enumerator object, describing the formulation of the Runge-
                Kutta scheme. Defaults to the increment form.
            solver_parameters (dict, optional): dictionary of parameters to
                pass to the underlying solver. Defaults to None.
            limiter (:class:`Limiter` object, optional): a limiter to apply to
                the evolving field to enforce monotonicity. Defaults to None.
            options (:class:`AdvectionOptions`, optional): an object containing
                options to either be passed to the spatial discretisation, or
                to control the "wrapper" methods, such as Embedded DG or a
                recovery method. Defaults to None.
        """

        butcher_matrix = np.array([
            [1., 0.],
            [0.5, 0.5]
        ])
        super().__init__(domain, butcher_matrix, field_name=field_name,
                         fixed_subcycles=fixed_subcycles,
                         subcycle_by_courant=subcycle_by_courant,
                         rk_formulation=rk_formulation,
                         solver_parameters=solver_parameters,
                         limiter=limiter, options=options)<|MERGE_RESOLUTION|>--- conflicted
+++ resolved
@@ -125,13 +125,8 @@
                          solver_parameters=solver_parameters,
                          limiter=limiter, options=options)
         self.butcher_matrix = butcher_matrix
-<<<<<<< HEAD
         self.nStages = int(np.shape(self.butcher_matrix)[0])
-        self.increment_form = increment_form
-=======
-        self.nbutcher = int(np.shape(self.butcher_matrix)[0])
         self.rk_formulation = rk_formulation
->>>>>>> 2a929f8a
 
     def setup(self, equation, apply_bcs=True, *active_labels):
         """
