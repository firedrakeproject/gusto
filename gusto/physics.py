--- conflicted
+++ resolved
@@ -28,14 +28,9 @@
 
 
 __all__ = ["SaturationAdjustment", "Fallout", "Coalescence", "EvaporationOfRain",
-<<<<<<< HEAD
-           "AdvectedMoments", "InstantRain", "SWSaturationAdjustment", 
-           "TerminatorToy"]
-=======
            "AdvectedMoments", "InstantRain", "SWSaturationAdjustment",
            "SourceSink", "SurfaceFluxes", "WindDrag", "StaticAdjustment",
-           "SuppressVerticalWind", "BoundaryLayerMixing"]
->>>>>>> 01cb56dc
+           "SuppressVerticalWind", "BoundaryLayerMixing", "TerminatorToy" ]
 
 
 class PhysicsParametrisation(object, metaclass=ABCMeta):
@@ -1130,9 +1125,631 @@
             self.gamma_v.interpolate(self.gamma_v_computation(x_in))
         for interpolator in self.source_interpolators:
             interpolator.interpolate()
-<<<<<<< HEAD
             
-            
+
+class SurfaceFluxes(PhysicsParametrisation):
+    """
+    Prescribed surface temperature and moisture fluxes, to be used in aquaplanet
+    simulations as Sea Surface Temperature fluxes. This formulation is taken
+    from the DCMIP (2016) test case document.
+
+    These can be used either with an in-built implicit formulation, or with a
+    generic time discretisation.
+
+    Written to assume that dry density is unchanged by the parametrisation.
+    """
+
+    def __init__(self, equation, T_surface_expr, vapour_name=None,
+                 implicit_formulation=False, parameters=None):
+        """
+        Args:
+            equation (:class:`PrognosticEquationSet`): the model's equation.
+            T_surface_expr (:class:`ufl.Expr`): the surface temperature.
+            vapour_name (str, optional): name of the water vapour variable.
+                Defaults to None, in which case no moisture fluxes are applied.
+            implicit_formulation (bool, optional): whether the scheme is already
+                put into a Backwards Euler formulation (which allows this scheme
+                to actually be used with a Forwards Euler or other explicit time
+                discretisation). Otherwise, this is formulated more generally
+                and can be used with any time stepper. Defaults to False.
+            parameters (:class:`BoundaryLayerParameters`): configuration object
+                giving the parameters for boundary and surface level schemes.
+                Defaults to None, in which case default values are used.
+        """
+
+        # -------------------------------------------------------------------- #
+        # Check arguments and generic initialisation
+        # -------------------------------------------------------------------- #
+        if not isinstance(equation, CompressibleEulerEquations):
+            raise ValueError("Surface fluxes can only be used with Compressible Euler equations")
+
+        if vapour_name is not None:
+            if vapour_name not in equation.field_names:
+                raise ValueError(f"Field {vapour_name} does not exist in the equation set")
+
+        if parameters is None:
+            parameters = BoundaryLayerParameters()
+
+        label_name = 'surface_flux'
+        super().__init__(equation, label_name, parameters=None)
+
+        self.implicit_formulation = implicit_formulation
+        self.X = Function(equation.X.function_space())
+        self.dt = Constant(0.0)
+
+        # -------------------------------------------------------------------- #
+        # Extract prognostic variables
+        # -------------------------------------------------------------------- #
+        u_idx = equation.field_names.index('u')
+        T_idx = equation.field_names.index('theta')
+        rho_idx = equation.field_names.index('rho')
+        if vapour_name is not None:
+            m_v_idx = equation.field_names.index(vapour_name)
+
+        X = self.X
+        tests = TestFunctions(X.function_space()) if implicit_formulation else equation.tests
+
+        u = split(X)[u_idx]
+        rho = split(X)[rho_idx]
+        theta_vd = split(X)[T_idx]
+        test_theta = tests[T_idx]
+
+        if vapour_name is not None:
+            m_v = split(X)[m_v_idx]
+            test_m_v = tests[m_v_idx]
+        else:
+            m_v = None
+
+        if implicit_formulation:
+            # Need to evaluate rho at theta-points
+            boundary_method = BoundaryMethod.extruded if equation.domain.vertical_degree == 0 else None
+            rho_averaged = Function(equation.function_space.sub(T_idx))
+            self.rho_recoverer = Recoverer(rho, rho_averaged, boundary_method=boundary_method)
+            exner = thermodynamics.exner_pressure(equation.parameters, rho_averaged, theta_vd)
+        else:
+            # Exner is more general expression
+            exner = thermodynamics.exner_pressure(equation.parameters, rho, theta_vd)
+
+        # Alternative variables
+        T = thermodynamics.T(equation.parameters, theta_vd, exner, r_v=m_v)
+        p = thermodynamics.p(equation.parameters, exner)
+
+        # -------------------------------------------------------------------- #
+        # Expressions for surface fluxes
+        # -------------------------------------------------------------------- #
+        z = equation.domain.height_above_surface
+        z_a = parameters.height_surface_layer
+        surface_expr = conditional(z < z_a, Constant(1.0), Constant(0.0))
+
+        u_hori = u - equation.domain.k*dot(u, equation.domain.k)
+        u_hori_mag = sqrt(dot(u_hori, u_hori))
+
+        C_H = parameters.coeff_heat
+        C_E = parameters.coeff_evap
+
+        # Implicit formulation ----------------------------------------------- #
+        # For use with ForwardEuler only, as implicit solution is hand-written
+        if implicit_formulation:
+            self.source_interpolators = []
+
+            # First specify T_np1 expression
+            Vtheta = equation.spaces[T_idx]
+            T_np1_expr = ((T + C_H*u_hori_mag*T_surface_expr*self.dt/z_a)
+                          / (1 + C_H*u_hori_mag*self.dt/z_a))
+
+            # If moist formulation, determine next vapour value
+            if vapour_name is not None:
+                source_mv = Function(Vtheta)
+                mv_sat = thermodynamics.r_sat(equation.parameters, T, p)
+                mv_np1_expr = ((m_v + C_E*u_hori_mag*mv_sat*self.dt/z_a)
+                               / (1 + C_E*u_hori_mag*self.dt/z_a))
+                dmv_expr = surface_expr * (mv_np1_expr - m_v) / self.dt
+                source_mv_expr = test_m_v * source_mv * dx
+
+                self.source_interpolators.append(Interpolator(dmv_expr, source_mv))
+                equation.residual -= self.label(subject(prognostic(source_mv_expr, vapour_name),
+                                                        X), self.evaluate)
+
+                # Moisture needs including in theta_vd expression
+                # NB: still using old pressure here, which implies constant p?
+                epsilon = equation.parameters.R_d / equation.parameters.R_v
+                theta_np1_expr = (thermodynamics.theta(equation.parameters, T_np1_expr, p)
+                                  * (1 + mv_np1_expr / epsilon))
+
+            else:
+                theta_np1_expr = thermodynamics.theta(equation.parameters, T_np1_expr, p)
+
+            source_theta_vd = Function(Vtheta)
+            dtheta_vd_expr = surface_expr * (theta_np1_expr - theta_vd) / self.dt
+            source_theta_expr = test_theta * source_theta_vd * dx
+            self.source_interpolators.append(Interpolator(dtheta_vd_expr, source_theta_vd))
+            equation.residual -= self.label(subject(prognostic(source_theta_expr, 'theta'),
+                                                    X), self.evaluate)
+
+        # General formulation ------------------------------------------------ #
+        else:
+            # Construct underlying expressions
+            kappa = equation.parameters.kappa
+            dT_dt = surface_expr * C_H * u_hori_mag * (T_surface_expr - T) / z_a
+
+            if vapour_name is not None:
+                mv_sat = thermodynamics.r_sat(equation.parameters, T, p)
+                dmv_dt = surface_expr * C_E * u_hori_mag * (mv_sat - m_v) / z_a
+                source_mv_expr = test_m_v * dmv_dt * dx
+                equation.residual -= self.label(
+                    prognostic(subject(source_mv_expr, X),
+                               vapour_name), self.evaluate)
+
+                # Theta expression depends on dmv_dt
+                epsilon = equation.parameters.R_d / equation.parameters.R_v
+                dtheta_vd_dt = (dT_dt * ((1 + m_v / epsilon) / exner - kappa * theta_vd / (rho * T))
+                                + dmv_dt * (T / (epsilon * exner) - kappa * theta_vd / (epsilon + m_v)))
+            else:
+                dtheta_vd_dt = dT_dt * (1 / exner - kappa * theta_vd / (rho * T))
+
+            dx_reduced = dx(degree=4)
+            source_theta_expr = test_theta * dtheta_vd_dt * dx_reduced
+
+            equation.residual -= self.label(
+                subject(prognostic(source_theta_expr, 'theta'), X), self.evaluate)
+
+    def evaluate(self, x_in, dt):
+        """
+        Evaluates the source term generated by the physics. This does nothing if
+        the implicit formulation is not used.
+
+        Args:
+            x_in: (:class: 'Function'): the (mixed) field to be evolved.
+            dt: (:class: 'Constant'): the timestep, which can be the time
+                interval for the scheme.
+        """
+
+        logger.info(f'Evaluating physics parametrisation {self.label.label}')
+
+        if self.implicit_formulation:
+            self.X.assign(x_in)
+            self.dt.assign(dt)
+            self.rho_recoverer.project()
+            for source_interpolator in self.source_interpolators:
+                source_interpolator.interpolate()
+
+
+class WindDrag(PhysicsParametrisation):
+    """
+    A simple surface wind drag scheme. This formulation is taken from the DCMIP
+    (2016) test case document.
+
+    These can be used either with an in-built implicit formulation, or with a
+    generic time discretisation.
+    """
+
+    def __init__(self, equation, implicit_formulation=False, parameters=None):
+        """
+        Args:
+            equation (:class:`PrognosticEquationSet`): the model's equation.
+            implicit_formulation (bool, optional): whether the scheme is already
+                put into a Backwards Euler formulation (which allows this scheme
+                to actually be used with a Forwards Euler or other explicit time
+                discretisation). Otherwise, this is formulated more generally
+                and can be used with any time stepper. Defaults to False.
+            parameters (:class:`BoundaryLayerParameters`): configuration object
+                giving the parameters for boundary and surface level schemes.
+                Defaults to None, in which case default values are used.
+        """
+
+        # -------------------------------------------------------------------- #
+        # Check arguments and generic initialisation
+        # -------------------------------------------------------------------- #
+        if not isinstance(equation, CompressibleEulerEquations):
+            raise ValueError("Wind drag can only be used with Compressible Euler equations")
+
+        if parameters is None:
+            parameters = BoundaryLayerParameters()
+
+        label_name = 'wind_drag'
+        super().__init__(equation, label_name, parameters=None)
+
+        k = equation.domain.k
+        self.implicit_formulation = implicit_formulation
+        self.X = Function(equation.X.function_space())
+        self.dt = Constant(0.0)
+
+        # -------------------------------------------------------------------- #
+        # Extract prognostic variables
+        # -------------------------------------------------------------------- #
+        u_idx = equation.field_names.index('u')
+
+        X = self.X
+        tests = TestFunctions(X.function_space()) if implicit_formulation else equation.tests
+
+        test = tests[u_idx]
+
+        u = split(X)[u_idx]
+        u_hori = u - k*dot(u, k)
+        u_hori_mag = sqrt(dot(u_hori, u_hori))
+
+        # -------------------------------------------------------------------- #
+        # Expressions for wind drag
+        # -------------------------------------------------------------------- #
+        z = equation.domain.height_above_surface
+        z_a = parameters.height_surface_layer
+        surface_expr = conditional(z < z_a, Constant(1.0), Constant(0.0))
+
+        C_D0 = parameters.coeff_drag_0
+        C_D1 = parameters.coeff_drag_1
+        C_D2 = parameters.coeff_drag_2
+
+        C_D = conditional(u_hori_mag < 20.0, C_D0 + C_D1*u_hori_mag, C_D2)
+
+        # Implicit formulation ----------------------------------------------- #
+        # For use with ForwardEuler only, as implicit solution is hand-written
+        if implicit_formulation:
+
+            # First specify T_np1 expression
+            Vu = equation.spaces[u_idx]
+            source_u = Function(Vu)
+            u_np1_expr = u_hori / (1 + C_D*u_hori_mag*self.dt/z_a)
+
+            du_expr = surface_expr * (u_np1_expr - u_hori) / self.dt
+
+            # TODO: introduce reduced projector
+            test_Vu = TestFunction(Vu)
+            dx_reduced = dx(degree=4)
+            proj_eqn = inner(test_Vu, source_u - du_expr)*dx_reduced
+            proj_prob = NonlinearVariationalProblem(proj_eqn, source_u)
+            self.source_projector = NonlinearVariationalSolver(proj_prob)
+
+            source_expr = inner(test, source_u - k*dot(source_u, k)) * dx
+            equation.residual -= self.label(subject(prognostic(source_expr, 'u'),
+                                                    X), self.evaluate)
+
+        # General formulation ------------------------------------------------ #
+        else:
+            # Construct underlying expressions
+            du_dt = -surface_expr * C_D * u_hori_mag * u_hori / z_a
+
+            dx_reduced = dx(degree=4)
+            source_expr = inner(test, du_dt) * dx_reduced
+
+            equation.residual -= self.label(subject(prognostic(source_expr, 'u'), X), self.evaluate)
+
+    def evaluate(self, x_in, dt):
+        """
+        Evaluates the source term generated by the physics. This does nothing if
+        the implicit formulation is not used.
+
+        Args:
+            x_in: (:class: 'Function'): the (mixed) field to be evolved.
+            dt: (:class: 'Constant'): the timestep, which can be the time
+                interval for the scheme.
+        """
+
+        logger.info(f'Evaluating physics parametrisation {self.label.label}')
+
+        if self.implicit_formulation:
+            self.X.assign(x_in)
+            self.dt.assign(dt)
+            self.source_projector.solve()
+
+
+class StaticAdjustment(PhysicsParametrisation):
+    """
+    A scheme to provide static adjustment, by sorting the potential temperature
+    values in a column so that they are increasing with height.
+    """
+
+    def __init__(self, equation, theta_variable='theta_vd'):
+        """
+        Args:
+            equation (:class:`PrognosticEquationSet`): the model's equation.
+            theta_variable (str, optional): which theta variable to sort the
+                profile for. Valid options are "theta" or "theta_vd". Defaults
+                to "theta_vd".
+        """
+
+        self.explicit_only = True
+        from functools import partial
+
+        # -------------------------------------------------------------------- #
+        # Check arguments and generic initialisation
+        # -------------------------------------------------------------------- #
+        if not isinstance(equation, CompressibleEulerEquations):
+            raise ValueError("Static adjustment can only be used with Compressible Euler equations")
+
+        if theta_variable not in ['theta', 'theta_vd']:
+            raise ValueError('Static adjustment: theta variable '
+                             + f'{theta_variable} not valid')
+
+        label_name = 'static_adjustment'
+        super().__init__(equation, label_name, parameters=equation.parameters)
+
+        self.X = Function(equation.X.function_space())
+        self.dt = Constant(0.0)
+
+        # -------------------------------------------------------------------- #
+        # Extract prognostic variables
+        # -------------------------------------------------------------------- #
+
+        theta_idx = equation.field_names.index('theta')
+        Vt = equation.spaces[theta_idx]
+        self.theta_to_sort = Function(Vt)
+        sorted_theta = Function(Vt)
+        theta = self.X.subfunctions[theta_idx]
+
+        if theta_variable == 'theta' and 'water_vapour' in equation.field_names:
+            Rv = equation.parameters.R_v
+            Rd = equation.parameters.R_d
+            mv_idx = equation.field_names.index('water_vapour')
+            mv = self.X.subfunctions[mv_idx]
+            self.get_theta_variable = Interpolator(theta / (1 + mv*Rv/Rd), self.theta_to_sort)
+            self.set_theta_variable = Interpolator(self.theta_to_sort * (1 + mv*Rv/Rd), sorted_theta)
+        else:
+            self.get_theta_variable = Interpolator(theta, self.theta_to_sort)
+            self.set_theta_variable = Interpolator(self.theta_to_sort, sorted_theta)
+
+        # -------------------------------------------------------------------- #
+        # Set up routines to reshape data
+        # -------------------------------------------------------------------- #
+
+        domain = equation.domain
+        self.get_column_data = partial(domain.coords.get_column_data,
+                                       field=self.theta_to_sort,
+                                       domain=domain)
+        self.set_column_data = domain.coords.set_field_from_column_data
+
+        # -------------------------------------------------------------------- #
+        # Set source term
+        # -------------------------------------------------------------------- #
+
+        tests = TestFunctions(self.X.function_space())
+        test = tests[theta_idx]
+
+        source_expr = inner(test, sorted_theta - theta) / self.dt * dx
+
+        equation.residual -= self.label(subject(prognostic(source_expr, 'theta'), equation.X), self.evaluate)
+
+    def evaluate(self, x_in, dt):
+        """
+        Evaluates the source term generated by the physics. This does nothing if
+        the implicit formulation is not used.
+
+        Args:
+            x_in: (:class: 'Function'): the (mixed) field to be evolved.
+            dt: (:class: 'Constant'): the timestep, which can be the time
+                interval for the scheme.
+        """
+
+        logger.info(f'Evaluating physics parametrisation {self.label.label}')
+
+        self.X.assign(x_in)
+        self.dt.assign(dt)
+
+        self.get_theta_variable.interpolate()
+        theta_column_data, index_data = self.get_column_data()
+        for col in range(theta_column_data.shape[0]):
+            theta_column_data[col].sort()
+        self.set_column_data(self.theta_to_sort, theta_column_data, index_data)
+        self.set_theta_variable.interpolate()
+
+
+class SuppressVerticalWind(PhysicsParametrisation):
+    """
+    Suppresses the model's vertical wind, reducing it to zero. This is used for
+    instance in a model's spin up period.
+    """
+
+    def __init__(self, equation, spin_up_period):
+        """
+        Args:
+            equation (:class:`PrognosticEquationSet`): the model's equation.
+            spin_up_period (`ufl.Constant`): this parametrisation is applied
+                while the time is less than this -- corresponding to a spin up
+                period.
+        """
+
+        self.explicit_only = True
+
+        # -------------------------------------------------------------------- #
+        # Check arguments and generic initialisation
+        # -------------------------------------------------------------------- #
+
+        domain = equation.domain
+
+        if not domain.mesh.extruded:
+            raise RuntimeError("Suppress vertical wind can only be used with "
+                               + "extruded meshes")
+
+        label_name = 'suppress_vertical_wind'
+        super().__init__(equation, label_name, parameters=equation.parameters)
+
+        self.X = Function(equation.X.function_space())
+        self.dt = Constant(0.0)
+        self.t = domain.t
+        self.spin_up_period = Constant(spin_up_period)
+        self.strength = Constant(1.0)
+        self.spin_up_done = False
+
+        # -------------------------------------------------------------------- #
+        # Extract prognostic variables
+        # -------------------------------------------------------------------- #
+
+        u_idx = equation.field_names.index('u')
+        wind = self.X.subfunctions[u_idx]
+
+        # -------------------------------------------------------------------- #
+        # Set source term
+        # -------------------------------------------------------------------- #
+
+        tests = TestFunctions(self.X.function_space())
+        test = tests[u_idx]
+
+        # The sink should be just the value of the current vertical wind
+        source_expr = -self.strength * inner(test, domain.k*dot(domain.k, wind)) / self.dt * dx
+
+        equation.residual -= self.label(subject(prognostic(source_expr, 'u'), equation.X), self.evaluate)
+
+    def evaluate(self, x_in, dt):
+        """
+        Evaluates the source term generated by the physics. This does nothing if
+        the implicit formulation is not used.
+
+        Args:
+            x_in: (:class: 'Function'): the (mixed) field to be evolved.
+            dt: (:class: 'Constant'): the timestep, which can be the time
+                interval for the scheme.
+        """
+
+        if float(self.t) < float(self.spin_up_period):
+            logger.info(f'Evaluating physics parametrisation {self.label.label}')
+
+            self.X.assign(x_in)
+            self.dt.assign(dt)
+
+        elif not self.spin_up_done:
+            self.strength.assign(0.0)
+            self.spin_up_done = True
+
+
+class BoundaryLayerMixing(PhysicsParametrisation):
+    """
+    A simple boundary layer mixing scheme. This acts like a vertical diffusion,
+    using an interior penalty method.
+    """
+
+    def __init__(self, equation, field_name, parameters=None):
+        """
+        Args:
+            equation (:class:`PrognosticEquationSet`): the model's equation.
+            field_name (str): name of the field to apply the diffusion to.
+            ibp (:class:`IntegrateByParts`, optional): how many times to
+                integrate the term by parts. Defaults to IntegrateByParts.ONCE.
+            parameters (:class:`BoundaryLayerParameters`): configuration object
+                giving the parameters for boundary and surface level schemes.
+                Defaults to None, in which case default values are used.
+        """
+
+        # -------------------------------------------------------------------- #
+        # Check arguments and generic initialisation
+        # -------------------------------------------------------------------- #
+
+        if not isinstance(equation, CompressibleEulerEquations):
+            raise ValueError("Boundary layer mixing can only be used with Compressible Euler equations")
+
+        if field_name not in equation.field_names:
+            raise ValueError(f'field {field_name} not found in equation')
+
+        if parameters is None:
+            parameters = BoundaryLayerParameters()
+
+        label_name = f'boundary_layer_mixing_{field_name}'
+        super().__init__(equation, label_name, parameters=None)
+
+        self.X = Function(equation.X.function_space())
+
+        # -------------------------------------------------------------------- #
+        # Extract prognostic variables
+        # -------------------------------------------------------------------- #
+
+        u_idx = equation.field_names.index('u')
+        T_idx = equation.field_names.index('theta')
+        rho_idx = equation.field_names.index('rho')
+
+        u = split(self.X)[u_idx]
+        rho = split(self.X)[rho_idx]
+        theta_vd = split(self.X)[T_idx]
+
+        boundary_method = BoundaryMethod.extruded if equation.domain.vertical_degree == 0 else None
+        rho_averaged = Function(equation.function_space.sub(T_idx))
+        self.rho_recoverer = Recoverer(rho, rho_averaged, boundary_method=boundary_method)
+        exner = thermodynamics.exner_pressure(equation.parameters, rho_averaged, theta_vd)
+
+        # Alternative variables
+        p = thermodynamics.p(equation.parameters, exner)
+        p_top = Constant(85000.)
+        p_strato = Constant(10000.)
+
+        # -------------------------------------------------------------------- #
+        # Expressions for diffusivity coefficients
+        # -------------------------------------------------------------------- #
+        z_a = parameters.height_surface_layer
+
+        domain = equation.domain
+        u_hori = u - domain.k*dot(u, domain.k)
+        u_hori_mag = sqrt(dot(u_hori, u_hori))
+
+        if field_name == 'u':
+            C_D0 = parameters.coeff_drag_0
+            C_D1 = parameters.coeff_drag_1
+            C_D2 = parameters.coeff_drag_2
+
+            C_D = conditional(u_hori_mag < 20.0, C_D0 + C_D1*u_hori_mag, C_D2)
+            K = conditional(p > p_top,
+                            C_D*u_hori_mag*z_a,
+                            C_D*u_hori_mag*z_a*exp(-((p_top - p)/p_strato)**2))
+
+        else:
+            C_E = parameters.coeff_evap
+            K = conditional(p > p_top,
+                            C_E*u_hori_mag*z_a,
+                            C_E*u_hori_mag*z_a*exp(-((p_top - p)/p_strato)**2))
+
+        # -------------------------------------------------------------------- #
+        # Make source expression
+        # -------------------------------------------------------------------- #
+
+        dx_reduced = dx(degree=4)
+        dS_v_reduced = dS_v(degree=4)
+        # Need to be careful with order of operations here, to correctly index
+        # when the field is vector-valued
+        d_dz = lambda q: outer(domain.k, dot(grad(q), domain.k))
+        n = FacetNormal(domain.mesh)
+        # Work out vertical height
+        xyz = SpatialCoordinate(domain.mesh)
+        Vr = domain.spaces('L2')
+        dz = Function(Vr)
+        dz.interpolate(dot(domain.k, d_dz(dot(domain.k, xyz))))
+        mu = parameters.mu
+
+        X = self.X
+        tests = equation.tests
+
+        idx = equation.field_names.index(field_name)
+        test = tests[idx]
+        field = X.subfunctions[idx]
+
+        if field_name == 'u':
+            # Horizontal diffusion only
+            field = field - domain.k*dot(field, domain.k)
+
+        # Interior penalty discretisation of vertical diffusion
+        source_expr = (
+            # Volume term
+            rho_averaged*K*inner(d_dz(test/rho_averaged), d_dz(field))*dx_reduced
+            # Interior penalty surface term
+            - 2*inner(avg(outer(K*field, n)), avg(d_dz(test)))*dS_v_reduced
+            - 2*inner(avg(outer(test, n)), avg(d_dz(K*field)))*dS_v_reduced
+            + 4*mu*avg(dz)*inner(avg(outer(K*field, n)), avg(outer(test, n)))*dS_v_reduced
+        )
+
+        equation.residual += self.label(
+            subject(prognostic(source_expr, field_name), X), self.evaluate)
+
+    def evaluate(self, x_in, dt):
+        """
+        Evaluates the source term generated by the physics. This only recovers
+        the density field.
+
+        Args:
+            x_in: (:class: 'Function'): the (mixed) field to be evolved.
+            dt: (:class: 'Constant'): the timestep, which can be the time
+                interval for the scheme.
+        """
+
+        logger.info(f'Evaluating physics parametrisation {self.label.label}')
+
+        self.X.assign(x_in)
+        self.rho_recoverer.project()
+
 class TerminatorToy(PhysicsParametrisation):
   """
   Setup the Terminator Toy chemistry interaction
@@ -1218,631 +1835,4 @@
         self.species2.assign(x_in.subfunctions[self.species2_idx])
 
         # Evaluate the source
-        self.source_interpolator.interpolate()
-                 
-=======
-
-
-class SurfaceFluxes(PhysicsParametrisation):
-    """
-    Prescribed surface temperature and moisture fluxes, to be used in aquaplanet
-    simulations as Sea Surface Temperature fluxes. This formulation is taken
-    from the DCMIP (2016) test case document.
-
-    These can be used either with an in-built implicit formulation, or with a
-    generic time discretisation.
-
-    Written to assume that dry density is unchanged by the parametrisation.
-    """
-
-    def __init__(self, equation, T_surface_expr, vapour_name=None,
-                 implicit_formulation=False, parameters=None):
-        """
-        Args:
-            equation (:class:`PrognosticEquationSet`): the model's equation.
-            T_surface_expr (:class:`ufl.Expr`): the surface temperature.
-            vapour_name (str, optional): name of the water vapour variable.
-                Defaults to None, in which case no moisture fluxes are applied.
-            implicit_formulation (bool, optional): whether the scheme is already
-                put into a Backwards Euler formulation (which allows this scheme
-                to actually be used with a Forwards Euler or other explicit time
-                discretisation). Otherwise, this is formulated more generally
-                and can be used with any time stepper. Defaults to False.
-            parameters (:class:`BoundaryLayerParameters`): configuration object
-                giving the parameters for boundary and surface level schemes.
-                Defaults to None, in which case default values are used.
-        """
-
-        # -------------------------------------------------------------------- #
-        # Check arguments and generic initialisation
-        # -------------------------------------------------------------------- #
-        if not isinstance(equation, CompressibleEulerEquations):
-            raise ValueError("Surface fluxes can only be used with Compressible Euler equations")
-
-        if vapour_name is not None:
-            if vapour_name not in equation.field_names:
-                raise ValueError(f"Field {vapour_name} does not exist in the equation set")
-
-        if parameters is None:
-            parameters = BoundaryLayerParameters()
-
-        label_name = 'surface_flux'
-        super().__init__(equation, label_name, parameters=None)
-
-        self.implicit_formulation = implicit_formulation
-        self.X = Function(equation.X.function_space())
-        self.dt = Constant(0.0)
-
-        # -------------------------------------------------------------------- #
-        # Extract prognostic variables
-        # -------------------------------------------------------------------- #
-        u_idx = equation.field_names.index('u')
-        T_idx = equation.field_names.index('theta')
-        rho_idx = equation.field_names.index('rho')
-        if vapour_name is not None:
-            m_v_idx = equation.field_names.index(vapour_name)
-
-        X = self.X
-        tests = TestFunctions(X.function_space()) if implicit_formulation else equation.tests
-
-        u = split(X)[u_idx]
-        rho = split(X)[rho_idx]
-        theta_vd = split(X)[T_idx]
-        test_theta = tests[T_idx]
-
-        if vapour_name is not None:
-            m_v = split(X)[m_v_idx]
-            test_m_v = tests[m_v_idx]
-        else:
-            m_v = None
-
-        if implicit_formulation:
-            # Need to evaluate rho at theta-points
-            boundary_method = BoundaryMethod.extruded if equation.domain.vertical_degree == 0 else None
-            rho_averaged = Function(equation.function_space.sub(T_idx))
-            self.rho_recoverer = Recoverer(rho, rho_averaged, boundary_method=boundary_method)
-            exner = thermodynamics.exner_pressure(equation.parameters, rho_averaged, theta_vd)
-        else:
-            # Exner is more general expression
-            exner = thermodynamics.exner_pressure(equation.parameters, rho, theta_vd)
-
-        # Alternative variables
-        T = thermodynamics.T(equation.parameters, theta_vd, exner, r_v=m_v)
-        p = thermodynamics.p(equation.parameters, exner)
-
-        # -------------------------------------------------------------------- #
-        # Expressions for surface fluxes
-        # -------------------------------------------------------------------- #
-        z = equation.domain.height_above_surface
-        z_a = parameters.height_surface_layer
-        surface_expr = conditional(z < z_a, Constant(1.0), Constant(0.0))
-
-        u_hori = u - equation.domain.k*dot(u, equation.domain.k)
-        u_hori_mag = sqrt(dot(u_hori, u_hori))
-
-        C_H = parameters.coeff_heat
-        C_E = parameters.coeff_evap
-
-        # Implicit formulation ----------------------------------------------- #
-        # For use with ForwardEuler only, as implicit solution is hand-written
-        if implicit_formulation:
-            self.source_interpolators = []
-
-            # First specify T_np1 expression
-            Vtheta = equation.spaces[T_idx]
-            T_np1_expr = ((T + C_H*u_hori_mag*T_surface_expr*self.dt/z_a)
-                          / (1 + C_H*u_hori_mag*self.dt/z_a))
-
-            # If moist formulation, determine next vapour value
-            if vapour_name is not None:
-                source_mv = Function(Vtheta)
-                mv_sat = thermodynamics.r_sat(equation.parameters, T, p)
-                mv_np1_expr = ((m_v + C_E*u_hori_mag*mv_sat*self.dt/z_a)
-                               / (1 + C_E*u_hori_mag*self.dt/z_a))
-                dmv_expr = surface_expr * (mv_np1_expr - m_v) / self.dt
-                source_mv_expr = test_m_v * source_mv * dx
-
-                self.source_interpolators.append(Interpolator(dmv_expr, source_mv))
-                equation.residual -= self.label(subject(prognostic(source_mv_expr, vapour_name),
-                                                        X), self.evaluate)
-
-                # Moisture needs including in theta_vd expression
-                # NB: still using old pressure here, which implies constant p?
-                epsilon = equation.parameters.R_d / equation.parameters.R_v
-                theta_np1_expr = (thermodynamics.theta(equation.parameters, T_np1_expr, p)
-                                  * (1 + mv_np1_expr / epsilon))
-
-            else:
-                theta_np1_expr = thermodynamics.theta(equation.parameters, T_np1_expr, p)
-
-            source_theta_vd = Function(Vtheta)
-            dtheta_vd_expr = surface_expr * (theta_np1_expr - theta_vd) / self.dt
-            source_theta_expr = test_theta * source_theta_vd * dx
-            self.source_interpolators.append(Interpolator(dtheta_vd_expr, source_theta_vd))
-            equation.residual -= self.label(subject(prognostic(source_theta_expr, 'theta'),
-                                                    X), self.evaluate)
-
-        # General formulation ------------------------------------------------ #
-        else:
-            # Construct underlying expressions
-            kappa = equation.parameters.kappa
-            dT_dt = surface_expr * C_H * u_hori_mag * (T_surface_expr - T) / z_a
-
-            if vapour_name is not None:
-                mv_sat = thermodynamics.r_sat(equation.parameters, T, p)
-                dmv_dt = surface_expr * C_E * u_hori_mag * (mv_sat - m_v) / z_a
-                source_mv_expr = test_m_v * dmv_dt * dx
-                equation.residual -= self.label(
-                    prognostic(subject(source_mv_expr, X),
-                               vapour_name), self.evaluate)
-
-                # Theta expression depends on dmv_dt
-                epsilon = equation.parameters.R_d / equation.parameters.R_v
-                dtheta_vd_dt = (dT_dt * ((1 + m_v / epsilon) / exner - kappa * theta_vd / (rho * T))
-                                + dmv_dt * (T / (epsilon * exner) - kappa * theta_vd / (epsilon + m_v)))
-            else:
-                dtheta_vd_dt = dT_dt * (1 / exner - kappa * theta_vd / (rho * T))
-
-            dx_reduced = dx(degree=4)
-            source_theta_expr = test_theta * dtheta_vd_dt * dx_reduced
-
-            equation.residual -= self.label(
-                subject(prognostic(source_theta_expr, 'theta'), X), self.evaluate)
-
-    def evaluate(self, x_in, dt):
-        """
-        Evaluates the source term generated by the physics. This does nothing if
-        the implicit formulation is not used.
-
-        Args:
-            x_in: (:class: 'Function'): the (mixed) field to be evolved.
-            dt: (:class: 'Constant'): the timestep, which can be the time
-                interval for the scheme.
-        """
-
-        logger.info(f'Evaluating physics parametrisation {self.label.label}')
-
-        if self.implicit_formulation:
-            self.X.assign(x_in)
-            self.dt.assign(dt)
-            self.rho_recoverer.project()
-            for source_interpolator in self.source_interpolators:
-                source_interpolator.interpolate()
-
-
-class WindDrag(PhysicsParametrisation):
-    """
-    A simple surface wind drag scheme. This formulation is taken from the DCMIP
-    (2016) test case document.
-
-    These can be used either with an in-built implicit formulation, or with a
-    generic time discretisation.
-    """
-
-    def __init__(self, equation, implicit_formulation=False, parameters=None):
-        """
-        Args:
-            equation (:class:`PrognosticEquationSet`): the model's equation.
-            implicit_formulation (bool, optional): whether the scheme is already
-                put into a Backwards Euler formulation (which allows this scheme
-                to actually be used with a Forwards Euler or other explicit time
-                discretisation). Otherwise, this is formulated more generally
-                and can be used with any time stepper. Defaults to False.
-            parameters (:class:`BoundaryLayerParameters`): configuration object
-                giving the parameters for boundary and surface level schemes.
-                Defaults to None, in which case default values are used.
-        """
-
-        # -------------------------------------------------------------------- #
-        # Check arguments and generic initialisation
-        # -------------------------------------------------------------------- #
-        if not isinstance(equation, CompressibleEulerEquations):
-            raise ValueError("Wind drag can only be used with Compressible Euler equations")
-
-        if parameters is None:
-            parameters = BoundaryLayerParameters()
-
-        label_name = 'wind_drag'
-        super().__init__(equation, label_name, parameters=None)
-
-        k = equation.domain.k
-        self.implicit_formulation = implicit_formulation
-        self.X = Function(equation.X.function_space())
-        self.dt = Constant(0.0)
-
-        # -------------------------------------------------------------------- #
-        # Extract prognostic variables
-        # -------------------------------------------------------------------- #
-        u_idx = equation.field_names.index('u')
-
-        X = self.X
-        tests = TestFunctions(X.function_space()) if implicit_formulation else equation.tests
-
-        test = tests[u_idx]
-
-        u = split(X)[u_idx]
-        u_hori = u - k*dot(u, k)
-        u_hori_mag = sqrt(dot(u_hori, u_hori))
-
-        # -------------------------------------------------------------------- #
-        # Expressions for wind drag
-        # -------------------------------------------------------------------- #
-        z = equation.domain.height_above_surface
-        z_a = parameters.height_surface_layer
-        surface_expr = conditional(z < z_a, Constant(1.0), Constant(0.0))
-
-        C_D0 = parameters.coeff_drag_0
-        C_D1 = parameters.coeff_drag_1
-        C_D2 = parameters.coeff_drag_2
-
-        C_D = conditional(u_hori_mag < 20.0, C_D0 + C_D1*u_hori_mag, C_D2)
-
-        # Implicit formulation ----------------------------------------------- #
-        # For use with ForwardEuler only, as implicit solution is hand-written
-        if implicit_formulation:
-
-            # First specify T_np1 expression
-            Vu = equation.spaces[u_idx]
-            source_u = Function(Vu)
-            u_np1_expr = u_hori / (1 + C_D*u_hori_mag*self.dt/z_a)
-
-            du_expr = surface_expr * (u_np1_expr - u_hori) / self.dt
-
-            # TODO: introduce reduced projector
-            test_Vu = TestFunction(Vu)
-            dx_reduced = dx(degree=4)
-            proj_eqn = inner(test_Vu, source_u - du_expr)*dx_reduced
-            proj_prob = NonlinearVariationalProblem(proj_eqn, source_u)
-            self.source_projector = NonlinearVariationalSolver(proj_prob)
-
-            source_expr = inner(test, source_u - k*dot(source_u, k)) * dx
-            equation.residual -= self.label(subject(prognostic(source_expr, 'u'),
-                                                    X), self.evaluate)
-
-        # General formulation ------------------------------------------------ #
-        else:
-            # Construct underlying expressions
-            du_dt = -surface_expr * C_D * u_hori_mag * u_hori / z_a
-
-            dx_reduced = dx(degree=4)
-            source_expr = inner(test, du_dt) * dx_reduced
-
-            equation.residual -= self.label(subject(prognostic(source_expr, 'u'), X), self.evaluate)
-
-    def evaluate(self, x_in, dt):
-        """
-        Evaluates the source term generated by the physics. This does nothing if
-        the implicit formulation is not used.
-
-        Args:
-            x_in: (:class: 'Function'): the (mixed) field to be evolved.
-            dt: (:class: 'Constant'): the timestep, which can be the time
-                interval for the scheme.
-        """
-
-        logger.info(f'Evaluating physics parametrisation {self.label.label}')
-
-        if self.implicit_formulation:
-            self.X.assign(x_in)
-            self.dt.assign(dt)
-            self.source_projector.solve()
-
-
-class StaticAdjustment(PhysicsParametrisation):
-    """
-    A scheme to provide static adjustment, by sorting the potential temperature
-    values in a column so that they are increasing with height.
-    """
-
-    def __init__(self, equation, theta_variable='theta_vd'):
-        """
-        Args:
-            equation (:class:`PrognosticEquationSet`): the model's equation.
-            theta_variable (str, optional): which theta variable to sort the
-                profile for. Valid options are "theta" or "theta_vd". Defaults
-                to "theta_vd".
-        """
-
-        self.explicit_only = True
-        from functools import partial
-
-        # -------------------------------------------------------------------- #
-        # Check arguments and generic initialisation
-        # -------------------------------------------------------------------- #
-        if not isinstance(equation, CompressibleEulerEquations):
-            raise ValueError("Static adjustment can only be used with Compressible Euler equations")
-
-        if theta_variable not in ['theta', 'theta_vd']:
-            raise ValueError('Static adjustment: theta variable '
-                             + f'{theta_variable} not valid')
-
-        label_name = 'static_adjustment'
-        super().__init__(equation, label_name, parameters=equation.parameters)
-
-        self.X = Function(equation.X.function_space())
-        self.dt = Constant(0.0)
-
-        # -------------------------------------------------------------------- #
-        # Extract prognostic variables
-        # -------------------------------------------------------------------- #
-
-        theta_idx = equation.field_names.index('theta')
-        Vt = equation.spaces[theta_idx]
-        self.theta_to_sort = Function(Vt)
-        sorted_theta = Function(Vt)
-        theta = self.X.subfunctions[theta_idx]
-
-        if theta_variable == 'theta' and 'water_vapour' in equation.field_names:
-            Rv = equation.parameters.R_v
-            Rd = equation.parameters.R_d
-            mv_idx = equation.field_names.index('water_vapour')
-            mv = self.X.subfunctions[mv_idx]
-            self.get_theta_variable = Interpolator(theta / (1 + mv*Rv/Rd), self.theta_to_sort)
-            self.set_theta_variable = Interpolator(self.theta_to_sort * (1 + mv*Rv/Rd), sorted_theta)
-        else:
-            self.get_theta_variable = Interpolator(theta, self.theta_to_sort)
-            self.set_theta_variable = Interpolator(self.theta_to_sort, sorted_theta)
-
-        # -------------------------------------------------------------------- #
-        # Set up routines to reshape data
-        # -------------------------------------------------------------------- #
-
-        domain = equation.domain
-        self.get_column_data = partial(domain.coords.get_column_data,
-                                       field=self.theta_to_sort,
-                                       domain=domain)
-        self.set_column_data = domain.coords.set_field_from_column_data
-
-        # -------------------------------------------------------------------- #
-        # Set source term
-        # -------------------------------------------------------------------- #
-
-        tests = TestFunctions(self.X.function_space())
-        test = tests[theta_idx]
-
-        source_expr = inner(test, sorted_theta - theta) / self.dt * dx
-
-        equation.residual -= self.label(subject(prognostic(source_expr, 'theta'), equation.X), self.evaluate)
-
-    def evaluate(self, x_in, dt):
-        """
-        Evaluates the source term generated by the physics. This does nothing if
-        the implicit formulation is not used.
-
-        Args:
-            x_in: (:class: 'Function'): the (mixed) field to be evolved.
-            dt: (:class: 'Constant'): the timestep, which can be the time
-                interval for the scheme.
-        """
-
-        logger.info(f'Evaluating physics parametrisation {self.label.label}')
-
-        self.X.assign(x_in)
-        self.dt.assign(dt)
-
-        self.get_theta_variable.interpolate()
-        theta_column_data, index_data = self.get_column_data()
-        for col in range(theta_column_data.shape[0]):
-            theta_column_data[col].sort()
-        self.set_column_data(self.theta_to_sort, theta_column_data, index_data)
-        self.set_theta_variable.interpolate()
-
-
-class SuppressVerticalWind(PhysicsParametrisation):
-    """
-    Suppresses the model's vertical wind, reducing it to zero. This is used for
-    instance in a model's spin up period.
-    """
-
-    def __init__(self, equation, spin_up_period):
-        """
-        Args:
-            equation (:class:`PrognosticEquationSet`): the model's equation.
-            spin_up_period (`ufl.Constant`): this parametrisation is applied
-                while the time is less than this -- corresponding to a spin up
-                period.
-        """
-
-        self.explicit_only = True
-
-        # -------------------------------------------------------------------- #
-        # Check arguments and generic initialisation
-        # -------------------------------------------------------------------- #
-
-        domain = equation.domain
-
-        if not domain.mesh.extruded:
-            raise RuntimeError("Suppress vertical wind can only be used with "
-                               + "extruded meshes")
-
-        label_name = 'suppress_vertical_wind'
-        super().__init__(equation, label_name, parameters=equation.parameters)
-
-        self.X = Function(equation.X.function_space())
-        self.dt = Constant(0.0)
-        self.t = domain.t
-        self.spin_up_period = Constant(spin_up_period)
-        self.strength = Constant(1.0)
-        self.spin_up_done = False
-
-        # -------------------------------------------------------------------- #
-        # Extract prognostic variables
-        # -------------------------------------------------------------------- #
-
-        u_idx = equation.field_names.index('u')
-        wind = self.X.subfunctions[u_idx]
-
-        # -------------------------------------------------------------------- #
-        # Set source term
-        # -------------------------------------------------------------------- #
-
-        tests = TestFunctions(self.X.function_space())
-        test = tests[u_idx]
-
-        # The sink should be just the value of the current vertical wind
-        source_expr = -self.strength * inner(test, domain.k*dot(domain.k, wind)) / self.dt * dx
-
-        equation.residual -= self.label(subject(prognostic(source_expr, 'u'), equation.X), self.evaluate)
-
-    def evaluate(self, x_in, dt):
-        """
-        Evaluates the source term generated by the physics. This does nothing if
-        the implicit formulation is not used.
-
-        Args:
-            x_in: (:class: 'Function'): the (mixed) field to be evolved.
-            dt: (:class: 'Constant'): the timestep, which can be the time
-                interval for the scheme.
-        """
-
-        if float(self.t) < float(self.spin_up_period):
-            logger.info(f'Evaluating physics parametrisation {self.label.label}')
-
-            self.X.assign(x_in)
-            self.dt.assign(dt)
-
-        elif not self.spin_up_done:
-            self.strength.assign(0.0)
-            self.spin_up_done = True
-
-
-class BoundaryLayerMixing(PhysicsParametrisation):
-    """
-    A simple boundary layer mixing scheme. This acts like a vertical diffusion,
-    using an interior penalty method.
-    """
-
-    def __init__(self, equation, field_name, parameters=None):
-        """
-        Args:
-            equation (:class:`PrognosticEquationSet`): the model's equation.
-            field_name (str): name of the field to apply the diffusion to.
-            ibp (:class:`IntegrateByParts`, optional): how many times to
-                integrate the term by parts. Defaults to IntegrateByParts.ONCE.
-            parameters (:class:`BoundaryLayerParameters`): configuration object
-                giving the parameters for boundary and surface level schemes.
-                Defaults to None, in which case default values are used.
-        """
-
-        # -------------------------------------------------------------------- #
-        # Check arguments and generic initialisation
-        # -------------------------------------------------------------------- #
-
-        if not isinstance(equation, CompressibleEulerEquations):
-            raise ValueError("Boundary layer mixing can only be used with Compressible Euler equations")
-
-        if field_name not in equation.field_names:
-            raise ValueError(f'field {field_name} not found in equation')
-
-        if parameters is None:
-            parameters = BoundaryLayerParameters()
-
-        label_name = f'boundary_layer_mixing_{field_name}'
-        super().__init__(equation, label_name, parameters=None)
-
-        self.X = Function(equation.X.function_space())
-
-        # -------------------------------------------------------------------- #
-        # Extract prognostic variables
-        # -------------------------------------------------------------------- #
-
-        u_idx = equation.field_names.index('u')
-        T_idx = equation.field_names.index('theta')
-        rho_idx = equation.field_names.index('rho')
-
-        u = split(self.X)[u_idx]
-        rho = split(self.X)[rho_idx]
-        theta_vd = split(self.X)[T_idx]
-
-        boundary_method = BoundaryMethod.extruded if equation.domain.vertical_degree == 0 else None
-        rho_averaged = Function(equation.function_space.sub(T_idx))
-        self.rho_recoverer = Recoverer(rho, rho_averaged, boundary_method=boundary_method)
-        exner = thermodynamics.exner_pressure(equation.parameters, rho_averaged, theta_vd)
-
-        # Alternative variables
-        p = thermodynamics.p(equation.parameters, exner)
-        p_top = Constant(85000.)
-        p_strato = Constant(10000.)
-
-        # -------------------------------------------------------------------- #
-        # Expressions for diffusivity coefficients
-        # -------------------------------------------------------------------- #
-        z_a = parameters.height_surface_layer
-
-        domain = equation.domain
-        u_hori = u - domain.k*dot(u, domain.k)
-        u_hori_mag = sqrt(dot(u_hori, u_hori))
-
-        if field_name == 'u':
-            C_D0 = parameters.coeff_drag_0
-            C_D1 = parameters.coeff_drag_1
-            C_D2 = parameters.coeff_drag_2
-
-            C_D = conditional(u_hori_mag < 20.0, C_D0 + C_D1*u_hori_mag, C_D2)
-            K = conditional(p > p_top,
-                            C_D*u_hori_mag*z_a,
-                            C_D*u_hori_mag*z_a*exp(-((p_top - p)/p_strato)**2))
-
-        else:
-            C_E = parameters.coeff_evap
-            K = conditional(p > p_top,
-                            C_E*u_hori_mag*z_a,
-                            C_E*u_hori_mag*z_a*exp(-((p_top - p)/p_strato)**2))
-
-        # -------------------------------------------------------------------- #
-        # Make source expression
-        # -------------------------------------------------------------------- #
-
-        dx_reduced = dx(degree=4)
-        dS_v_reduced = dS_v(degree=4)
-        # Need to be careful with order of operations here, to correctly index
-        # when the field is vector-valued
-        d_dz = lambda q: outer(domain.k, dot(grad(q), domain.k))
-        n = FacetNormal(domain.mesh)
-        # Work out vertical height
-        xyz = SpatialCoordinate(domain.mesh)
-        Vr = domain.spaces('L2')
-        dz = Function(Vr)
-        dz.interpolate(dot(domain.k, d_dz(dot(domain.k, xyz))))
-        mu = parameters.mu
-
-        X = self.X
-        tests = equation.tests
-
-        idx = equation.field_names.index(field_name)
-        test = tests[idx]
-        field = X.subfunctions[idx]
-
-        if field_name == 'u':
-            # Horizontal diffusion only
-            field = field - domain.k*dot(field, domain.k)
-
-        # Interior penalty discretisation of vertical diffusion
-        source_expr = (
-            # Volume term
-            rho_averaged*K*inner(d_dz(test/rho_averaged), d_dz(field))*dx_reduced
-            # Interior penalty surface term
-            - 2*inner(avg(outer(K*field, n)), avg(d_dz(test)))*dS_v_reduced
-            - 2*inner(avg(outer(test, n)), avg(d_dz(K*field)))*dS_v_reduced
-            + 4*mu*avg(dz)*inner(avg(outer(K*field, n)), avg(outer(test, n)))*dS_v_reduced
-        )
-
-        equation.residual += self.label(
-            subject(prognostic(source_expr, field_name), X), self.evaluate)
-
-    def evaluate(self, x_in, dt):
-        """
-        Evaluates the source term generated by the physics. This only recovers
-        the density field.
-
-        Args:
-            x_in: (:class: 'Function'): the (mixed) field to be evolved.
-            dt: (:class: 'Constant'): the timestep, which can be the time
-                interval for the scheme.
-        """
-
-        logger.info(f'Evaluating physics parametrisation {self.label.label}')
-
-        self.X.assign(x_in)
-        self.rho_recoverer.project()
->>>>>>> 01cb56dc
+        self.source_interpolator.interpolate()