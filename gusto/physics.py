--- conflicted
+++ resolved
@@ -183,9 +183,6 @@
         """
         label_name = f'relaxation_{variable_name}'
         super().__init__(equation, label_name, parameters=None)
-<<<<<<< HEAD
-        self.parameters = equation.parameters
-=======
 
         if equation.domain.on_sphere:
             x, y, z = SpatialCoordinate(equation.domain.mesh)
@@ -195,7 +192,6 @@
             # Take a mid-latitude
             lat = pi / 4
 
->>>>>>> 5e9d8427
         self.X = Function(equation.X.function_space())
         X = self.X
         theta_idx = equation.field_names.index('theta')
@@ -208,13 +204,6 @@
         boundary_method = BoundaryMethod.extruded if equation.domain.vertical_degree == 0 else None
         self.rho_averaged = Function(Vt)
         self.rho_recoverer = Recoverer(rho, self.rho_averaged, boundary_method=boundary_method)
-<<<<<<< HEAD
-        self.exner = thermodynamics.exner_pressure(self.parameters, self.rho_averaged, self.theta)
-
-        # switch to determine if sigma is calculated by a surface term or direct
-        # interpolation
-        self.sigma_method = 'interpolation'
-=======
         self.exner = Function(Vt)
         self.exner_interpolator = Interpolator(
             thermodynamics.exner_pressure(equation.parameters,
@@ -223,7 +212,6 @@
         # switch to determine if sigma is calculated by a surface term or direct
         # interpolation
         self.sigma_method = 'column_calculation'
->>>>>>> 5e9d8427
         if self.sigma_method == 'interpolation':
             # interpolation data for height to sigma co-ords
             sigma_vals = linspace(1.0 , 0.01, 33)
@@ -253,27 +241,18 @@
             self.exner_field.dat.data_ro[self.exner_field_map.values[:, self.exner_surface_mask]]
             # calculates sigma in the field
             self.sigma = Function(Vt).interpolate(self.exner_field / self.exner_surface)
-<<<<<<< HEAD
-        else:
-            raise NotImplementedError(f'sigma calculation method is not interpolation or calculation')
-=======
         
         elif self.sigma_method =='column_calculation':
             self.sigma = Function(Vt) 
         else:
             raise NotImplementedError(f'sigma calculation method is not interpolation or calculation')
         
->>>>>>> 5e9d8427
 
         T0stra = 200 # Stratosphere temp
         T0surf = 315 # Surface temperature at equator
         T0horiz = 60 # Equator to pole temperature difference
         T0vert = 10 # Stability parameter
-<<<<<<< HEAD
-        self.kappa = self.parameters.kappa
-=======
         self.kappa = equation.parameters.kappa
->>>>>>> 5e9d8427
         sigmab = 0.7
         d = 24 * 60 * 60 
         taod = 40 * d
@@ -281,13 +260,6 @@
         a = 6.371229e6  # radius of earth
         H = 30975.0
 
-<<<<<<< HEAD
-        mesh = equation.domain.mesh
-        x, y, z = SpatialCoordinate(mesh)
-        _, lat, r = lonlatr_from_xyz(x, y, z)
-
-=======
->>>>>>> 5e9d8427
         T_condition = (T0surf - T0horiz * sin(lat)**2 - T0vert * ln(self.exner) * cos(lat)**2 / self.kappa) * self.exner
         Teq = conditional(ge(T0stra, T_condition), T0stra, T_condition)
         equilibrium_expr = Teq / self.exner
@@ -314,25 +286,16 @@
         """ 
         self.X.assign(x_in)
         self.rho_recoverer.project()
-<<<<<<< HEAD
-        self.exner = thermodynamics.exner_pressure(self.parameters, self.rho_averaged, self.theta)
+        self.exner_interpolator.interpolate
 
         if self.sigma_method == 'interpolation':
             self.sigma.dat.data[:] = self.sigma_interpolator.interpolate(self.r_Vt.dat.data[:])
-=======
-        self.exner_interpolator.interpolate
-
-        if self.sigma_method == 'interpolation':
-            self.sigma.dat.data[:] = self.sigma_interpolator.interpolate(self.r_Vt.dat.data[:])
-
->>>>>>> 5e9d8427
+
         elif self.sigma_method =='calculation':
             self.exner_field.interpolate(self.exner)
             self.exner_surface.dat.data[self.exner_surface.cell_node_map().values] =  \
                     self.exner_field.dat.data_ro[self.exner_field_map.values[:, self.exner_surface_mask]]  
             self.sigma.interpolate((self.exner_field / self.exner_surface)**-self.kappa)
-<<<<<<< HEAD
-=======
 
         elif self.sigma_method == 'column_calculation':
             # Determine sigma:= exner / exner_surf
@@ -341,7 +304,6 @@
             for col in range(len(exner_columnwise[:,0])):
                 sigma_columnwise[col,:] = exner_columnwise[col,:] / exner_columnwise[col,0]
             self.domain.coords.set_field_from_column_data(self.sigma, sigma_columnwise, index_data)
->>>>>>> 5e9d8427
 
 class SaturationAdjustment(PhysicsParametrisation):
     """
@@ -1504,27 +1466,11 @@
         label_name = 'rayleigh_friction'
         super().__init__(equation, label_name, parameters=None)
         self.parameters = equation.parameters
-<<<<<<< HEAD
-=======
-
->>>>>>> 5e9d8427
+
         self.X = Function(equation.X.function_space())
         X = self.X
         k = equation.domain.k
         u_idx = equation.field_names.index('u')
-<<<<<<< HEAD
-        theta_idx = equation.field_names.index('theta')
-        rho_idx = equation.field_names.index('rho')
-        rho = split(X)[rho_idx]
-        self.theta = X.subfunctions[theta_idx]
-      
-        Vt = equation.domain.spaces('theta')
-        boundary_method = BoundaryMethod.extruded if equation.domain.vertical_degree == 0 else None
-        self.rho_averaged = Function(Vt)
-        self.rho_recoverer = Recoverer(rho, self.rho_averaged,  boundary_method=boundary_method)
-        self.exner = thermodynamics.exner_pressure(self.parameters, self.rho_averaged, self.theta)
-        self.sigma_method = 'interpolation'
-=======
         u = split(X)[u_idx]
         theta_idx = equation.field_names.index('theta')
         self.theta = X.subfunctions[theta_idx]
@@ -1542,7 +1488,6 @@
                                           self.rho_averaged, self.theta), self.exner)
 
         self.sigma_method = 'column_calculation'
->>>>>>> 5e9d8427
         # self.sigma_method = 'interpolation'
         if self.sigma_method == 'interpolation':
             # interpolation data for height to sigma co-ords
@@ -1573,22 +1518,14 @@
             self.exner_field.dat.data_ro[self.exner_field_map.values[:, self.exner_surface_mask]]
             # calculates sigma in the field
             self.sigma = Function(Vt).interpolate(self.exner_field / self.exner_surface)
-<<<<<<< HEAD
-=======
         
         elif self.sigma_method == 'column_calculation':
             self.sigma = Function(Vt)
->>>>>>> 5e9d8427
         else:
             raise NotImplementedError(f'sigma calculation method is not interpolation or calculation')
 
 
-<<<<<<< HEAD
-        u = split(X)[u_idx]
-        u_hori = u - k*dot(u, k)
-=======
-
->>>>>>> 5e9d8427
+
         sigmab = 0.7
         self.kappa = self.parameters.kappa
         taofric = 24 * 60 * 60
@@ -1622,18 +1559,13 @@
 
         if self.sigma_method == 'interpolation':
             self.sigma.dat.data[:] = self.sigma_interpolator.interpolate(self.r_Vt.dat.data[:])
-<<<<<<< HEAD
-=======
-
->>>>>>> 5e9d8427
+
         elif self.sigma_method =='calculation':
             self.exner_field.interpolate(self.exner)
             self.exner_surface.dat.data[self.exner_surface.cell_node_map().values] =  \
                     self.exner_field.dat.data_ro[self.exner_field_map.values[:, self.exner_surface_mask]]  
             self.sigma.interpolate((self.exner_field / self.exner_surface)**-self.kappa)
 
-<<<<<<< HEAD
-=======
         elif self.sigma_method == 'column_calculation':
             # Determine sigma:= exner / exner_surf
             exner_columnwise, index_data = self.domain.coords.get_column_data(self.exner, self.domain)
@@ -1641,7 +1573,6 @@
             for col in range(len(exner_columnwise[:,0])):
                 sigma_columnwise[col,:] = exner_columnwise[col,:] / exner_columnwise[col,0]
             self.domain.coords.set_field_from_column_data(self.sigma, sigma_columnwise, index_data)
->>>>>>> 5e9d8427
 
 
 class WindDrag(PhysicsParametrisation):
