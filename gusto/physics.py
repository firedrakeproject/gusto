"""
Objects to perform parametrisations of physical processes, or "physics".

"PhysicsParametrisation" schemes are routines to compute updates to prognostic fields that
represent the action of non-fluid processes, or those fluid processes that are
unresolved. This module contains a set of these processes in the form of classes
with "evaluate" methods.
"""

from abc import ABCMeta, abstractmethod
from firedrake import (
    Interpolator, conditional, Function, dx, sqrt, dot, min_value,
    max_value, Constant, pi, Projector, grad, TestFunctions, split,
    inner, TestFunction, exp, avg, outer, FacetNormal,
    SpatialCoordinate, dS_v, NonlinearVariationalProblem,
    NonlinearVariationalSolver
)
from firedrake.fml import identity, Term, subject
from gusto.active_tracers import Phases, TracerVariableType
from gusto.configuration import BoundaryLayerParameters
from gusto.coord_transforms import lonlatr_from_xyz
from gusto.recovery import Recoverer, BoundaryMethod
from gusto.equations import CompressibleEulerEquations
from gusto.labels import PhysicsLabel, transporting_velocity, transport, prognostic
from gusto.logging import logger
<<<<<<< HEAD
from firedrake import (Interpolator, conditional, Function, dx, sqrt, dot, ge,
                       min_value, max_value, Constant, pi, Projector, grad,
                       TestFunctions, split, inner, TestFunction, exp, avg,
                       outer, FacetNormal, SpatialCoordinate, dS_v, ln, sin, cos,
                       NonlinearVariationalProblem, NonlinearVariationalSolver)
=======
>>>>>>> 2f9b04a0
from gusto import thermodynamics
import ufl
import math
from enum import Enum
from types import FunctionType


__all__ = ["SaturationAdjustment", "Fallout", "Coalescence", "EvaporationOfRain",
           "AdvectedMoments", "InstantRain", "SWSaturationAdjustment",
           "SourceSink", "Relaxation", "SurfaceFluxes", "WindDrag","RayleighFriction",
           "StaticAdjustment", "SuppressVerticalWind", "BoundaryLayerMixing"]


class PhysicsParametrisation(object, metaclass=ABCMeta):
    """Base class for the parametrisation of physical processes for Gusto."""

    def __init__(self, equation, label_name, parameters=None):
        """
        Args:
            equation (:class:`PrognosticEquationSet`): the model's equation.
            label_name (str): name of physics scheme, to be passed to its label.
            parameters (:class:`Configuration`, optional): parameters containing
                the values of gas constants. Defaults to None, in which case the
                parameters are obtained from the equation.
        """

        self.label = PhysicsLabel(label_name)
        self.equation = equation
        if parameters is None and hasattr(equation, 'parameters'):
            self.parameters = equation.parameters
        else:
            self.parameters = parameters

    @abstractmethod
    def evaluate(self):
        """
        Computes the value of physics source and sink terms.
        """
        pass


class SourceSink(PhysicsParametrisation):
    """
    The source or sink of some variable, described through a UFL expression.

    A scheme representing the general source or sink of a variable, described
    through a UFL expression. The expression should be for the rate of change
    of the variable. It is intended that the source/sink is independent of the
    prognostic variables.

    The expression can also be a time-varying expression. In which case a
    function should be provided, taking a :class:`Constant` as an argument (to
    represent the time.)
    """

    def __init__(self, equation, variable_name, rate_expression,
                 time_varying=False, method='interpolate'):
        """
        Args:
            equation (:class:`PrognosticEquationSet`): the model's equation.
            variable_name (str): the name of the variable
            rate_expression (:class:`ufl.Expr` or func): an expression giving
                the rate of change of the variable. If a time-varying expression
                is needed, this should be a function taking a single argument
                representing the time. Then the `time_varying` argument must
                be set to True.
            time_varying (bool, optional): whether the source/sink expression
                varies with time. Defaults to False.
            method (str, optional): the method to use to evaluate the expression
                for the source. Valid options are 'interpolate' or 'project'.
                Default is 'interpolate'.
        """

        label_name = f'source_sink_{variable_name}'
        super().__init__(equation, label_name, parameters=None)

        if method not in ['interpolate', 'project']:
            raise ValueError(f'Method {method} for source/sink evaluation not valid')
        self.method = method
        self.time_varying = time_varying
        self.variable_name = variable_name

        # Check the variable exists
        if hasattr(equation, "field_names"):
            assert variable_name in equation.field_names, \
                f'Field {variable_name} does not exist in the equation set'
        else:
            assert variable_name == equation.field_name, \
                f'Field {variable_name} does not exist in the equation'

        # Work out the appropriate function space
        if hasattr(equation, "field_names"):
            V_idx = equation.field_names.index(variable_name)
            W = equation.function_space
            V = W.sub(V_idx)
            test = equation.tests[V_idx]
        else:
            V = equation.function_space
            test = equation.test

        # Make source/sink term
        self.source = Function(V)
        equation.residual += self.label(subject(test * self.source * dx, equation.X),
                                        self.evaluate)

        # Handle whether the expression is time-varying or not
        if self.time_varying:
            expression = rate_expression(equation.domain.t)
        else:
            expression = rate_expression

        # Handle method of evaluating source/sink
        if self.method == 'interpolate':
            self.source_interpolator = Interpolator(expression, V)
        else:
            self.source_projector = Projector(expression, V)

        # If not time-varying, evaluate for the first time here
        if not self.time_varying:
            if self.method == 'interpolate':
                self.source.assign(self.source_interpolator.interpolate())
            else:
                self.source.assign(self.source_projector.project())

    def evaluate(self, x_in, dt):
        """
        Evalutes the source term generated by the physics.

        Args:
            x_in: (:class:`Function`): the (mixed) field to be evolved. Unused.
            dt: (:class:`Constant`): the timestep, which can be the time
                interval for the scheme. Unused.
        """
        if self.time_varying:
            logger.info(f'Evaluating physics parametrisation {self.label.label}')
            if self.method == 'interpolate':
                self.source.assign(self.source_interpolator.interpolate())
            else:
                self.source.assign(self.source_projector.project())
        else:
            pass

class Relaxation(PhysicsParametrisation):
    """
    Relaxation term for Held Suarez 
    """

    def __init__(self, equation, variable_name, parameters=None):
        """
        Args:
            equation (:class:`PrognosticEquationSet`): the model's equation.
            variable_name (str): the name of the variable
            rate_expression (:class:`ufl.Expr` or func): an expression giving
                the rate of change of the variable. If a time-varying expression
                is needed, this should be a function taking a single argument
                representing the time. Then the `time_varying` argument must
                be set to True.
            time_varying (bool, optional): whether the source/sink expression
                varies with time. Defaults to False.
            method (str, optional): the method to use to evaluate the expression
                for the source. Valid options are 'interpolate' or 'project'.
                Default is 'interpolate'.
        """

        label_name = f'relaxation_{variable_name}'
        super().__init__(equation, label_name, parameters=None)

        # Check the variable exists
        if hasattr(equation, "field_names"):
            assert variable_name in equation.field_names, \
                f'Field {variable_name} does not exist in the equation set'
        else:
            assert variable_name == equation.field_name, \
                f'Field {variable_name} does not exist in the equation'
        self.X = Function(equation.X.function_space())
        X = equation.X
        T_idx = equation.field_names.index('theta')
        Vt = X.subfunctions[T_idx]
        theta = split(X)[T_idx]
        rho_idx = equation.field_names.index('rho')
        rho = split(X)[rho_idx]

        boundary_method = BoundaryMethod.extruded if equation.domain.vertical_degree == 0 else None
        rho_averaged = Function(equation.function_space.sub(T_idx))
        self.rho_recoverer = Recoverer(rho, rho_averaged, boundary_method=boundary_method)
        exner = thermodynamics.exner_pressure(equation.parameters, rho_averaged, Vt)
        
        # -----------
        # Parameters and equilibirum expression
        self.dt = Constant(0.0)
        T0stra = 200 # Stratosphere temp
        T0surf = 315 # Surface temperature at equator
        T0horiz = 60 # Equator to pole temperature difference
        T0vert = 10 # Stability parameter
        Rd = parameters.R_d
        cp = parameters.cp
        kappa = Rd / cp
        sigmab = 0.7
        d = 24 * 60 * 60 
        taod = 40 * d
        taou = 4 * d

        mesh = equation.domain.mesh
        x, y, z = SpatialCoordinate(mesh)
        _, lat, _ = lonlatr_from_xyz(x, y, z)

        T_condition = (T0surf - T0horiz * sin(lat)**2 - T0vert * ln(exner**-kappa) * cos(lat)**2) * exner
        Teq = conditional(ge(T0stra, T_condition), T0stra, T_condition)
        equilibrium_expr = Teq / exner
        # timescale of temperature forcing
        sigma = exner**-kappa
        tao_cond = (sigma - sigmab) / (1 - sigmab)*cos(lat)**4
        tau_rad_inverse = 1 / taod + (1/taou - 1/taod) * conditional(ge(0, tao_cond), 0, tao_cond)
        coeff = exner * tau_rad_inverse


        # Add relaxation term to residual
        test = equation.tests[T_idx]
        forcing = test * coeff * (theta - equilibrium_expr) * dx
        equation.residual -= self.label(subject(prognostic(forcing, 'theta'), X), self.evaluate)
        
    def evaluate(self, x_in, dt):
        """
        Evalutes the source term generated by the physics.

        Args:
            x_in: (:class:`Function`): the (mixed) field to be evolved. 
            dt: (:class:`Constant`): the timestep, which can be the time
                interval for the scheme. 
        """
        self.dt.assign(dt)
        self.X.assign(x_in)
        if isinstance(self.equation, CompressibleEulerEquations):
            self.rho_recoverer.project()

class SaturationAdjustment(PhysicsParametrisation):
    """
    Represents the phase change between water vapour and cloud liquid.

    This class computes updates to water vapour, cloud liquid and (virtual dry)
    potential temperature, representing the action of condensation of water
    vapour and/or evaporation of cloud liquid, with the associated latent heat
    change. The parametrisation follows the saturation adjustment used in Bryan
    and Fritsch (2002).

    Currently this is only implemented for use with mixing ratio variables, and
    with "theta" assumed to be the virtual dry potential temperature. Latent
    heating effects are always assumed, and the total mixing ratio is conserved.
    A filter is applied to prevent generation of negative mixing ratios.
    """

    def __init__(self, equation, vapour_name='water_vapour',
                 cloud_name='cloud_water', latent_heat=True, parameters=None):
        """
        Args:
            equation (:class:`PrognosticEquationSet`): the model's equation.
            vapour_name (str, optional): name of the water vapour variable.
                Defaults to 'water_vapour'.
            cloud_name (str, optional): name of the cloud water variable.
                Defaults to 'cloud_water'.
            latent_heat (bool, optional): whether to have latent heat exchange
                feeding back from the phase change. Defaults to True.
            parameters (:class:`Configuration`, optional): parameters containing
                the values of gas constants. Defaults to None, in which case the
                parameters are obtained from the equation.

        Raises:
            NotImplementedError: currently this is only implemented for the
                CompressibleEulerEquations.
        """

        label_name = 'saturation_adjustment'
        self.explicit_only = True
        super().__init__(equation, label_name, parameters=parameters)

        # TODO: make a check on the variable type of the active tracers
        # if not a mixing ratio, we need to convert to mixing ratios
        # this will be easier if we change equations to have dictionary of
        # active tracer metadata corresponding to variable names

        # Check that fields exist
        if vapour_name not in equation.field_names:
            raise ValueError(f"Field {vapour_name} does not exist in the equation set")
        if cloud_name not in equation.field_names:
            raise ValueError(f"Field {cloud_name} does not exist in the equation set")

        # Make prognostic for physics scheme
        parameters = self.parameters
        self.X = Function(equation.X.function_space())
        self.latent_heat = latent_heat

        # Vapour and cloud variables are needed for every form of this scheme
        cloud_idx = equation.field_names.index(cloud_name)
        vap_idx = equation.field_names.index(vapour_name)
        cloud_water = self.X.subfunctions[cloud_idx]
        water_vapour = self.X.subfunctions[vap_idx]

        # Indices of variables in mixed function space
        V_idxs = [vap_idx, cloud_idx]
        V = equation.function_space.sub(vap_idx)  # space in which to do the calculation

        # Get variables used to calculate saturation curve
        if isinstance(equation, CompressibleEulerEquations):
            rho_idx = equation.field_names.index('rho')
            theta_idx = equation.field_names.index('theta')
            rho = self.X.subfunctions[rho_idx]
            theta = self.X.subfunctions[theta_idx]
            if latent_heat:
                V_idxs.append(theta_idx)

            # need to evaluate rho at theta-points, and do this via recovery
            boundary_method = BoundaryMethod.extruded if equation.domain.vertical_degree == 0 else None
            rho_averaged = Function(V)
            self.rho_recoverer = Recoverer(rho, rho_averaged, boundary_method=boundary_method)

            exner = thermodynamics.exner_pressure(parameters, rho_averaged, theta)
            T = thermodynamics.T(parameters, theta, exner, r_v=water_vapour)
            p = thermodynamics.p(parameters, exner)

        else:
            raise NotImplementedError(
                'Saturation adjustment only implemented for the Compressible Euler equations')

        # -------------------------------------------------------------------- #
        # Compute heat capacities and calculate saturation curve
        # -------------------------------------------------------------------- #
        # Loop through variables to extract all liquid components
        liquid_water = cloud_water
        for active_tracer in equation.active_tracers:
            if (active_tracer.phase == Phases.liquid
                    and active_tracer.chemical == 'H2O' and active_tracer.name != cloud_name):
                liq_idx = equation.field_names.index(active_tracer.name)
                liquid_water += self.X.subfunctions[liq_idx]

        # define some parameters as attributes
        self.dt = Constant(0.0)
        R_d = parameters.R_d
        cp = parameters.cp
        cv = parameters.cv
        c_pv = parameters.c_pv
        c_pl = parameters.c_pl
        c_vv = parameters.c_vv
        R_v = parameters.R_v

        # make useful fields
        L_v = thermodynamics.Lv(parameters, T)
        R_m = R_d + R_v * water_vapour
        c_pml = cp + c_pv * water_vapour + c_pl * liquid_water
        c_vml = cv + c_vv * water_vapour + c_pl * liquid_water

        # use Teten's formula to calculate the saturation curve
        sat_expr = thermodynamics.r_sat(parameters, T, p)

        # -------------------------------------------------------------------- #
        # Saturation adjustment expression
        # -------------------------------------------------------------------- #
        # make appropriate condensation rate
        sat_adj_expr = (water_vapour - sat_expr) / self.dt
        if latent_heat:
            # As condensation/evaporation happens, the temperature changes
            # so need to take this into account with an extra factor
            sat_adj_expr = sat_adj_expr / (1.0 + ((L_v ** 2.0 * sat_expr)
                                                  / (cp * R_v * T ** 2.0)))

        # adjust the rate so that so negative values don't occur
        sat_adj_expr = conditional(sat_adj_expr < 0,
                                   max_value(sat_adj_expr, -cloud_water / self.dt),
                                   min_value(sat_adj_expr, water_vapour / self.dt))

        # -------------------------------------------------------------------- #
        # Factors for multiplying source for different variables
        # -------------------------------------------------------------------- #
        # Factors need to have same shape as V_idxs
        factors = [Constant(1.0), Constant(-1.0)]
        if latent_heat and isinstance(equation, CompressibleEulerEquations):
            factors.append(-theta * (cv * L_v / (c_vml * cp * T) - R_v * cv * c_pml / (R_m * cp * c_vml)))

        # -------------------------------------------------------------------- #
        # Add terms to equations and make interpolators
        # -------------------------------------------------------------------- #
        self.source = [Function(V) for factor in factors]
        self.source_interpolators = [Interpolator(sat_adj_expr*factor, source)
                                     for factor, source in zip(factors, self.source)]

        tests = [equation.tests[idx] for idx in V_idxs]

        # Add source terms to residual
        for test, source in zip(tests, self.source):
            equation.residual += self.label(subject(test * source * dx,
                                                    equation.X), self.evaluate)

    def evaluate(self, x_in, dt):
        """
        Evaluates the source/sink for the saturation adjustment process.

        Args:
            x_in (:class:`Function`): the (mixed) field to be evolved.
            dt (:class:`Constant`): the time interval for the scheme.
        """
        logger.info(f'Evaluating physics parametrisation {self.label.label}')
        # Update the values of internal variables
        self.dt.assign(dt)
        self.X.assign(x_in)
        if isinstance(self.equation, CompressibleEulerEquations):
            self.rho_recoverer.project()
        # Evaluate the source
        for interpolator in self.source_interpolators:
            interpolator.interpolate()


class AdvectedMoments(Enum):
    """
    Enumerator describing the moments in the raindrop size distribution.

    This stores enumerators for the number of moments used to describe the
    size distribution curve of raindrops. This can be used for deciding which
    moments to advect in a precipitation scheme.
    """

    M0 = 0  # don't advect the distribution -- advect all rain at the same speed
    M3 = 1  # advect the mass of the distribution


class Fallout(PhysicsParametrisation):
    """
    Represents the fallout process of hydrometeors.

    Precipitation is described by downwards transport of tracer species. This
    process determines the precipitation velocity from the `AdvectedMoments`
    enumerator, which either:
    (a) sets a terminal velocity of 5 m/s
    (b) determines a rainfall size distribution based on a Gamma distribution,
    as in Paluch (1979). The droplets are based on the mean mass of the rain
    droplets (aka a single-moment scheme).

    Outflow boundary conditions are applied to the transport, so the rain will
    flow out of the bottom of the domain.

    This is currently only implemented for "rain" in the compressible Euler
    equation set. This variable must be a mixing ratio, It is only implemented
    for Cartesian geometry.
    """

    def __init__(self, equation, rain_name, domain, transport_method,
                 moments=AdvectedMoments.M3):
        """
        Args:
            equation (:class:`PrognosticEquationSet`): the model's equation.
            rain_name (str, optional): name of the rain variable. Defaults to
                'rain'.
            domain (:class:`Domain`): the model's domain object, containing the
                mesh and the compatible function spaces.
            transport_method (:class:`TransportMethod`): the spatial method
                used for transporting the rain.
            moments (int, optional): an :class:`AdvectedMoments` enumerator,
                representing the number of moments of the size distribution of
                raindrops to be transported. Defaults to `AdvectedMoments.M3`.
        """

        label_name = f'fallout_{rain_name}'
        super().__init__(equation, label_name, parameters=None)

        # Check that fields exist
        if rain_name not in equation.field_names:
            raise ValueError(f"Field {rain_name} does not exist in the equation set")

        # Check if variable is a mixing ratio
        rain_tracer = equation.get_active_tracer(rain_name)
        if rain_tracer.variable_type != TracerVariableType.mixing_ratio:
            raise NotImplementedError('Fallout only implemented when rain '
                                      + 'variable is a mixing ratio')

        # Set up rain and velocity
        self.X = Function(equation.X.function_space())

        rain_idx = equation.field_names.index(rain_name)
        rain = self.X.subfunctions[rain_idx]

        Vu = domain.spaces("HDiv")
        # TODO: there must be a better way than forcing this into the equation
        v = equation.prescribed_fields(name='rainfall_velocity', space=Vu)

        # -------------------------------------------------------------------- #
        # Create physics term -- which is actually a transport term
        # -------------------------------------------------------------------- #

        assert transport_method.outflow, \
            'Fallout requires a transport method with outflow=True'
        adv_term = transport_method.form
        # Add rainfall velocity by replacing transport_velocity in term
        adv_term = adv_term.label_map(identity,
                                      map_if_true=lambda t: Term(
                                          ufl.replace(t.form, {t.get(transporting_velocity): v}),
                                          t.labels))

        # We don't want this term to be picked up by normal transport, so drop
        # the transport label
        adv_term = transport.remove(adv_term)

        adv_term = prognostic(subject(adv_term, equation.X), rain_name)
        equation.residual += self.label(adv_term, self.evaluate)

        # -------------------------------------------------------------------- #
        # Expressions for determining rainfall velocity
        # -------------------------------------------------------------------- #
        self.moments = moments

        if moments == AdvectedMoments.M0:
            # all rain falls at terminal velocity
            terminal_velocity = Constant(5)  # in m/s
            v.project(-terminal_velocity*domain.k)
        elif moments == AdvectedMoments.M3:
            self.explicit_only = True
            # this advects the third moment M3 of the raindrop
            # distribution, which corresponds to the mean mass
            rho_idx = equation.field_names.index('rho')
            rho = self.X.subfunctions[rho_idx]
            rho_w = Constant(1000.0)  # density of liquid water
            # assume n(D) = n_0 * D^mu * exp(-Lambda*D)
            # n_0 = N_r * Lambda^(1+mu) / gamma(1 + mu)
            N_r = Constant(10**5)  # number of rain droplets per m^3
            mu = 0.0  # shape constant of droplet gamma distribution
            # assume V(D) = a * D^b * exp(-f*D) * (rho_0 / rho)^g
            # take f = 0
            a = Constant(362.)  # intercept for velocity distr. in log space
            b = 0.65  # inverse scale parameter for velocity distr.
            rho0 = Constant(1.22)  # reference density in kg/m^3
            g = Constant(0.5)  # scaling of density correction
            # we keep mu in the expressions even though mu = 0
            threshold = Constant(10**-10)  # only do rainfall for r > threshold
            Lambda = (N_r * pi * rho_w * math.gamma(4 + mu)
                      / (6 * math.gamma(1 + mu) * rho * rain)) ** (1. / 3)
            Lambda0 = (N_r * pi * rho_w * math.gamma(4 + mu)
                       / (6 * math.gamma(1 + mu) * rho * threshold)) ** (1. / 3)
            v_expression = conditional(rain > threshold,
                                       (a * math.gamma(4 + b + mu)
                                        / (math.gamma(4 + mu) * Lambda ** b)
                                        * (rho0 / rho) ** g),
                                       (a * math.gamma(4 + b + mu)
                                        / (math.gamma(4 + mu) * Lambda0 ** b)
                                        * (rho0 / rho) ** g))
        else:
            raise NotImplementedError(
                'Currently there are only implementations for zero and one '
                + 'moment schemes for rainfall. Valid options are '
                + 'AdvectedMoments.M0 and AdvectedMoments.M3')

        if moments != AdvectedMoments.M0:
            # TODO: introduce reduced projector
            test = TestFunction(Vu)
            dx_reduced = dx(degree=4)
            proj_eqn = inner(test, v + v_expression*domain.k)*dx_reduced
            proj_prob = NonlinearVariationalProblem(proj_eqn, v)
            self.determine_v = NonlinearVariationalSolver(proj_prob)

    def evaluate(self, x_in, dt):
        """
        Evaluates the source/sink corresponding to the fallout process.

        Args:
            x_in (:class:`Function`): the (mixed) field to be evolved.
            dt (:class:`Constant`): the time interval for the scheme.
        """
        logger.info(f'Evaluating physics parametrisation {self.label.label}')
        self.X.assign(x_in)
        if self.moments != AdvectedMoments.M0:
            self.determine_v.solve()


class Coalescence(PhysicsParametrisation):
    """
    Represents the coalescence of cloud droplets to form rain droplets.

    Coalescence is the process of forming rain droplets from cloud droplets.
    This scheme performs that process, using two parts: accretion, which is
    independent of the rain concentration, and auto-accumulation, which is
    accelerated by the existence of rain. These parametrisations come from Klemp
    and Wilhelmson (1978). The rate of change is limited to prevent production
    of negative moisture values.

    This is only implemented for mixing ratio variables.
    """

    def __init__(self, equation, cloud_name='cloud_water', rain_name='rain',
                 accretion=True, accumulation=True):
        """
        Args:
            equation (:class:`PrognosticEquationSet`): the model's equation.
            cloud_name (str, optional): name of the cloud variable. Defaults to
                'cloud_water'.
            rain_name (str, optional): name of the rain variable. Defaults to
                'rain'.
            accretion (bool, optional): whether to include the accretion process
                in the parametrisation. Defaults to True.
            accumulation (bool, optional): whether to include the accumulation
                process in the parametrisation. Defaults to True.
        """

        self.explicit_only = True
        label_name = "coalescence"
        if accretion:
            label_name += "_accretion"
        if accumulation:
            label_name += "_accumulation"
        super().__init__(equation, label_name, parameters=None)

        # Check that fields exist
        if cloud_name not in equation.field_names:
            raise ValueError(f"Field {cloud_name} does not exist in the equation set")
        if rain_name not in equation.field_names:
            raise ValueError(f"Field {rain_name} does not exist in the equation set")

        self.cloud_idx = equation.field_names.index(cloud_name)
        self.rain_idx = equation.field_names.index(rain_name)
        Vcl = equation.function_space.sub(self.cloud_idx)
        Vr = equation.function_space.sub(self.rain_idx)
        self.cloud_water = Function(Vcl)
        self.rain = Function(Vr)

        # declare function space and source field
        Vt = self.cloud_water.function_space()
        self.source = Function(Vt)

        # define some parameters as attributes
        self.dt = Constant(0.0)
        # TODO: should these parameters be hard-coded or configurable?
        k_1 = Constant(0.001)  # accretion rate in 1/s
        k_2 = Constant(2.2)  # accumulation rate in 1/s
        a = Constant(0.001)  # min cloud conc in kg/kg
        b = Constant(0.875)  # power for rain in accumulation

        # make default rates to be zero
        accr_rate = Constant(0.0)
        accu_rate = Constant(0.0)

        if accretion:
            accr_rate = k_1 * (self.cloud_water - a)
        if accumulation:
            accu_rate = k_2 * self.cloud_water * self.rain ** b

        # Expression for rain increment, with conditionals to prevent negative values
        rain_expr = conditional(self.rain < 0.0,  # if rain is negative do only accretion
                                conditional(accr_rate < 0.0,
                                            0.0,
                                            min_value(accr_rate, self.cloud_water / self.dt)),
                                # don't turn rain back into cloud
                                conditional(accr_rate + accu_rate < 0.0,
                                            0.0,
                                            # if accretion rate is negative do only accumulation
                                            conditional(accr_rate < 0.0,
                                                        min_value(accu_rate, self.cloud_water / self.dt),
                                                        min_value(accr_rate + accu_rate, self.cloud_water / self.dt))))

        self.source_interpolator = Interpolator(rain_expr, self.source)

        # Add term to equation's residual
        test_cl = equation.tests[self.cloud_idx]
        test_r = equation.tests[self.rain_idx]
        equation.residual += self.label(subject(test_cl * self.source * dx
                                                - test_r * self.source * dx,
                                                equation.X),
                                        self.evaluate)

    def evaluate(self, x_in, dt):
        """
        Evaluates the source/sink for the coalescence process.

        Args:
            x_in (:class:`Function`): the (mixed) field to be evolved.
            dt (:class:`Constant`): the time interval for the scheme.
        """
        logger.info(f'Evaluating physics parametrisation {self.label.label}')
        # Update the values of internal variables
        self.dt.assign(dt)
        self.rain.assign(x_in.subfunctions[self.rain_idx])
        self.cloud_water.assign(x_in.subfunctions[self.cloud_idx])
        # Evaluate the source
        self.source.assign(self.source_interpolator.interpolate())


class EvaporationOfRain(PhysicsParametrisation):
    """
    Represents the evaporation of rain into water vapour.

    This describes the evaporation of rain into water vapour, with the
    associated latent heat change. This parametrisation comes from Klemp and
    Wilhelmson (1978). The rate of change is limited to prevent production of
    negative moisture values.

    This is only implemented for mixing ratio variables, and when the prognostic
    is the virtual dry potential temperature.
    """

    def __init__(self, equation, rain_name='rain', vapour_name='water_vapour',
                 latent_heat=True):
        """
        Args:
            equation (:class:`PrognosticEquationSet`): the model's equation.
            cloud_name (str, optional): name of the rain variable. Defaults to
                'rain'.
            vapour_name (str, optional): name of the water vapour variable.
                Defaults to 'water_vapour'.
            latent_heat (bool, optional): whether to have latent heat exchange
                feeding back from the phase change. Defaults to True.

        Raises:
            NotImplementedError: currently this is only implemented for the
                CompressibleEulerEquations.
        """

        self.explicit_only = True
        label_name = 'evaporation_of_rain'
        super().__init__(equation, label_name, parameters=None)

        # TODO: make a check on the variable type of the active tracers
        # if not a mixing ratio, we need to convert to mixing ratios
        # this will be easier if we change equations to have dictionary of
        # active tracer metadata corresponding to variable names

        # Check that fields exist
        if vapour_name not in equation.field_names:
            raise ValueError(f"Field {vapour_name} does not exist in the equation set")
        if rain_name not in equation.field_names:
            raise ValueError(f"Field {rain_name} does not exist in the equation set")

        # Make prognostic for physics scheme
        self.X = Function(equation.X.function_space())
        parameters = self.parameters
        self.latent_heat = latent_heat

        # Vapour and cloud variables are needed for every form of this scheme
        rain_idx = equation.field_names.index(rain_name)
        vap_idx = equation.field_names.index(vapour_name)
        rain = self.X.subfunctions[rain_idx]
        water_vapour = self.X.subfunctions[vap_idx]

        # Indices of variables in mixed function space
        V_idxs = [rain_idx, vap_idx]
        V = equation.function_space.sub(rain_idx)  # space in which to do the calculation

        # Get variables used to calculate saturation curve
        if isinstance(equation, CompressibleEulerEquations):
            rho_idx = equation.field_names.index('rho')
            theta_idx = equation.field_names.index('theta')
            rho = self.X.subfunctions[rho_idx]
            theta = self.X.subfunctions[theta_idx]
            if latent_heat:
                V_idxs.append(theta_idx)

            # need to evaluate rho at theta-points, and do this via recovery
            boundary_method = BoundaryMethod.extruded if equation.domain.vertical_degree == 0 else None
            rho_averaged = Function(V)
            self.rho_recoverer = Recoverer(rho, rho_averaged, boundary_method=boundary_method)

            exner = thermodynamics.exner_pressure(parameters, rho_averaged, theta)
            T = thermodynamics.T(parameters, theta, exner, r_v=water_vapour)
            p = thermodynamics.p(parameters, exner)

        # -------------------------------------------------------------------- #
        # Compute heat capacities and calculate saturation curve
        # -------------------------------------------------------------------- #
        # Loop through variables to extract all liquid components
        liquid_water = rain
        for active_tracer in equation.active_tracers:
            if (active_tracer.phase == Phases.liquid
                    and active_tracer.chemical == 'H2O' and active_tracer.name != rain_name):
                liq_idx = equation.field_names.index(active_tracer.name)
                liquid_water += self.X.subfunctions[liq_idx]

        # define some parameters as attributes
        self.dt = Constant(0.0)
        R_d = parameters.R_d
        cp = parameters.cp
        cv = parameters.cv
        c_pv = parameters.c_pv
        c_pl = parameters.c_pl
        c_vv = parameters.c_vv
        R_v = parameters.R_v

        # make useful fields
        L_v = thermodynamics.Lv(parameters, T)
        R_m = R_d + R_v * water_vapour
        c_pml = cp + c_pv * water_vapour + c_pl * liquid_water
        c_vml = cv + c_vv * water_vapour + c_pl * liquid_water

        # use Teten's formula to calculate the saturation curve
        sat_expr = thermodynamics.r_sat(parameters, T, p)

        # -------------------------------------------------------------------- #
        # Evaporation expression
        # -------------------------------------------------------------------- #
        # TODO: should these parameters be hard-coded or configurable?
        # expression for ventilation factor
        a = Constant(1.6)
        b = Constant(124.9)
        c = Constant(0.2046)
        C = a + b * (rho_averaged * rain) ** c

        # make appropriate condensation rate
        f = Constant(5.4e5)
        g = Constant(2.55e6)
        h = Constant(0.525)
        evap_rate = (((1 - water_vapour / sat_expr) * C * (rho_averaged * rain) ** h)
                     / (rho_averaged * (f + g / (p * sat_expr))))

        # adjust evap rate so negative rain doesn't occur
        evap_rate = conditional(evap_rate < 0, 0.0,
                                conditional(rain < 0.0, 0.0,
                                            min_value(evap_rate, rain / self.dt)))

        # -------------------------------------------------------------------- #
        # Factors for multiplying source for different variables
        # -------------------------------------------------------------------- #
        # Factors need to have same shape as V_idxs
        factors = [Constant(-1.0), Constant(1.0)]
        if latent_heat and isinstance(equation, CompressibleEulerEquations):
            factors.append(-theta * (cv * L_v / (c_vml * cp * T) - R_v * cv * c_pml / (R_m * cp * c_vml)))

        # -------------------------------------------------------------------- #
        # Add terms to equations and make interpolators
        # -------------------------------------------------------------------- #
        self.source = [Function(V) for factor in factors]
        self.source_interpolators = [Interpolator(evap_rate*factor, source)
                                     for factor, source in zip(factors, self.source)]

        tests = [equation.tests[idx] for idx in V_idxs]

        # Add source terms to residual
        for test, source in zip(tests, self.source):
            equation.residual += self.label(subject(test * source * dx,
                                                    equation.X), self.evaluate)

    def evaluate(self, x_in, dt):
        """
        Applies the process to evaporate rain droplets.

        Args:
            x_in (:class:`Function`): the (mixed) field to be evolved.
            dt (:class:`Constant`): the time interval for the scheme.
        """
        logger.info(f'Evaluating physics parametrisation {self.label.label}')
        # Update the values of internal variables
        self.dt.assign(dt)
        self.X.assign(x_in)
        if isinstance(self.equation, CompressibleEulerEquations):
            self.rho_recoverer.project()
        # Evaluate the source
        for interpolator in self.source_interpolators:
            interpolator.interpolate()


class InstantRain(PhysicsParametrisation):
    """
    The process of converting vapour above the saturation curve to rain.

    A scheme to move vapour directly to rain. If convective feedback is true
    then this process feeds back directly on the height equation. If rain is
    accumulating then excess vapour is being tracked and stored as rain;
    otherwise converted vapour is not recorded. The process can happen over the
    timestep dt or over a specified time interval tau.
     """

    def __init__(self, equation, saturation_curve,
                 time_varying_saturation=False,
                 vapour_name="water_vapour", rain_name=None, gamma_r=1,
                 convective_feedback=False, beta1=None, tau=None,
                 parameters=None):
        """
        Args:
            equation (:class:`PrognosticEquationSet`): the model's equation.
            saturation_curve (:class:`ufl.Expr` or func): the curve above which
                excess moisture is converted to rain. Is either prescribed or
                dependent on a prognostic field.
            time_varying_saturation (bool, optional): set this to True if the
                saturation curve is changing in time. Defaults to False.
            vapour_name (str, optional): name of the water vapour variable.
                Defaults to "water_vapour".
            rain_name (str, optional): name of the rain variable. Defaults to
                None.
            gamma_r (float, optional): Fraction of vapour above the threshold
                which is converted to rain. Defaults to one, in which case all
                vapour above the threshold is converted.
            convective_feedback (bool, optional): True if the conversion of
                vapour affects the height equation. Defaults to False.
            beta1 (float, optional): Condensation proportionality constant,
                used if convection causes a response in the height equation.
                Defaults to None, but must be specified if convective_feedback
                is True.
            tau (float, optional): Timescale for condensation. Defaults to None,
                in which case the timestep dt is used.
            parameters (:class:`Configuration`, optional): parameters containing
                the values of gas constants. Defaults to None, in which case the
                parameters are obtained from the equation.
        """

        self.explicit_only = True
        label_name = 'instant_rain'
        super().__init__(equation, label_name, parameters=parameters)

        self.convective_feedback = convective_feedback
        self.time_varying_saturation = time_varying_saturation

        # check for the correct fields
        assert vapour_name in equation.field_names, f"Field {vapour_name} does not exist in the equation set"
        self.Vv_idx = equation.field_names.index(vapour_name)

        if rain_name is not None:
            assert rain_name in equation.field_names, f"Field {rain_name} does not exist in the equation set "

        if self.convective_feedback:
            assert "D" in equation.field_names, "Depth field must exist for convective feedback"
            assert beta1 is not None, "If convective feedback is used, beta1 parameter must be specified"

        # obtain function space and functions; vapour needed for all cases
        W = equation.function_space
        Vv = W.sub(self.Vv_idx)
        test_v = equation.tests[self.Vv_idx]

        # depth needed if convective feedback
        if self.convective_feedback:
            self.VD_idx = equation.field_names.index("D")
            VD = W.sub(self.VD_idx)
            test_D = equation.tests[self.VD_idx]
            self.D = Function(VD)

        # the source function is the difference between the water vapour and
        # the saturation function
        self.water_v = Function(Vv)
        self.source = Function(Vv)

        # tau is the timescale for conversion (may or may not be the timestep)
        if tau is not None:
            self.set_tau_to_dt = False
            self.tau = tau
        else:
            self.set_tau_to_dt = True
            self.tau = Constant(0)
            logger.info("Timescale for rain conversion has been set to dt. If this is not the intention then provide a tau parameter as an argument to InstantRain.")

        if self.time_varying_saturation:
            if isinstance(saturation_curve, FunctionType):
                self.saturation_computation = saturation_curve
                self.saturation_curve = Function(Vv)
            else:
                raise NotImplementedError(
                    "If time_varying_saturation is True then saturation must be a Python function of a prognostic field.")
        else:
            assert not isinstance(saturation_curve, FunctionType), "If time_varying_saturation is not True then saturation cannot be a Python function."
            self.saturation_curve = saturation_curve

        # lose proportion of vapour above the saturation curve
        equation.residual += self.label(subject(test_v * self.source * dx,
                                                equation.X),
                                        self.evaluate)

        # if rain is not none then the excess vapour is being tracked and is
        # added to rain
        if rain_name is not None:
            Vr_idx = equation.field_names.index(rain_name)
            test_r = equation.tests[Vr_idx]
            equation.residual -= self.label(subject(test_r * self.source * dx,
                                                    equation.X),
                                            self.evaluate)

        # if feeding back on the height adjust the height equation
        if convective_feedback:
            equation.residual += self.label(subject(test_D * beta1 * self.source * dx,
                                                    equation.X),
                                            self.evaluate)

        # interpolator does the conversion of vapour to rain
        self.source_interpolator = Interpolator(conditional(
            self.water_v > self.saturation_curve,
            (1/self.tau)*gamma_r*(self.water_v - self.saturation_curve),
            0), Vv)

    def evaluate(self, x_in, dt):
        """
        Evalutes the source term generated by the physics.

        Computes the physics contributions (loss of vapour, accumulation of
        rain and loss of height due to convection) at each timestep.

        Args:
            x_in: (:class: 'Function'): the (mixed) field to be evolved.
            dt: (:class: 'Constant'): the timestep, which can be the time
                interval for the scheme.
        """
        logger.info(f'Evaluating physics parametrisation {self.label.label}')
        if self.convective_feedback:
            self.D.assign(x_in.subfunctions[self.VD_idx])
        if self.time_varying_saturation:
            self.saturation_curve.interpolate(self.saturation_computation(x_in))
        if self.set_tau_to_dt:
            self.tau.assign(dt)
        self.water_v.assign(x_in.subfunctions[self.Vv_idx])
        self.source.assign(self.source_interpolator.interpolate())


class SWSaturationAdjustment(PhysicsParametrisation):
    """
    Represents the process of adjusting water vapour and cloud water according
    to a saturation function, via condensation and evaporation processes.

    This physics scheme follows that of Zerroukat and Allen (2015).

    """

    def __init__(self, equation, saturation_curve, L_v=None,
                 time_varying_saturation=False, vapour_name='water_vapour',
                 cloud_name='cloud_water', convective_feedback=False,
                 beta1=None, thermal_feedback=False, beta2=None, gamma_v=1,
                 time_varying_gamma_v=False, tau=None,
                 parameters=None):
        """
        Args:
            equation (:class:`PrognosticEquationSet`): the model's equation
            saturation_curve (:class:`ufl.Expr` or func): the curve which
                dictates when phase changes occur. In a saturated atmosphere
                vapour above the saturation curve becomes cloud, and if the
                atmosphere is sub-saturated and there is cloud present cloud
                will become vapour until the saturation curve is reached. The
                saturation curve is either prescribed or dependent on a
                prognostic field.
            time_varying_saturation (bool, optional): set this to True if the
                saturation curve is changing in time. Defaults to False.
            L_v (float, optional): The air expansion factor multiplied by the
                latent heat due to phase change divided by the specific heat
                capacity. For the atmosphere we take L_v to be 10, following A.2
                in Zerroukat and Allen (2015). Defaults to None but must be
                specified if using thermal feedback.
            vapour_name (str, optional): name of the water vapour variable.
                Defaults to 'water_vapour'.
            cloud_name (str, optional): name of the cloud variable. Defaults to
                'cloud_water'.
            convective_feedback (bool, optional): True if the conversion of
                vapour affects the height equation. Defaults to False.
            beta1 (float, optional): Condensation proportionality constant for
                height feedback, used if convection causes a response in the
                height equation. Defaults to None, but must be specified if
                convective_feedback is True.
            thermal_feedback (bool, optional): True if moist conversions
                affect the buoyancy equation. Defaults to False.
            beta2 (float, optional): Condensation proportionality constant
                for thermal feedback. Defaults to None, but must be specified
                if thermal_feedback is True.
            gamma_v (ufl expression or :class: `function`): The proportion of
                moist species that is converted when a conversion between
                vapour and cloud is taking place. Defaults to one, in which
                case the full amount of species to bring vapour to the
                saturation curve will undergo a conversion. Converting only a
                fraction avoids a two-timestep oscillation between vapour and
                cloud when saturation is tempertature/height-dependent.
            time_varying_gamma_v (bool, optional): set this to True
                if the fraction of moist species converted changes in time
                (if gamma_v is temperature/height-dependent).
            tau (float, optional): Timescale for condensation and evaporation.
                Defaults to None, in which case the timestep dt is used.
            parameters (:class:`Configuration`, optional): parameters containing
                the values of constants. Defaults to None, in which case the
                parameters are obtained from the equation.
        """

        self.explicit_only = True
        label_name = 'saturation_adjustment'
        super().__init__(equation, label_name, parameters=parameters)

        self.time_varying_saturation = time_varying_saturation
        self.convective_feedback = convective_feedback
        self.thermal_feedback = thermal_feedback
        self.time_varying_gamma_v = time_varying_gamma_v

        # Check for the correct fields
        assert vapour_name in equation.field_names, f"Field {vapour_name} does not exist in the equation set"
        assert cloud_name in equation.field_names, f"Field {cloud_name} does not exist in the equation set"
        self.Vv_idx = equation.field_names.index(vapour_name)
        self.Vc_idx = equation.field_names.index(cloud_name)

        if self.convective_feedback:
            assert "D" in equation.field_names, "Depth field must exist for convective feedback"
            assert beta1 is not None, "If convective feedback is used, beta1 parameter must be specified"

        if self.thermal_feedback:
            assert "b" in equation.field_names, "Buoyancy field must exist for thermal feedback"
            assert beta2 is not None, "If thermal feedback is used, beta2 parameter must be specified"
            assert L_v is not None, "If thermal feedback is used, L_v parameter must be specified"

        # Obtain function spaces and functions
        W = equation.function_space
        Vv = W.sub(self.Vv_idx)
        Vc = W.sub(self.Vc_idx)
        V_idxs = [self.Vv_idx, self.Vc_idx]

        # Source functions for both vapour and cloud
        self.water_v = Function(Vv)
        self.cloud = Function(Vc)

        # depth needed if convective feedback
        if self.convective_feedback:
            self.VD_idx = equation.field_names.index("D")
            VD = W.sub(self.VD_idx)
            self.D = Function(VD)
            V_idxs.append(self.VD_idx)

        # buoyancy needed if thermal feedback
        if self.thermal_feedback:
            self.Vb_idx = equation.field_names.index("b")
            Vb = W.sub(self.Vb_idx)
            self.b = Function(Vb)
            V_idxs.append(self.Vb_idx)

        # tau is the timescale for condensation/evaporation (may or may not be the timestep)
        if tau is not None:
            self.set_tau_to_dt = False
            self.tau = tau
        else:
            self.set_tau_to_dt = True
            self.tau = Constant(0)
            logger.info("Timescale for moisture conversion between vapour and cloud has been set to dt. If this is not the intention then provide a tau parameter as an argument to SWSaturationAdjustment.")

        if self.time_varying_saturation:
            if isinstance(saturation_curve, FunctionType):
                self.saturation_computation = saturation_curve
                self.saturation_curve = Function(Vv)
            else:
                raise NotImplementedError(
                    "If time_varying_saturation is True then saturation must be a Python function of at least one prognostic field.")
        else:
            assert not isinstance(saturation_curve, FunctionType), "If time_varying_saturation is not True then saturation cannot be a Python function."
            self.saturation_curve = saturation_curve

        # Saturation adjustment expression, adjusted to stop negative values
        sat_adj_expr = (self.water_v - self.saturation_curve) / self.tau
        sat_adj_expr = conditional(sat_adj_expr < 0,
                                   max_value(sat_adj_expr,
                                             -self.cloud / self.tau),
                                   min_value(sat_adj_expr,
                                             self.water_v / self.tau))

        # If gamma_v depends on variables
        if self.time_varying_gamma_v:
            if isinstance(gamma_v, FunctionType):
                self.gamma_v_computation = gamma_v
                self.gamma_v = Function(Vv)
            else:
                raise NotImplementedError(
                    "If time_varying_thermal_feedback is True then gamma_v must be a Python function of at least one prognostic field.")
        else:
            assert not isinstance(gamma_v, FunctionType), "If time_varying_thermal_feedback is not True then gamma_v cannot be a Python function."
            self.gamma_v = gamma_v

        # Factors for multiplying source for different variables
        factors = [self.gamma_v, -self.gamma_v]
        if convective_feedback:
            factors.append(self.gamma_v*beta1)
        if thermal_feedback:
            factors.append(parameters.g*L_v*self.gamma_v*beta2)

        # Add terms to equations and make interpolators
        self.source = [Function(Vc) for factor in factors]
        self.source_interpolators = [Interpolator(sat_adj_expr*factor, source)
                                     for factor, source in zip(factors, self.source)]

        tests = [equation.tests[idx] for idx in V_idxs]

        # Add source terms to residual
        for test, source in zip(tests, self.source):
            equation.residual += self.label(subject(test * source * dx,
                                                    equation.X), self.evaluate)

    def evaluate(self, x_in, dt):
        """
        Evaluates the source term generated by the physics.

        Computes the phyiscs contributions to water vapour and cloud water at
        each timestep.

        Args:
            x_in: (:class: 'Function'): the (mixed) field to be evolved.
            dt: (:class: 'Constant'): the timestep, which can be the time
                interval for the scheme.
        """
        logger.info(f'Evaluating physics parametrisation {self.label.label}')
        if self.convective_feedback:
            self.D.assign(x_in.split()[self.VD_idx])
        if self.thermal_feedback:
            self.b.assign(x_in.split()[self.Vb_idx])
        if self.time_varying_saturation:
            self.saturation_curve.interpolate(self.saturation_computation(x_in))
        if self.set_tau_to_dt:
            self.tau.assign(dt)
        self.water_v.assign(x_in.split()[self.Vv_idx])
        self.cloud.assign(x_in.split()[self.Vc_idx])
        if self.time_varying_gamma_v:
            self.gamma_v.interpolate(self.gamma_v_computation(x_in))
        for interpolator in self.source_interpolators:
            interpolator.interpolate()


class SurfaceFluxes(PhysicsParametrisation):
    """
    Prescribed surface temperature and moisture fluxes, to be used in aquaplanet
    simulations as Sea Surface Temperature fluxes. This formulation is taken
    from the DCMIP (2016) test case document.

    These can be used either with an in-built implicit formulation, or with a
    generic time discretisation.

    Written to assume that dry density is unchanged by the parametrisation.
    """

    def __init__(self, equation, T_surface_expr, vapour_name=None,
                 implicit_formulation=False, parameters=None):
        """
        Args:
            equation (:class:`PrognosticEquationSet`): the model's equation.
            T_surface_expr (:class:`ufl.Expr`): the surface temperature.
            vapour_name (str, optional): name of the water vapour variable.
                Defaults to None, in which case no moisture fluxes are applied.
            implicit_formulation (bool, optional): whether the scheme is already
                put into a Backwards Euler formulation (which allows this scheme
                to actually be used with a Forwards Euler or other explicit time
                discretisation). Otherwise, this is formulated more generally
                and can be used with any time stepper. Defaults to False.
            parameters (:class:`BoundaryLayerParameters`): configuration object
                giving the parameters for boundary and surface level schemes.
                Defaults to None, in which case default values are used.
        """

        # -------------------------------------------------------------------- #
        # Check arguments and generic initialisation
        # -------------------------------------------------------------------- #
        if not isinstance(equation, CompressibleEulerEquations):
            raise ValueError("Surface fluxes can only be used with Compressible Euler equations")

        if vapour_name is not None:
            if vapour_name not in equation.field_names:
                raise ValueError(f"Field {vapour_name} does not exist in the equation set")

        if parameters is None:
            parameters = BoundaryLayerParameters()

        label_name = 'surface_flux'
        super().__init__(equation, label_name, parameters=None)

        self.implicit_formulation = implicit_formulation
        self.X = Function(equation.X.function_space())
        self.dt = Constant(0.0)

        # -------------------------------------------------------------------- #
        # Extract prognostic variables
        # -------------------------------------------------------------------- #
        u_idx = equation.field_names.index('u')
        T_idx = equation.field_names.index('theta')
        rho_idx = equation.field_names.index('rho')
        if vapour_name is not None:
            m_v_idx = equation.field_names.index(vapour_name)

        X = self.X
        tests = TestFunctions(X.function_space()) if implicit_formulation else equation.tests

        u = split(X)[u_idx]
        rho = split(X)[rho_idx]
        theta_vd = split(X)[T_idx]
        test_theta = tests[T_idx]

        if vapour_name is not None:
            m_v = split(X)[m_v_idx]
            test_m_v = tests[m_v_idx]
        else:
            m_v = None

        if implicit_formulation:
            # Need to evaluate rho at theta-points
            boundary_method = BoundaryMethod.extruded if equation.domain.vertical_degree == 0 else None
            rho_averaged = Function(equation.function_space.sub(T_idx))
            self.rho_recoverer = Recoverer(rho, rho_averaged, boundary_method=boundary_method)
            exner = thermodynamics.exner_pressure(equation.parameters, rho_averaged, theta_vd)
        else:
            # Exner is more general expression
            exner = thermodynamics.exner_pressure(equation.parameters, rho, theta_vd)

        # Alternative variables
        T = thermodynamics.T(equation.parameters, theta_vd, exner, r_v=m_v)
        p = thermodynamics.p(equation.parameters, exner)

        # -------------------------------------------------------------------- #
        # Expressions for surface fluxes
        # -------------------------------------------------------------------- #
        z = equation.domain.height_above_surface
        z_a = parameters.height_surface_layer
        surface_expr = conditional(z < z_a, Constant(1.0), Constant(0.0))

        u_hori = u - equation.domain.k*dot(u, equation.domain.k)
        u_hori_mag = sqrt(dot(u_hori, u_hori))

        C_H = parameters.coeff_heat
        C_E = parameters.coeff_evap

        # Implicit formulation ----------------------------------------------- #
        # For use with ForwardEuler only, as implicit solution is hand-written
        if implicit_formulation:
            self.source_interpolators = []

            # First specify T_np1 expression
            Vtheta = equation.spaces[T_idx]
            T_np1_expr = ((T + C_H*u_hori_mag*T_surface_expr*self.dt/z_a)
                          / (1 + C_H*u_hori_mag*self.dt/z_a))

            # If moist formulation, determine next vapour value
            if vapour_name is not None:
                source_mv = Function(Vtheta)
                mv_sat = thermodynamics.r_sat(equation.parameters, T, p)
                mv_np1_expr = ((m_v + C_E*u_hori_mag*mv_sat*self.dt/z_a)
                               / (1 + C_E*u_hori_mag*self.dt/z_a))
                dmv_expr = surface_expr * (mv_np1_expr - m_v) / self.dt
                source_mv_expr = test_m_v * source_mv * dx

                self.source_interpolators.append(Interpolator(dmv_expr, source_mv))
                equation.residual -= self.label(subject(prognostic(source_mv_expr, vapour_name),
                                                        X), self.evaluate)

                # Moisture needs including in theta_vd expression
                # NB: still using old pressure here, which implies constant p?
                epsilon = equation.parameters.R_d / equation.parameters.R_v
                theta_np1_expr = (thermodynamics.theta(equation.parameters, T_np1_expr, p)
                                  * (1 + mv_np1_expr / epsilon))

            else:
                theta_np1_expr = thermodynamics.theta(equation.parameters, T_np1_expr, p)

            source_theta_vd = Function(Vtheta)
            dtheta_vd_expr = surface_expr * (theta_np1_expr - theta_vd) / self.dt
            source_theta_expr = test_theta * source_theta_vd * dx
            self.source_interpolators.append(Interpolator(dtheta_vd_expr, source_theta_vd))
            equation.residual -= self.label(subject(prognostic(source_theta_expr, 'theta'),
                                                    X), self.evaluate)

        # General formulation ------------------------------------------------ #
        else:
            # Construct underlying expressions
            kappa = equation.parameters.kappa
            dT_dt = surface_expr * C_H * u_hori_mag * (T_surface_expr - T) / z_a

            if vapour_name is not None:
                mv_sat = thermodynamics.r_sat(equation.parameters, T, p)
                dmv_dt = surface_expr * C_E * u_hori_mag * (mv_sat - m_v) / z_a
                source_mv_expr = test_m_v * dmv_dt * dx
                equation.residual -= self.label(
                    prognostic(subject(source_mv_expr, X),
                               vapour_name), self.evaluate)

                # Theta expression depends on dmv_dt
                epsilon = equation.parameters.R_d / equation.parameters.R_v
                dtheta_vd_dt = (dT_dt * ((1 + m_v / epsilon) / exner - kappa * theta_vd / (rho * T))
                                + dmv_dt * (T / (epsilon * exner) - kappa * theta_vd / (epsilon + m_v)))
            else:
                dtheta_vd_dt = dT_dt * (1 / exner - kappa * theta_vd / (rho * T))

            dx_reduced = dx(degree=4)
            source_theta_expr = test_theta * dtheta_vd_dt * dx_reduced

            equation.residual -= self.label(
                subject(prognostic(source_theta_expr, 'theta'), X), self.evaluate)

    def evaluate(self, x_in, dt):
        """
        Evaluates the source term generated by the physics. This does nothing if
        the implicit formulation is not used.

        Args:
            x_in: (:class: 'Function'): the (mixed) field to be evolved.
            dt: (:class: 'Constant'): the timestep, which can be the time
                interval for the scheme.
        """

        logger.info(f'Evaluating physics parametrisation {self.label.label}')

        if self.implicit_formulation:
            self.X.assign(x_in)
            self.dt.assign(dt)
            self.rho_recoverer.project()
            for source_interpolator in self.source_interpolators:
                source_interpolator.interpolate()

class RayleighFriction(PhysicsParametrisation):
    """
    Forcing term on the velocity of the form 
    F_u = -u / a,
    where a is some friction factor
    """  
    def __init__(self, equation, parameters=None):
        """
         Args:
            equation (:class:`PrognosticEquationSet`): the model's equation.
            forcing_coeff (:class:`unsure what to put here`): the coefficient 
            determining rate of friction
        """
        label_name = 'rayleigh_friction'
        super().__init__(equation, label_name, parameters=None)

        self.X = Function(equation.X.function_space())
        X = self.X
        k = equation.domain.k
        u_idx = equation.field_names.index('u')
        Vu = X.subfunctions[u_idx]
        rho_idx = equation.field_names.index('rho')
        rho = split(X)[rho_idx]


        boundary_method = BoundaryMethod.extruded if equation.domain.vertical_degree == 0 else None
        rho_averaged = Function(equation.function_space.sub(u_idx))
        self.rho_recoverer = Recoverer(rho, rho_averaged, boundary_method=boundary_method)
        exner = thermodynamics.exner_pressure(equation.parameters, rho_averaged, Vu)


        u = split(X)[u_idx]
        u_hori = u - k*dot(u, k)
        self.dt = Constant(0.0)
        sigmab = 0.7
        kappa = parameters.kappa
        taofric = 24 * 60 * 60
        mesh = equation.domain.mesh
        x, y, z = SpatialCoordinate(mesh)
        _, lat, _ = lonlatr_from_xyz(x, y, z)

        sigma = exner**-kappa
        tao_cond = (sigma - sigmab) / (1 - sigmab)*cos(lat)**4
        wind_timescale = 1 / taofric * conditional(ge(0, tao_cond), 0, tao_cond)

        forcing_expr = -u_hori / wind_timescale

        tests = equation.tests
        test = tests[u_idx]
        dx_reduced = dx(degree=4)
        source_expr = inner(test, forcing_expr) * dx_reduced
        equation.residual -= self.label(subject(prognostic(source_expr, 'u'), X), self.evaluate)

    def evaluate(self, x_in, dt):
        """
        Evaluates the source term generated by the physics. This does nothing if
        the implicit formulation is not used.

        Args:
            x_in: (:class: 'Function'): the (mixed) field to be evolved.
            dt: (:class: 'Constant'): the timestep, which can be the time
                interval for the scheme.
        """
        self.X.assign(x_in)
        self.dt.assign(dt)
        self.rho_recoverer.project()

class WindDrag(PhysicsParametrisation):
    """
    A simple surface wind drag scheme. This formulation is taken from the DCMIP
    (2016) test case document.

    These can be used either with an in-built implicit formulation, or with a
    generic time discretisation.
    """

    def __init__(self, equation, implicit_formulation=False, parameters=None):
        """
        Args:
            equation (:class:`PrognosticEquationSet`): the model's equation.
            implicit_formulation (bool, optional): whether the scheme is already
                put into a Backwards Euler formulation (which allows this scheme
                to actually be used with a Forwards Euler or other explicit time
                discretisation). Otherwise, this is formulated more generally
                and can be used with any time stepper. Defaults to False.
            parameters (:class:`BoundaryLayerParameters`): configuration object
                giving the parameters for boundary and surface level schemes.
                Defaults to None, in which case default values are used.
        """

        # -------------------------------------------------------------------- #
        # Check arguments and generic initialisation
        # -------------------------------------------------------------------- #
        if not isinstance(equation, CompressibleEulerEquations):
            raise ValueError("Wind drag can only be used with Compressible Euler equations")

        if parameters is None:
            parameters = BoundaryLayerParameters()

        label_name = 'wind_drag'
        super().__init__(equation, label_name, parameters=None)

        k = equation.domain.k
        self.implicit_formulation = implicit_formulation
        self.X = Function(equation.X.function_space())
        self.dt = Constant(0.0)

        # -------------------------------------------------------------------- #
        # Extract prognostic variables
        # -------------------------------------------------------------------- #
        u_idx = equation.field_names.index('u')

        X = self.X
        tests = TestFunctions(X.function_space()) if implicit_formulation else equation.tests

        test = tests[u_idx]

        u = split(X)[u_idx]
        u_hori = u - k*dot(u, k)
        u_hori_mag = sqrt(dot(u_hori, u_hori))


        # -------------------------------------------------------------------- #
        # Expressions for wind drag
        # -------------------------------------------------------------------- #
        z = equation.domain.height_above_surface
        z_a = parameters.height_surface_layer
        surface_expr = conditional(z < z_a, Constant(1.0), Constant(0.0))

        C_D0 = parameters.coeff_drag_0
        C_D1 = parameters.coeff_drag_1
        C_D2 = parameters.coeff_drag_2

        C_D = conditional(u_hori_mag < 20.0, C_D0 + C_D1*u_hori_mag, C_D2)

        # Implicit formulation ----------------------------------------------- #
        # For use with ForwardEuler only, as implicit solution is hand-written
        if implicit_formulation:

            # First specify T_np1 expression
            Vu = equation.spaces[u_idx]
            source_u = Function(Vu)
            u_np1_expr = u_hori / (1 + C_D*u_hori_mag*self.dt/z_a)

            du_expr = surface_expr * (u_np1_expr - u_hori) / self.dt

            # TODO: introduce reduced projector
            test_Vu = TestFunction(Vu)
            dx_reduced = dx(degree=4)
            proj_eqn = inner(test_Vu, source_u - du_expr)*dx_reduced
            proj_prob = NonlinearVariationalProblem(proj_eqn, source_u)
            self.source_projector = NonlinearVariationalSolver(proj_prob)

            source_expr = inner(test, source_u - k*dot(source_u, k)) * dx
            equation.residual -= self.label(subject(prognostic(source_expr, 'u'),
                                                    X), self.evaluate)

        # General formulation ------------------------------------------------ #
        else:
            # Construct underlying expressions
            du_dt = -surface_expr * C_D * u_hori_mag * u_hori / z_a

            dx_reduced = dx(degree=4)
            source_expr = inner(test, du_dt) * dx_reduced

            equation.residual -= self.label(subject(prognostic(source_expr, 'u'), X), self.evaluate)

    def evaluate(self, x_in, dt):
        """
        Evaluates the source term generated by the physics. This does nothing if
        the implicit formulation is not used.

        Args:
            x_in: (:class: 'Function'): the (mixed) field to be evolved.
            dt: (:class: 'Constant'): the timestep, which can be the time
                interval for the scheme.
        """

        logger.info(f'Evaluating physics parametrisation {self.label.label}')

        if self.implicit_formulation:
            self.X.assign(x_in)
            self.dt.assign(dt)
            self.source_projector.solve()


class StaticAdjustment(PhysicsParametrisation):
    """
    A scheme to provide static adjustment, by sorting the potential temperature
    values in a column so that they are increasing with height.
    """

    def __init__(self, equation, theta_variable='theta_vd'):
        """
        Args:
            equation (:class:`PrognosticEquationSet`): the model's equation.
            theta_variable (str, optional): which theta variable to sort the
                profile for. Valid options are "theta" or "theta_vd". Defaults
                to "theta_vd".
        """

        self.explicit_only = True
        from functools import partial

        # -------------------------------------------------------------------- #
        # Check arguments and generic initialisation
        # -------------------------------------------------------------------- #
        if not isinstance(equation, CompressibleEulerEquations):
            raise ValueError("Static adjustment can only be used with Compressible Euler equations")

        if theta_variable not in ['theta', 'theta_vd']:
            raise ValueError('Static adjustment: theta variable '
                             + f'{theta_variable} not valid')

        label_name = 'static_adjustment'
        super().__init__(equation, label_name, parameters=equation.parameters)

        self.X = Function(equation.X.function_space())
        self.dt = Constant(0.0)

        # -------------------------------------------------------------------- #
        # Extract prognostic variables
        # -------------------------------------------------------------------- #

        theta_idx = equation.field_names.index('theta')
        Vt = equation.spaces[theta_idx]
        self.theta_to_sort = Function(Vt)
        sorted_theta = Function(Vt)
        theta = self.X.subfunctions[theta_idx]

        if theta_variable == 'theta' and 'water_vapour' in equation.field_names:
            Rv = equation.parameters.R_v
            Rd = equation.parameters.R_d
            mv_idx = equation.field_names.index('water_vapour')
            mv = self.X.subfunctions[mv_idx]
            self.get_theta_variable = Interpolator(theta / (1 + mv*Rv/Rd), self.theta_to_sort)
            self.set_theta_variable = Interpolator(self.theta_to_sort * (1 + mv*Rv/Rd), sorted_theta)
        else:
            self.get_theta_variable = Interpolator(theta, self.theta_to_sort)
            self.set_theta_variable = Interpolator(self.theta_to_sort, sorted_theta)

        # -------------------------------------------------------------------- #
        # Set up routines to reshape data
        # -------------------------------------------------------------------- #

        domain = equation.domain
        self.get_column_data = partial(domain.coords.get_column_data,
                                       field=self.theta_to_sort,
                                       domain=domain)
        self.set_column_data = domain.coords.set_field_from_column_data

        # -------------------------------------------------------------------- #
        # Set source term
        # -------------------------------------------------------------------- #

        tests = TestFunctions(self.X.function_space())
        test = tests[theta_idx]

        source_expr = inner(test, sorted_theta - theta) / self.dt * dx

        equation.residual -= self.label(subject(prognostic(source_expr, 'theta'), equation.X), self.evaluate)

    def evaluate(self, x_in, dt):
        """
        Evaluates the source term generated by the physics. This does nothing if
        the implicit formulation is not used.

        Args:
            x_in: (:class: 'Function'): the (mixed) field to be evolved.
            dt: (:class: 'Constant'): the timestep, which can be the time
                interval for the scheme.
        """

        logger.info(f'Evaluating physics parametrisation {self.label.label}')

        self.X.assign(x_in)
        self.dt.assign(dt)

        self.get_theta_variable.interpolate()
        theta_column_data, index_data = self.get_column_data()
        for col in range(theta_column_data.shape[0]):
            theta_column_data[col].sort()
        self.set_column_data(self.theta_to_sort, theta_column_data, index_data)
        self.set_theta_variable.interpolate()


class SuppressVerticalWind(PhysicsParametrisation):
    """
    Suppresses the model's vertical wind, reducing it to zero. This is used for
    instance in a model's spin up period.
    """

    def __init__(self, equation, spin_up_period):
        """
        Args:
            equation (:class:`PrognosticEquationSet`): the model's equation.
            spin_up_period (`ufl.Constant`): this parametrisation is applied
                while the time is less than this -- corresponding to a spin up
                period.
        """

        self.explicit_only = True

        # -------------------------------------------------------------------- #
        # Check arguments and generic initialisation
        # -------------------------------------------------------------------- #

        domain = equation.domain

        if not domain.mesh.extruded:
            raise RuntimeError("Suppress vertical wind can only be used with "
                               + "extruded meshes")

        label_name = 'suppress_vertical_wind'
        super().__init__(equation, label_name, parameters=equation.parameters)

        self.X = Function(equation.X.function_space())
        self.dt = Constant(0.0)
        self.t = domain.t
        self.spin_up_period = Constant(spin_up_period)
        self.strength = Constant(1.0)
        self.spin_up_done = False

        # -------------------------------------------------------------------- #
        # Extract prognostic variables
        # -------------------------------------------------------------------- #

        u_idx = equation.field_names.index('u')
        wind = self.X.subfunctions[u_idx]

        # -------------------------------------------------------------------- #
        # Set source term
        # -------------------------------------------------------------------- #

        tests = TestFunctions(self.X.function_space())
        test = tests[u_idx]

        # The sink should be just the value of the current vertical wind
        source_expr = -self.strength * inner(test, domain.k*dot(domain.k, wind)) / self.dt * dx

        equation.residual -= self.label(subject(prognostic(source_expr, 'u'), equation.X), self.evaluate)

    def evaluate(self, x_in, dt):
        """
        Evaluates the source term generated by the physics. This does nothing if
        the implicit formulation is not used.

        Args:
            x_in: (:class: 'Function'): the (mixed) field to be evolved.
            dt: (:class: 'Constant'): the timestep, which can be the time
                interval for the scheme.
        """

        if float(self.t) < float(self.spin_up_period):
            logger.info(f'Evaluating physics parametrisation {self.label.label}')

            self.X.assign(x_in)
            self.dt.assign(dt)

        elif not self.spin_up_done:
            self.strength.assign(0.0)
            self.spin_up_done = True


class BoundaryLayerMixing(PhysicsParametrisation):
    """
    A simple boundary layer mixing scheme. This acts like a vertical diffusion,
    using an interior penalty method.
    """

    def __init__(self, equation, field_name, parameters=None):
        """
        Args:
            equation (:class:`PrognosticEquationSet`): the model's equation.
            field_name (str): name of the field to apply the diffusion to.
            ibp (:class:`IntegrateByParts`, optional): how many times to
                integrate the term by parts. Defaults to IntegrateByParts.ONCE.
            parameters (:class:`BoundaryLayerParameters`): configuration object
                giving the parameters for boundary and surface level schemes.
                Defaults to None, in which case default values are used.
        """

        # -------------------------------------------------------------------- #
        # Check arguments and generic initialisation
        # -------------------------------------------------------------------- #

        if not isinstance(equation, CompressibleEulerEquations):
            raise ValueError("Boundary layer mixing can only be used with Compressible Euler equations")

        if field_name not in equation.field_names:
            raise ValueError(f'field {field_name} not found in equation')

        if parameters is None:
            parameters = BoundaryLayerParameters()

        label_name = f'boundary_layer_mixing_{field_name}'
        super().__init__(equation, label_name, parameters=None)

        self.X = Function(equation.X.function_space())

        # -------------------------------------------------------------------- #
        # Extract prognostic variables
        # -------------------------------------------------------------------- #

        u_idx = equation.field_names.index('u')
        T_idx = equation.field_names.index('theta')
        rho_idx = equation.field_names.index('rho')

        u = split(self.X)[u_idx]
        rho = split(self.X)[rho_idx]
        theta_vd = split(self.X)[T_idx]

        boundary_method = BoundaryMethod.extruded if equation.domain.vertical_degree == 0 else None
        rho_averaged = Function(equation.function_space.sub(T_idx))
        self.rho_recoverer = Recoverer(rho, rho_averaged, boundary_method=boundary_method)
        exner = thermodynamics.exner_pressure(equation.parameters, rho_averaged, theta_vd)

        # Alternative variables
        p = thermodynamics.p(equation.parameters, exner)
        p_top = Constant(85000.)
        p_strato = Constant(10000.)

        # -------------------------------------------------------------------- #
        # Expressions for diffusivity coefficients
        # -------------------------------------------------------------------- #
        z_a = parameters.height_surface_layer

        domain = equation.domain
        u_hori = u - domain.k*dot(u, domain.k)
        u_hori_mag = sqrt(dot(u_hori, u_hori))

        if field_name == 'u':
            C_D0 = parameters.coeff_drag_0
            C_D1 = parameters.coeff_drag_1
            C_D2 = parameters.coeff_drag_2

            C_D = conditional(u_hori_mag < 20.0, C_D0 + C_D1*u_hori_mag, C_D2)
            K = conditional(p > p_top,
                            C_D*u_hori_mag*z_a,
                            C_D*u_hori_mag*z_a*exp(-((p_top - p)/p_strato)**2))

        else:
            C_E = parameters.coeff_evap
            K = conditional(p > p_top,
                            C_E*u_hori_mag*z_a,
                            C_E*u_hori_mag*z_a*exp(-((p_top - p)/p_strato)**2))

        # -------------------------------------------------------------------- #
        # Make source expression
        # -------------------------------------------------------------------- #

        dx_reduced = dx(degree=4)
        dS_v_reduced = dS_v(degree=4)
        # Need to be careful with order of operations here, to correctly index
        # when the field is vector-valued
        d_dz = lambda q: outer(domain.k, dot(grad(q), domain.k))
        n = FacetNormal(domain.mesh)
        # Work out vertical height
        xyz = SpatialCoordinate(domain.mesh)
        Vr = domain.spaces('L2')
        dz = Function(Vr)
        dz.interpolate(dot(domain.k, d_dz(dot(domain.k, xyz))))
        mu = parameters.mu

        X = self.X
        tests = equation.tests

        idx = equation.field_names.index(field_name)
        test = tests[idx]
        field = X.subfunctions[idx]

        if field_name == 'u':
            # Horizontal diffusion only
            field = field - domain.k*dot(field, domain.k)

        # Interior penalty discretisation of vertical diffusion
        source_expr = (
            # Volume term
            rho_averaged*K*inner(d_dz(test/rho_averaged), d_dz(field))*dx_reduced
            # Interior penalty surface term
            - 2*inner(avg(outer(K*field, n)), avg(d_dz(test)))*dS_v_reduced
            - 2*inner(avg(outer(test, n)), avg(d_dz(K*field)))*dS_v_reduced
            + 4*mu*avg(dz)*inner(avg(outer(K*field, n)), avg(outer(test, n)))*dS_v_reduced
        )

        equation.residual += self.label(
            subject(prognostic(source_expr, field_name), X), self.evaluate)

    def evaluate(self, x_in, dt):
        """
        Evaluates the source term generated by the physics. This only recovers
        the density field.

        Args:
            x_in: (:class: 'Function'): the (mixed) field to be evolved.
            dt: (:class: 'Constant'): the timestep, which can be the time
                interval for the scheme.
        """

        logger.info(f'Evaluating physics parametrisation {self.label.label}')

        self.X.assign(x_in)
        self.rho_recoverer.project()<|MERGE_RESOLUTION|>--- conflicted
+++ resolved
@@ -23,14 +23,6 @@
 from gusto.equations import CompressibleEulerEquations
 from gusto.labels import PhysicsLabel, transporting_velocity, transport, prognostic
 from gusto.logging import logger
-<<<<<<< HEAD
-from firedrake import (Interpolator, conditional, Function, dx, sqrt, dot, ge,
-                       min_value, max_value, Constant, pi, Projector, grad,
-                       TestFunctions, split, inner, TestFunction, exp, avg,
-                       outer, FacetNormal, SpatialCoordinate, dS_v, ln, sin, cos,
-                       NonlinearVariationalProblem, NonlinearVariationalSolver)
-=======
->>>>>>> 2f9b04a0
 from gusto import thermodynamics
 import ufl
 import math
