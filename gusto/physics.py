--- conflicted
+++ resolved
@@ -2,16 +2,11 @@
 from gusto.transport_equation import EmbeddedDGAdvection
 from gusto.recovery import Recoverer
 from gusto.advection import SSPRK3
-<<<<<<< HEAD
-from firedrake import Interpolator, conditional, Function, \
-    min_value, max_value, as_vector, BrokenElement, FunctionSpace, \
-    Constant, pi, Projector
 from firedrake.slope_limiter.vertex_based_limiter import VertexBasedLimiter
 from gusto.limiters import ThetaLimiter, NoLimiter
-=======
 from firedrake import (Interpolator, conditional, Function,
-                       min_value, max_value, as_vector, BrokenElement, FunctionSpace)
->>>>>>> 00d9b8b0
+                       min_value, max_value, as_vector, BrokenElement, FunctionSpace,
+                       Constant, pi, Projector)
 from gusto import thermodynamics
 from math import gamma
 
@@ -99,16 +94,10 @@
         w_sat = thermodynamics.r_sat(state.parameters, T, p)
 
         # make appropriate condensation rate
-<<<<<<< HEAD
-        dot_r_cond = ((self.water_v - w_sat) /
-                      (dt * (1.0 + ((L_v ** 2.0 * w_sat) /
-                                    (cp * R_v * T ** 2.0)))))
-=======
         dot_r_cond = ((self.water_v - w_sat)
                       / (dt * (1.0 + ((L_v ** 2.0 * w_sat)
                                       / (cp * R_v * T ** 2.0)))))
         dot_r_cond = self.water_v - w_sat
->>>>>>> 00d9b8b0
 
         # make cond_rate function, that needs to be the same for all updates in one time step
         cond_rate = Function(Vt)
@@ -119,21 +108,12 @@
                                                       min_value(dot_r_cond, self.water_v / dt)), cond_rate)
 
         # tell the prognostic fields what to update to
-<<<<<<< HEAD
-        self.water_v_new = Interpolator(self.water_v - dt * cond_rate, Vt)
-        self.water_c_new = Interpolator(self.water_c + dt * cond_rate, Vt)
-        self.theta_new = Interpolator(self.theta *
-                                      (1.0 + dt * cond_rate *
-                                       (cv * L_v / (c_vml * cp * T) -
-                                        R_v * cv * c_pml / (R_m * cp * c_vml))), Vt)
-=======
         self.water_v_new = Interpolator(self.water_v - dt * self.cond_rate, Vt)
         self.water_c_new = Interpolator(self.water_c + dt * self.cond_rate, Vt)
         self.theta_new = Interpolator(self.theta
                                       * (1.0 + dt * self.cond_rate
                                          * (cv * L_v / (c_vml * cp * T)
                                             - R_v * cv * c_pml / (R_m * cp * c_vml))), Vt)
->>>>>>> 00d9b8b0
 
     def apply(self):
         self.rho_broken.assign(self.rho_interpolator.interpolate())
@@ -195,17 +175,17 @@
             g = Constant(0.5)  # scaling of density correction
             # we keep mu in the expressions even though mu = 0
             threshold = Constant(10**-10)  # only do rainfall for r > threshold
-            Lambda = (N_r * pi * rho_w * gamma(4 + mu) /
-                      (6 * gamma(1 + mu) * rho * self.rain)) ** (1. / 3)
-            Lambda0 = (N_r * pi * rho_w * gamma(4 + mu) /
-                       (6 * gamma(1 + mu) * rho * threshold)) ** (1. / 3)
+            Lambda = (N_r * pi * rho_w * gamma(4 + mu)
+                      / (6 * gamma(1 + mu) * rho * self.rain)) ** (1. / 3)
+            Lambda0 = (N_r * pi * rho_w * gamma(4 + mu)
+                       / (6 * gamma(1 + mu) * rho * threshold)) ** (1. / 3)
             v_expression = conditional(self.rain > threshold,
-                                       (a * gamma(4 + b + mu) /
-                                        (gamma(4 + mu) * Lambda ** b) *
-                                        (rho0 / rho) ** g),
-                                       (a * gamma(4 + b + mu) /
-                                        (gamma(4 + mu) * Lambda0 ** b) *
-                                        (rho0 / rho) ** g))
+                                       (a * gamma(4 + b + mu)
+                                        / (gamma(4 + mu) * Lambda ** b)
+                                        * (rho0 / rho) ** g),
+                                       (a * gamma(4 + b + mu)
+                                        / (gamma(4 + mu) * Lambda0 ** b)
+                                        * (rho0 / rho) ** g))
         else:
             raise NotImplementedError('Currently we only have implementations for zero and one moment schemes for rainfall')
 
@@ -388,10 +368,10 @@
         # tell the prognostic fields what to update to
         self.water_v_new = Interpolator(self.water_v + dt * evap_rate, Vt)
         self.rain_new = Interpolator(self.rain - dt * evap_rate, Vt)
-        self.theta_new = Interpolator(self.theta *
-                                      (1.0 - dt * evap_rate *
-                                       (cv * L_v / (c_vml * cp * T) -
-                                        R_v * cv * c_pml / (R_m * cp * c_vml))), Vt)
+        self.theta_new = Interpolator(self.theta
+                                      * (1.0 - dt * evap_rate
+                                         * (cv * L_v / (c_vml * cp * T)
+                                            - R_v * cv * c_pml / (R_m * cp * c_vml))), Vt)
 
     def apply(self):
         self.rho_broken.assign(self.rho_interpolator.interpolate())
