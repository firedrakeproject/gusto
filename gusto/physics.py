"""
Objects to perform parametrisations of physical processes, or "physics".

"Physics" schemes are routines to compute updates to prognostic fields that
represent the action of non-fluid processes, or those fluid processes that are
unresolved. This module contains a set of these processes in the form of classes
with "apply" methods.
"""

from abc import ABCMeta, abstractmethod
<<<<<<< HEAD
from gusto.active_tracers import Phases
from gusto.recovery import Recoverer, Boundary_Method
from gusto.equations import CompressibleEulerEquations
from gusto.transport_forms import advection_form
from gusto.fml import identity, Term
from gusto.labels import subject, physics, transporting_velocity
from firedrake import (Interpolator, conditional, Function, dx,
                       min_value, max_value, BrokenElement,
=======
from gusto.recovery import Recoverer, BoundaryMethod
from gusto.time_discretisation import SSPRK3
from firedrake.slope_limiter.vertex_based_limiter import VertexBasedLimiter
from gusto.equations import AdvectionEquation
from gusto.labels import subject, physics
from gusto.limiters import ThetaLimiter, NoLimiter
from gusto.configuration import logger, EmbeddedDGOptions, RecoveryOptions
from firedrake import (Interpolator, conditional, Function, dx,
                       min_value, max_value, as_vector,
>>>>>>> e2f42a03
                       FunctionSpace, Constant, pi, Projector)
from gusto import thermodynamics
import ufl
from math import gamma
from enum import Enum


__all__ = ["SaturationAdjustment", "Fallout", "Coalescence", "EvaporationOfRain",
           "AdvectedMoments", "InstantRain"]


class Physics(object, metaclass=ABCMeta):
    """Base class for the parametrisation of physical processes for Gusto."""

    def __init__(self):
        pass

    @abstractmethod
    def evaluate(self):
        """
        Computes the value of physics source and sink terms.
        """
        pass


class SaturationAdjustment(Physics):
    """
    Represents the phase change between water vapour and cloud liquid.

    This class computes updates to water vapour, cloud liquid and (virtual dry)
    potential temperature, representing the action of condensation of water
    vapour and/or evaporation of cloud liquid, with the associated latent heat
    change. The parametrisation follows the saturation adjustment used in Bryan
    and Fritsch (2002).

    Currently this is only implemented for use with mixing ratio variables, and
    with "theta" assumed to be the virtual dry potential temperature. Latent
    heating effects are always assumed, and the total mixing ratio is conserved.
    A filter is applied to prevent generation of negative mixing ratios.
    """

    def __init__(self, equation, parameters, vapour_name='water_vapour',
                 cloud_name='cloud_water', latent_heat=True):
        """
        Args:
            equation (:class:`PrognosticEquationSet`): the model's equation.
            parameters (:class:`Configuration`): an object containing the
                model's physical parameters.
            vapour_name (str, optional): name of the water vapour variable.
                Defaults to 'water_vapour'.
            cloud_name (str, optional): name of the cloud water variable.
                Defaults to 'cloud_water'.
            latent_heat (bool, optional): whether to have latent heat exchange
                feeding back from the phase change. Defaults to True.

        Raises:
            NotImplementedError: currently this is only implemented for the
                CompressibleEulerEquations.
        """
<<<<<<< HEAD

        # TODO: we used to have an iterations option, which does not fit with
        # the new FML structure. Could we replicate this by subcycling?

        # TODO: make a check on the variable type of the active tracers
        # if not a mixing ratio, we need to convert to mixing ratios
        # this will be easier if we change equations to have dictionary of
        # active tracer metadata corresponding to variable names

        # Check that fields exist
        assert vapour_name in equation.field_names, f"Field {vapour_name} does not exist in the equation set"
        assert cloud_name in equation.field_names, f"Field {cloud_name} does not exist in the equation set"

        # Make prognostic for physics scheme
        self.X = Function(equation.X.function_space())
        self.equation = equation
        self.latent_heat = latent_heat

        # Vapour and cloud variables are needed for every form of this scheme
        cloud_idx = equation.field_names.index(cloud_name)
        vap_idx = equation.field_names.index(vapour_name)
        cloud_water = self.X.split()[cloud_idx]
        water_vapour = self.X.split()[vap_idx]

        # Indices of variables in mixed function space
        V_idxs = [vap_idx, cloud_idx]
        V = equation.function_space.sub(vap_idx)  # space in which to do the calculation

        # Get variables used to calculate saturation curve
        if isinstance(equation, CompressibleEulerEquations):
            rho_idx = equation.field_names.index('rho')
            theta_idx = equation.field_names.index('theta')
            rho = self.X.split()[rho_idx]
            theta = self.X.split()[theta_idx]
            if latent_heat:
                V_idxs.append(theta_idx)

            # need to evaluate rho at theta-points, and do this via recovery
            # TODO: make this bit of code neater if possible using domain object
            v_deg = V.ufl_element().degree()[1]
            boundary_method = Boundary_Method.physics if v_deg == 1 else None
            V_broken = FunctionSpace(V.mesh(), BrokenElement(V.ufl_element()))
            rho_averaged = Function(V)
            # TODO: this will cause an error when combined with new recovery code
            self.rho_recoverer = Recoverer(rho, rho_averaged, VDG=V_broken, boundary_method=boundary_method)

            exner = thermodynamics.exner_pressure(parameters, rho_averaged, theta)
            T = thermodynamics.T(parameters, theta, exner, r_v=water_vapour)
            p = thermodynamics.p(parameters, exner)

        else:
            raise NotImplementedError(
                'Saturation adjustment only implemented for the Compressible Euler equations')

        # -------------------------------------------------------------------- #
        # Calculate saturation curve
        # -------------------------------------------------------------------- #
        # Loop through variables to extract all liquid components
        liquid_water = cloud_water
        for active_tracer in equation.active_tracers:
            if (active_tracer.phase == Phases.liquid
                    and active_tracer.chemical == 'H2O' and active_tracer.name != cloud_name):
                liq_idx = equation.field_names.index(active_tracer.name)
                liquid_water += self.X.split()[liq_idx]
=======
        super().__init__(state)

        self.iterations = iterations
        # obtain our fields
        self.theta = state.fields('theta')
        self.water_v = state.fields('vapour_mixing_ratio')
        self.water_c = state.fields('cloud_liquid_mixing_ratio')
        rho = state.fields('rho')
        try:
            # TODO: use the phase flag for the tracers here
            rain = state.fields('rain_mixing_ratio')
            water_l = self.water_c + rain
        except NotImplementedError:
            water_l = self.water_c

        # declare function space
        Vt = self.theta.function_space()

        # make rho variables
        # we recover rho into theta space
        h_deg = rho.function_space().ufl_element().degree()[0]
        v_deg = rho.function_space().ufl_element().degree()[1]
        if v_deg == 0 and h_deg == 0:
            boundary_method = BoundaryMethod.extruded
        else:
            boundary_method = None
        rho_averaged = Function(Vt)
        self.rho_recoverer = Recoverer(rho, rho_averaged, boundary_method=boundary_method)
>>>>>>> e2f42a03

        # define some parameters as attributes
        self.dt = Constant(0.0)
        R_d = parameters.R_d
        cp = parameters.cp
        cv = parameters.cv
        c_pv = parameters.c_pv
        c_pl = parameters.c_pl
        c_vv = parameters.c_vv
        R_v = parameters.R_v

        # make useful fields
        L_v = thermodynamics.Lv(parameters, T)
        R_m = R_d + R_v * water_vapour
        c_pml = cp + c_pv * water_vapour + c_pl * liquid_water
        c_vml = cv + c_vv * water_vapour + c_pl * liquid_water

        # use Teten's formula to calculate the saturation curve
        sat_expr = thermodynamics.r_sat(parameters, T, p)

        # -------------------------------------------------------------------- #
        # Saturation adjustment expression
        # -------------------------------------------------------------------- #
        # make appropriate condensation rate
        sat_adj_expr = (water_vapour - sat_expr) / self.dt
        if latent_heat:
            # As condensation/evaporation happens, the temperature changes
            # so need to take this into account with an extra factor
            sat_adj_expr = sat_adj_expr / (1.0 + ((L_v ** 2.0 * sat_expr)
                                                  / (cp * R_v * T ** 2.0)))

        # adjust the rate so that so negative values don't occur
        sat_adj_expr = conditional(sat_adj_expr < 0,
                                   max_value(sat_adj_expr, -cloud_water / self.dt),
                                   min_value(sat_adj_expr, water_vapour / self.dt))

        # -------------------------------------------------------------------- #
        # Factors for multiplying source for different variables
        # -------------------------------------------------------------------- #
        # Factors need to have same shape as V_idxs
        factors = [Constant(1.0), Constant(-1.0)]
        if latent_heat and isinstance(equation, CompressibleEulerEquations):
            factors.append(-theta * (cv * L_v / (c_vml * cp * T) - R_v * cv * c_pml / (R_m * cp * c_vml)))

        # -------------------------------------------------------------------- #
        # Add terms to equations and make interpolators
        # -------------------------------------------------------------------- #
        self.source = [Function(V) for factor in factors]
        self.source_interpolators = [Interpolator(sat_adj_expr*factor, source)
                                     for factor, source in zip(factors, self.source)]

        tests = [equation.tests[idx] for idx in V_idxs]

        # Add source terms to residual
        for test, source in zip(tests, self.source):
            equation.residual += physics(subject(test * source * dx,
                                                 equation.X), self.evaluate)

    def evaluate(self, x_in, dt):
        """
        Evaluates the source/sink for the saturation adjustment process.

        Args:
            x_in (:class:`Function`): the (mixed) field to be evolved.
            dt (:class:`Constant`): the time interval for the scheme.
        """
        # Update the values of internal variables
        self.dt.assign(dt)
        self.X.assign(x_in)
        if isinstance(self.equation, CompressibleEulerEquations):
            self.rho_recoverer.project()
        # Evaluate the source
        for interpolator in self.source_interpolators:
            interpolator.interpolate()


class AdvectedMoments(Enum):
    """
    Enumerator describing the moments in the raindrop size distribution.

    This stores enumerators for the number of moments used to describe the
    size distribution curve of raindrops. This can be used for deciding which
    moments to advect in a precipitation scheme.
    """

    M0 = 0  # don't advect the distribution -- advect all rain at the same speed
    M3 = 1  # advect the mass of the distribution


class Fallout(Physics):
    """
    Represents the fallout process of hydrometeors.

    Precipitation is described by downwards transport of tracer species. This
    process determines the precipitation velocity from the `AdvectedMoments`
    enumerator, which either:
    (a) sets a terminal velocity of 5 m/s
    (b) determines a rainfall size distribution based on a Gamma distribution,
    as in Paluch (1979). The droplets are based on the mean mass of the rain
    droplets (aka a single-moment scheme).

    Outflow boundary conditions are applied to the transport, so the rain will
    flow out of the bottom of the domain.

    This is currently only implemented for "rain" in the compressible Euler
    equation set. This variable must be a mixing ratio, It is only implemented
    for Cartesian geometry.
    """

    def __init__(self, equation, rain_name, state, moments=AdvectedMoments.M3):
        """
        Args:
            equation (:class:`PrognosticEquationSet`): the model's equation.
            rain_name (str, optional): name of the rain variable. Defaults to
                'rain'.
            state (:class:`State`): the model's state object.
            moments (int, optional): an :class:`AdvectedMoments` enumerator,
                representing the number of moments of the size distribution of
                raindrops to be transported. Defaults to `AdvectedMoments.M3`.
        """
        # Check that fields exist
        assert rain_name in equation.field_names, f"Field {rain_name} does not exist in the equation set"

        # TODO: check if variable is a mixing ratio

        # Set up rain and velocity
        self.X = Function(equation.X.function_space())

        rain_idx = equation.field_names.index(rain_name)
        rain = self.X.split()[rain_idx]
        test = equation.tests[rain_idx]

        Vu = state.spaces("HDiv")
        v = state.fields('rainfall_velocity', Vu)

<<<<<<< HEAD
        # -------------------------------------------------------------------- #
        # Create physics term -- which is actually a transport term
        # -------------------------------------------------------------------- #

        adv_term = advection_form(state, test, rain, outflow=True)
        # Add rainfall velocity by replacing transport_velocity in term
        adv_term = adv_term.label_map(identity,
                                      map_if_true=lambda t: Term(
                                          ufl.replace(t.form, {t.get(transporting_velocity): v}),
                                          t.labels))
=======
        # declare properties of class
        self.state = state
        self.moments = moments
        self.v = state.fields('rainfall_velocity', Vu)
        self.limit = limit

        # determine whether to do recovered space advection scheme
        # if horizontal and vertical degrees are 0 do recovered spac
        h_deg = Vt.ufl_element().degree()[0]
        v_deg = Vt.ufl_element().degree()[1] - 1
        if v_deg == 0 and h_deg == 0:
            VDG1 = state.spaces("DG1_equispaced")
            VCG1 = FunctionSpace(Vt.mesh(), "CG", 1)
            boundary_method = BoundaryMethod.taylor
            advect_options = RecoveryOptions(embedding_space=VDG1,
                                             recovered_space=VCG1,
                                             boundary_method=boundary_method)
        else:
            advect_options = EmbeddedDGOptions()
>>>>>>> e2f42a03

        equation.residual += physics(subject(adv_term, equation.X), self.evaluate)

        # -------------------------------------------------------------------- #
        # Expressions for determining rainfall velocity
        # -------------------------------------------------------------------- #
        self.moments = moments

        if moments == AdvectedMoments.M0:
            # all rain falls at terminal velocity
            terminal_velocity = Constant(5)  # in m/s
            v.project(-terminal_velocity*state.k)
        elif moments == AdvectedMoments.M3:
            # this advects the third moment M3 of the raindrop
            # distribution, which corresponds to the mean mass
            rho_idx = equation.field_names.index('rho')
            rho = self.X.split()[rho_idx]
            rho_w = Constant(1000.0)  # density of liquid water
            # assume n(D) = n_0 * D^mu * exp(-Lambda*D)
            # n_0 = N_r * Lambda^(1+mu) / gamma(1 + mu)
            N_r = Constant(10**5)  # number of rain droplets per m^3
            mu = 0.0  # shape constant of droplet gamma distribution
            # assume V(D) = a * D^b * exp(-f*D) * (rho_0 / rho)^g
            # take f = 0
            a = Constant(362.)  # intercept for velocity distr. in log space
            b = 0.65  # inverse scale parameter for velocity distr.
            rho0 = Constant(1.22)  # reference density in kg/m^3
            g = Constant(0.5)  # scaling of density correction
            # we keep mu in the expressions even though mu = 0
            threshold = Constant(10**-10)  # only do rainfall for r > threshold
            Lambda = (N_r * pi * rho_w * gamma(4 + mu)
                      / (6 * gamma(1 + mu) * rho * rain)) ** (1. / 3)
            Lambda0 = (N_r * pi * rho_w * gamma(4 + mu)
                       / (6 * gamma(1 + mu) * rho * threshold)) ** (1. / 3)
            v_expression = conditional(rain > threshold,
                                       (a * gamma(4 + b + mu)
                                        / (gamma(4 + mu) * Lambda ** b)
                                        * (rho0 / rho) ** g),
                                       (a * gamma(4 + b + mu)
                                        / (gamma(4 + mu) * Lambda0 ** b)
                                        * (rho0 / rho) ** g))
        else:
            raise NotImplementedError('Currently we only have implementations for zero and one moment schemes for rainfall. Valid options are AdvectedMoments.M0 and AdvectedMoments.M3')

        if moments != AdvectedMoments.M0:
            self.determine_v = Projector(-v_expression*state.k, v)

    def evaluate(self, x_in, dt):
        """
        Evaluates the source/sink corresponding to the fallout process.

        Args:
            x_in (:class:`Function`): the (mixed) field to be evolved.
            dt (:class:`Constant`): the time interval for the scheme.
        """
        self.X.assign(x_in)
        if self.moments != AdvectedMoments.M0:
            self.determine_v.project()


class Coalescence(Physics):
    """
    Represents the coalescence of cloud droplets to form rain droplets.

    Coalescence is the process of forming rain droplets from cloud droplets.
    This scheme performs that process, using two parts: accretion, which is
    independent of the rain concentration, and auto-accumulation, which is
    accelerated by the existence of rain. These parametrisations come from Klemp
    and Wilhelmson (1978). The rate of change is limited to prevent production
    of negative moisture values.

    This is only implemented for mixing ratio variables.
    """

    def __init__(self, equation, cloud_name='cloud_water', rain_name='rain',
                 accretion=True, accumulation=True):
        """
        Args:
            equation (:class:`PrognosticEquationSet`): the model's equation.
            cloud_name (str, optional): name of the cloud variable. Defaults to
                'cloud_water'.
            rain_name (str, optional): name of the rain variable. Defaults to
                'rain'.
            accretion (bool, optional): whether to include the accretion process
                in the parametrisation. Defaults to True.
            accumulation (bool, optional): whether to include the accumulation
                process in the parametrisation. Defaults to True.
        """
        # Check that fields exist
        assert cloud_name in equation.field_names, f"Field {cloud_name} does not exist in the equation set"
        assert rain_name in equation.field_names, f"Field {rain_name} does not exist in the equation set"

        self.cloud_idx = equation.field_names.index(cloud_name)
        self.rain_idx = equation.field_names.index(rain_name)
        Vcl = equation.function_space.sub(self.cloud_idx)
        Vr = equation.function_space.sub(self.rain_idx)
        self.cloud_water = Function(Vcl)
        self.rain = Function(Vr)

        # declare function space and source field
        Vt = self.cloud_water.function_space()
        self.source = Function(Vt)

        # define some parameters as attributes
        self.dt = Constant(0.0)
        # TODO: should these parameters be hard-coded or configurable?
        k_1 = Constant(0.001)  # accretion rate in 1/s
        k_2 = Constant(2.2)  # accumulation rate in 1/s
        a = Constant(0.001)  # min cloud conc in kg/kg
        b = Constant(0.875)  # power for rain in accumulation

        # make default rates to be zero
        accr_rate = Constant(0.0)
        accu_rate = Constant(0.0)

        if accretion:
            accr_rate = k_1 * (self.cloud_water - a)
        if accumulation:
            accu_rate = k_2 * self.cloud_water * self.rain ** b

        # Expression for rain increment, with conditionals to prevent negative values
        rain_expr = conditional(self.rain < 0.0,  # if rain is negative do only accretion
                                conditional(accr_rate < 0.0,
                                            0.0,
                                            min_value(accr_rate, self.cloud_water / self.dt)),
                                # don't turn rain back into cloud
                                conditional(accr_rate + accu_rate < 0.0,
                                            0.0,
                                            # if accretion rate is negative do only accumulation
                                            conditional(accr_rate < 0.0,
                                                        min_value(accu_rate, self.cloud_water / self.dt),
                                                        min_value(accr_rate + accu_rate, self.cloud_water / self.dt))))

        self.source_interpolator = Interpolator(rain_expr, self.source)

        # Add term to equation's residual
        test_cl = equation.tests[self.cloud_idx]
        test_r = equation.tests[self.rain_idx]
        equation.residual += physics(subject(test_cl * self.source * dx
                                             - test_r * self.source * dx,
                                             equation.X),
                                     self.evaluate)

    def evaluate(self, x_in, dt):
        """
        Evaluates the source/sink for the coalescence process.

        Args:
            x_in (:class:`Function`): the (mixed) field to be evolved.
            dt (:class:`Constant`): the time interval for the scheme.
        """
        # Update the values of internal variables
        self.dt.assign(dt)
        self.rain.assign(x_in.split()[self.rain_idx])
        self.cloud_water.assign(x_in.split()[self.cloud_idx])
        # Evaluate the source
        self.source.assign(self.source_interpolator.interpolate())


class EvaporationOfRain(Physics):
    """
    Represents the evaporation of rain into water vapour.

    This describes the evaporation of rain into water vapour, with the
    associated latent heat change. This parametrisation comes from Klemp and
    Wilhelmson (1978). The rate of change is limited to prevent production of
    negative moisture values.

    This is only implemented for mixing ratio variables, and when the prognostic
    is the virtual dry potential temperature.
    """

    def __init__(self, equation, parameters, rain_name='rain',
                 vapour_name='water_vapour', latent_heat=True):
        """
        Args:
            equation (:class:`PrognosticEquationSet`): the model's equation.
            parameters (:class:`Configuration`): an object containing the
                model's physical parameters.
            cloud_name (str, optional): name of the rain variable. Defaults to
                'rain'.
            vapour_name (str, optional): name of the water vapour variable.
                Defaults to 'water_vapour'.
            latent_heat (bool, optional): whether to have latent heat exchange
                feeding back from the phase change. Defaults to True.

        Raises:
            NotImplementedError: currently this is only implemented for the
                CompressibleEulerEquations.
        """
<<<<<<< HEAD
        # TODO: make a check on the variable type of the active tracers
        # if not a mixing ratio, we need to convert to mixing ratios
        # this will be easier if we change equations to have dictionary of
        # active tracer metadata corresponding to variable names

        # Check that fields exist
        assert vapour_name in equation.field_names, f"Field {vapour_name} does not exist in the equation set"
        assert rain_name in equation.field_names, f"Field {rain_name} does not exist in the equation set"

        # Make prognostic for physics scheme
        self.X = Function(equation.X.function_space())
        self.equation = equation
        self.latent_heat = latent_heat

        # Vapour and cloud variables are needed for every form of this scheme
        rain_idx = equation.field_names.index(rain_name)
        vap_idx = equation.field_names.index(vapour_name)
        rain = self.X.split()[rain_idx]
        water_vapour = self.X.split()[vap_idx]

        # Indices of variables in mixed function space
        V_idxs = [rain_idx, vap_idx]
        V = equation.function_space.sub(rain_idx)  # space in which to do the calculation

        # Get variables used to calculate saturation curve
        if isinstance(equation, CompressibleEulerEquations):
            rho_idx = equation.field_names.index('rho')
            theta_idx = equation.field_names.index('theta')
            rho = self.X.split()[rho_idx]
            theta = self.X.split()[theta_idx]
            if latent_heat:
                V_idxs.append(theta_idx)

            # need to evaluate rho at theta-points, and do this via recovery
            # TODO: make this bit of code neater if possible using domain object
            v_deg = V.ufl_element().degree()[1]
            boundary_method = Boundary_Method.physics if v_deg == 1 else None
            V_broken = FunctionSpace(V.mesh(), BrokenElement(V.ufl_element()))
            rho_averaged = Function(V)
            # TODO: this will cause an error when combined with new recovery code
            self.rho_recoverer = Recoverer(rho, rho_averaged, VDG=V_broken, boundary_method=boundary_method)

            exner = thermodynamics.exner_pressure(parameters, rho_averaged, theta)
            T = thermodynamics.T(parameters, theta, exner, r_v=water_vapour)
            p = thermodynamics.p(parameters, exner)

        # -------------------------------------------------------------------- #
        # Calculate saturation curve
        # -------------------------------------------------------------------- #
        # Loop through variables to extract all liquid components
        liquid_water = rain
        for active_tracer in equation.active_tracers:
            if (active_tracer.phase == Phases.liquid
                    and active_tracer.chemical == 'H2O' and active_tracer.name != rain_name):
                liq_idx = equation.field_names.index(active_tracer.name)
                liquid_water += self.X.split()[liq_idx]
=======
        super().__init__(state)

        # obtain our fields
        self.theta = state.fields('theta')
        self.water_v = state.fields('vapour_mixing_ratio')
        self.rain = state.fields('rain_mixing_ratio')
        rho = state.fields('rho')
        try:
            water_c = state.fields('cloud_liquid_mixing_ratio')
            water_l = self.rain + water_c
        except NotImplementedError:
            water_l = self.rain

        # declare function space
        Vt = self.theta.function_space()

        # make rho variables
        # we recover rho into theta space
        h_deg = rho.function_space().ufl_element().degree()[0]
        v_deg = rho.function_space().ufl_element().degree()[1]
        if v_deg == 0 and h_deg == 0:
            boundary_method = BoundaryMethod.extruded
        else:
            boundary_method = None
        rho_averaged = Function(Vt)
        self.rho_recoverer = Recoverer(rho, rho_averaged, boundary_method=boundary_method)
>>>>>>> e2f42a03

        # define some parameters as attributes
        self.dt = Constant(0.0)
        R_d = parameters.R_d
        cp = parameters.cp
        cv = parameters.cv
        c_pv = parameters.c_pv
        c_pl = parameters.c_pl
        c_vv = parameters.c_vv
        R_v = parameters.R_v

        # make useful fields
        L_v = thermodynamics.Lv(parameters, T)
        R_m = R_d + R_v * water_vapour
        c_pml = cp + c_pv * water_vapour + c_pl * liquid_water
        c_vml = cv + c_vv * water_vapour + c_pl * liquid_water

        # use Teten's formula to calculate the saturation curve
        sat_expr = thermodynamics.r_sat(parameters, T, p)

        # -------------------------------------------------------------------- #
        # Evaporation expression
        # -------------------------------------------------------------------- #
        # TODO: should these parameters be hard-coded or configurable?
        # expression for ventilation factor
        a = Constant(1.6)
        b = Constant(124.9)
        c = Constant(0.2046)
        C = a + b * (rho_averaged * rain) ** c

        # make appropriate condensation rate
        f = Constant(5.4e5)
        g = Constant(2.55e6)
        h = Constant(0.525)
        evap_rate = (((1 - water_vapour / sat_expr) * C * (rho_averaged * rain) ** h)
                     / (rho_averaged * (f + g / (p * sat_expr))))

        # adjust evap rate so negative rain doesn't occur
        evap_rate = conditional(evap_rate < 0, 0.0,
                                conditional(rain < 0.0, 0.0,
                                            min_value(evap_rate, rain / self.dt)))

        # -------------------------------------------------------------------- #
        # Factors for multiplying source for different variables
        # -------------------------------------------------------------------- #
        # Factors need to have same shape as V_idxs
        factors = [Constant(-1.0), Constant(1.0)]
        if latent_heat and isinstance(equation, CompressibleEulerEquations):
            factors.append(-theta * (cv * L_v / (c_vml * cp * T) - R_v * cv * c_pml / (R_m * cp * c_vml)))

        # -------------------------------------------------------------------- #
        # Add terms to equations and make interpolators
        # -------------------------------------------------------------------- #
        self.source = [Function(V) for factor in factors]
        self.source_interpolators = [Interpolator(evap_rate*factor, source)
                                     for factor, source in zip(factors, self.source)]

        tests = [equation.tests[idx] for idx in V_idxs]

        # Add source terms to residual
        for test, source in zip(tests, self.source):
            equation.residual += physics(subject(test * source * dx,
                                                 equation.X), self.evaluate)

    def evaluate(self, x_in, dt):
        """
        Applies the process to evaporate rain droplets.

        Args:
            x_in (:class:`Function`): the (mixed) field to be evolved.
            dt (:class:`Constant`): the time interval for the scheme.
        """
        # Update the values of internal variables
        self.dt.assign(dt)
        self.X.assign(x_in)
        if isinstance(self.equation, CompressibleEulerEquations):
            self.rho_recoverer.project()
        # Evaluate the source
        for interpolator in self.source_interpolators:
            interpolator.interpolate()


class InstantRain(object):
    """
    The process of converting vapour above the saturation curve to rain.

    A scheme to move vapour directly to rain. If convective feedback is true
    then this process feeds back directly on the height equation. If rain is
    accumulating then excess vapour is being tracked and stored as rain;
    otherwise converted vapour is not recorded. The process can happen over the
    timestep dt or over a specified time interval tau.
     """

    def __init__(self, equation, saturation_curve, vapour_name="water_vapour",
                 rain_name=None, parameters=None, convective_feedback=False,
                 set_tau_to_dt=False):
        """
        Args:
            equation (:class: 'PrognosticEquationSet'): the model's equation.
                to.
            saturation_curve (function): the saturation function, above which
                excess moisture is converted.
            vapour_name (str, optional): name of the water vapour variable.
                Defaults to "water_vapour".
            rain_name (str, optional): name of the rain variable. Defaults to
                None.
            parameters (:class: 'Configuration', optional): an object
                containing the model's physical parameters. Defaults to None
                but required if convective_feedback is True.
            convective_feedback (bool, optional): True if the conversion of
                vapour affects the height equation. Defaults to False.
            set_tau_to_dt (bool, optional): True if the timescale for the
                conversion is equal to the timestep and False if not. If False
                then the user must provide a timescale, tau, that gets passed to
                the parameters list.
        """

        self.convective_feedback = convective_feedback
        self.set_tau_to_dt = set_tau_to_dt

        # check for the correct fields
        assert vapour_name in equation.field_names, f"Field {vapour_name} does not exist in the equation set"
        self.Vv_idx = equation.field_names.index(vapour_name)

        if rain_name is not None:
            assert rain_name in equation.field_names, f"Field {rain_name} does not exist in the equation set "

        if self.convective_feedback:
            assert "D" in equation.field_names, "Depth field must exist for convective feedback"
            assert parameters is not None, "You must provide parameters for convective feedback"

        # obtain function space and functions; vapour needed for all cases
        W = equation.function_space
        Vv = W.sub(self.Vv_idx)
        test_v = equation.tests[self.Vv_idx]

        # depth needed if convective feedback
        if self.convective_feedback:
            self.VD_idx = equation.field_names.index("D")
            VD = W.sub(self.VD_idx)
            test_D = equation.tests[self.VD_idx]
            self.D = Function(VD)

        # the source function is the difference between the water vapour and
        # the saturation function
        self.water_v = Function(Vv)
        self.source = Function(Vv)

        # tau is the timescale for conversion (may or may not be the timestep)
        if self.set_tau_to_dt:
            self.tau = Constant(0)
        else:
            assert parameters.tau is not None, "If the relaxation timescale is not dt then you must specify tau"
            self.tau = parameters.tau

        # lose vapour above the saturation curve
        equation.residual += physics(subject(test_v * self.source * dx,
                                             equation.X),
                                     self.evaluate)

        # if rain is not none then the excess vapour is being tracked and is
        # added to rain
        if rain_name is not None:
            Vr_idx = equation.field_names.index(rain_name)
            test_r = equation.tests[Vr_idx]
            equation.residual -= physics(subject(test_r * self.source * dx,
                                                 equation.X),
                                         self.evaluate)

        # if feeding back on the height adjust the height equation
        if convective_feedback:
            test_D = equation.tests[self.VD_idx]
            gamma = parameters.gamma
            equation.residual += physics(subject
                                         (test_D * gamma * self.source * dx,
                                          equation.X),
                                         self.evaluate)

        # interpolator does the conversion of vapour to rain
        self.source_interpolator = Interpolator(conditional(
            self.water_v > saturation_curve,
            (1/self.tau)*(self.water_v - saturation_curve),
            0), Vv)

    def evaluate(self, x_in, dt):
        """
        Evalutes the source term generated by the physics.

        Computes the physics contributions (loss of vapour, accumulation of
        rain and loss of height due to convection) at each timestep.

        Args:
            x_in: (:class: 'Function): the (mixed) field to be evolved.
            dt: (:class: 'Constant'): the timestep, which can be the time
                interval for the scheme.
        """
        if self.convective_feedback:
            self.D.assign(x_in.split()[self.VD_idx])
        if self.set_tau_to_dt:
            self.tau.assign(dt)
        self.water_v.assign(x_in.split()[self.Vv_idx])
        self.source.assign(self.source_interpolator.interpolate())<|MERGE_RESOLUTION|>--- conflicted
+++ resolved
@@ -8,7 +8,6 @@
 """
 
 from abc import ABCMeta, abstractmethod
-<<<<<<< HEAD
 from gusto.active_tracers import Phases
 from gusto.recovery import Recoverer, Boundary_Method
 from gusto.equations import CompressibleEulerEquations
@@ -17,17 +16,6 @@
 from gusto.labels import subject, physics, transporting_velocity
 from firedrake import (Interpolator, conditional, Function, dx,
                        min_value, max_value, BrokenElement,
-=======
-from gusto.recovery import Recoverer, BoundaryMethod
-from gusto.time_discretisation import SSPRK3
-from firedrake.slope_limiter.vertex_based_limiter import VertexBasedLimiter
-from gusto.equations import AdvectionEquation
-from gusto.labels import subject, physics
-from gusto.limiters import ThetaLimiter, NoLimiter
-from gusto.configuration import logger, EmbeddedDGOptions, RecoveryOptions
-from firedrake import (Interpolator, conditional, Function, dx,
-                       min_value, max_value, as_vector,
->>>>>>> e2f42a03
                        FunctionSpace, Constant, pi, Projector)
 from gusto import thermodynamics
 import ufl
@@ -87,10 +75,6 @@
             NotImplementedError: currently this is only implemented for the
                 CompressibleEulerEquations.
         """
-<<<<<<< HEAD
-
-        # TODO: we used to have an iterations option, which does not fit with
-        # the new FML structure. Could we replicate this by subcycling?
 
         # TODO: make a check on the variable type of the active tracers
         # if not a mixing ratio, we need to convert to mixing ratios
@@ -143,7 +127,7 @@
                 'Saturation adjustment only implemented for the Compressible Euler equations')
 
         # -------------------------------------------------------------------- #
-        # Calculate saturation curve
+        # Compute heat capacities and calculate saturation curve
         # -------------------------------------------------------------------- #
         # Loop through variables to extract all liquid components
         liquid_water = cloud_water
@@ -152,36 +136,6 @@
                     and active_tracer.chemical == 'H2O' and active_tracer.name != cloud_name):
                 liq_idx = equation.field_names.index(active_tracer.name)
                 liquid_water += self.X.split()[liq_idx]
-=======
-        super().__init__(state)
-
-        self.iterations = iterations
-        # obtain our fields
-        self.theta = state.fields('theta')
-        self.water_v = state.fields('vapour_mixing_ratio')
-        self.water_c = state.fields('cloud_liquid_mixing_ratio')
-        rho = state.fields('rho')
-        try:
-            # TODO: use the phase flag for the tracers here
-            rain = state.fields('rain_mixing_ratio')
-            water_l = self.water_c + rain
-        except NotImplementedError:
-            water_l = self.water_c
-
-        # declare function space
-        Vt = self.theta.function_space()
-
-        # make rho variables
-        # we recover rho into theta space
-        h_deg = rho.function_space().ufl_element().degree()[0]
-        v_deg = rho.function_space().ufl_element().degree()[1]
-        if v_deg == 0 and h_deg == 0:
-            boundary_method = BoundaryMethod.extruded
-        else:
-            boundary_method = None
-        rho_averaged = Function(Vt)
-        self.rho_recoverer = Recoverer(rho, rho_averaged, boundary_method=boundary_method)
->>>>>>> e2f42a03
 
         # define some parameters as attributes
         self.dt = Constant(0.0)
@@ -317,7 +271,6 @@
         Vu = state.spaces("HDiv")
         v = state.fields('rainfall_velocity', Vu)
 
-<<<<<<< HEAD
         # -------------------------------------------------------------------- #
         # Create physics term -- which is actually a transport term
         # -------------------------------------------------------------------- #
@@ -328,27 +281,6 @@
                                       map_if_true=lambda t: Term(
                                           ufl.replace(t.form, {t.get(transporting_velocity): v}),
                                           t.labels))
-=======
-        # declare properties of class
-        self.state = state
-        self.moments = moments
-        self.v = state.fields('rainfall_velocity', Vu)
-        self.limit = limit
-
-        # determine whether to do recovered space advection scheme
-        # if horizontal and vertical degrees are 0 do recovered spac
-        h_deg = Vt.ufl_element().degree()[0]
-        v_deg = Vt.ufl_element().degree()[1] - 1
-        if v_deg == 0 and h_deg == 0:
-            VDG1 = state.spaces("DG1_equispaced")
-            VCG1 = FunctionSpace(Vt.mesh(), "CG", 1)
-            boundary_method = BoundaryMethod.taylor
-            advect_options = RecoveryOptions(embedding_space=VDG1,
-                                             recovered_space=VCG1,
-                                             boundary_method=boundary_method)
-        else:
-            advect_options = EmbeddedDGOptions()
->>>>>>> e2f42a03
 
         equation.residual += physics(subject(adv_term, equation.X), self.evaluate)
 
@@ -539,7 +471,6 @@
             NotImplementedError: currently this is only implemented for the
                 CompressibleEulerEquations.
         """
-<<<<<<< HEAD
         # TODO: make a check on the variable type of the active tracers
         # if not a mixing ratio, we need to convert to mixing ratios
         # this will be easier if we change equations to have dictionary of
@@ -576,10 +507,9 @@
             # need to evaluate rho at theta-points, and do this via recovery
             # TODO: make this bit of code neater if possible using domain object
             v_deg = V.ufl_element().degree()[1]
-            boundary_method = Boundary_Method.physics if v_deg == 1 else None
+            boundary_method = Boundary_Method.extruded if v_deg == 1 else None
             V_broken = FunctionSpace(V.mesh(), BrokenElement(V.ufl_element()))
             rho_averaged = Function(V)
-            # TODO: this will cause an error when combined with new recovery code
             self.rho_recoverer = Recoverer(rho, rho_averaged, VDG=V_broken, boundary_method=boundary_method)
 
             exner = thermodynamics.exner_pressure(parameters, rho_averaged, theta)
@@ -587,7 +517,7 @@
             p = thermodynamics.p(parameters, exner)
 
         # -------------------------------------------------------------------- #
-        # Calculate saturation curve
+        # Compute heat capacities and calculate saturation curve
         # -------------------------------------------------------------------- #
         # Loop through variables to extract all liquid components
         liquid_water = rain
@@ -596,34 +526,6 @@
                     and active_tracer.chemical == 'H2O' and active_tracer.name != rain_name):
                 liq_idx = equation.field_names.index(active_tracer.name)
                 liquid_water += self.X.split()[liq_idx]
-=======
-        super().__init__(state)
-
-        # obtain our fields
-        self.theta = state.fields('theta')
-        self.water_v = state.fields('vapour_mixing_ratio')
-        self.rain = state.fields('rain_mixing_ratio')
-        rho = state.fields('rho')
-        try:
-            water_c = state.fields('cloud_liquid_mixing_ratio')
-            water_l = self.rain + water_c
-        except NotImplementedError:
-            water_l = self.rain
-
-        # declare function space
-        Vt = self.theta.function_space()
-
-        # make rho variables
-        # we recover rho into theta space
-        h_deg = rho.function_space().ufl_element().degree()[0]
-        v_deg = rho.function_space().ufl_element().degree()[1]
-        if v_deg == 0 and h_deg == 0:
-            boundary_method = BoundaryMethod.extruded
-        else:
-            boundary_method = None
-        rho_averaged = Function(Vt)
-        self.rho_recoverer = Recoverer(rho, rho_averaged, boundary_method=boundary_method)
->>>>>>> e2f42a03
 
         # define some parameters as attributes
         self.dt = Constant(0.0)
