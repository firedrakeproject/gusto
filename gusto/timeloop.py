"""Classes for controlling the timestepping loop."""

from abc import ABCMeta, abstractmethod, abstractproperty
from firedrake import Function, Projector, split, Constant
from firedrake.fml import drop, Label, Term
from pyop2.profiling import timed_stage
from gusto.equations import PrognosticEquationSet
from gusto.fields import TimeLevelFields, StateFields
from gusto.forcing import Forcing
from gusto.labels import (
    transport, diffusion, time_derivative, linearisation, prognostic,
    physics_label, transporting_velocity
)
from gusto.linear_solvers import LinearTimesteppingSolver
from gusto.logging import logger
from gusto.time_discretisation import ExplicitTimeDiscretisation
from gusto.transport_methods import TransportMethod
import ufl

__all__ = ["Timestepper", "SplitPhysicsTimestepper", "SplitPrescribedTransport",
           "SemiImplicitQuasiNewton", "PrescribedTransport"]


class BaseTimestepper(object, metaclass=ABCMeta):
    """Base class for timesteppers."""

    def __init__(self, equation, io):
        """
        Args:
            equation (:class:`PrognosticEquation`): the prognostic equation.
            io (:class:`IO`): the model's object for controlling input/output.
        """

        self.equation = equation
        self.io = io
        self.dt = self.equation.domain.dt
        self.t = self.equation.domain.t
        self.reference_profiles_initialised = False

        self.setup_fields()
        self.setup_scheme()

        self.io.log_parameters(equation)

    @abstractproperty
    def transporting_velocity(self):
        return NotImplementedError

    @abstractmethod
    def setup_fields(self):
        """Set up required fields. Must be implemented in child classes"""
        pass

    @abstractmethod
    def setup_scheme(self):
        """Set up required scheme(s). Must be implemented in child classes"""
        pass

    @abstractmethod
    def timestep(self):
        """Defines the timestep. Must be implemented in child classes"""
        return NotImplementedError

    def set_initial_timesteps(self, num_steps):
        """Sets the number of initial time steps for a multi-level scheme."""
        can_set = (hasattr(self, 'scheme')
                   and hasattr(self.scheme, 'initial_timesteps')
                   and num_steps is not None)
        if can_set:
            self.scheme.initial_timesteps = num_steps

    def get_initial_timesteps(self):
        """Gets the number of initial time steps from a multi-level scheme."""
        can_get = (hasattr(self, 'scheme')
                   and hasattr(self.scheme, 'initial_timesteps'))
        # Return None if this is not applicable
        return self.scheme.initial_timesteps if can_get else None

    def setup_equation(self, equation):
        """
        Sets up the spatial methods for an equation, by the setting the
        forms used for transport/diffusion in the equation.

        Args:
            equation (:class:`PrognosticEquation`): the equation that the
                transport method is to be applied to.
        """

        # For now, we only have methods for transport and diffusion
        for term_label in [transport, diffusion]:
            # ---------------------------------------------------------------- #
            # Check that appropriate methods have been provided
            # ---------------------------------------------------------------- #
            # Extract all terms corresponding to this type of term
            residual = equation.residual.label_map(
                lambda t: t.has_label(term_label), map_if_false=drop
            )
            variables = [t.get(prognostic) for t in residual.terms]
            methods = list(filter(lambda t: t.term_label == term_label,
                                  self.spatial_methods))
            method_variables = [method.variable for method in methods]
            for variable in variables:
                if variable not in method_variables:
                    message = f'Variable {variable} has a {term_label.label} ' \
                        + 'but no method for this has been specified. Using ' \
                        + 'default form for this term'
                    logger.warning(message)

        # -------------------------------------------------------------------- #
        # Check that appropriate methods have been provided
        # -------------------------------------------------------------------- #
        # Replace forms in equation
        if self.spatial_methods is not None:
            for method in self.spatial_methods:
                method.replace_form(equation)

    def setup_transporting_velocity(self, scheme):
        """
        Set up the time discretisation by replacing the transporting velocity
        used by the appropriate one for this time loop.

        Args:
            scheme (:class:`TimeDiscretisation`): the time discretisation whose
                transport term should be replaced with the transport term of
                this discretisation.
        """
        if self.transporting_velocity == "prognostic" and "u" in self.fields._field_names:
            # Use the prognostic wind variable as the transporting velocity
            u_idx = self.equation.field_names.index('u')
            uadv = split(self.equation.X)[u_idx]
        else:
            uadv = self.transporting_velocity

        scheme.residual = scheme.residual.label_map(
            lambda t: t.has_label(transporting_velocity),
            map_if_true=lambda t:
            Term(ufl.replace(t.form, {t.get(transporting_velocity): uadv}), t.labels)
        )

        scheme.residual = transporting_velocity.update_value(scheme.residual, uadv)

    def log_timestep(self):
        """
        Logs the start of a time step.
        """
        logger.info('')
        logger.info('='*40)
        logger.info(f'at start of timestep {self.step}, t={float(self.t)}, dt={float(self.dt)}')

    def run(self, t, tmax, pick_up=False):
        """
        Runs the model for the specified time, from t to tmax

        Args:
            t (float): the start time of the run
            tmax (float): the end time of the run
            pick_up: (bool): specify whether to pick_up from a previous run
        """

        # Set up diagnostics, which may set up some fields necessary to pick up
        self.io.setup_diagnostics(self.fields)
        self.io.setup_log_courant(self.fields)
        if self.equation.domain.mesh.extruded:
            self.io.setup_log_courant(self.fields, component='horizontal')
            self.io.setup_log_courant(self.fields, component='vertical')
        if self.transporting_velocity != "prognostic":
            self.io.setup_log_courant(self.fields, name='transporting_velocity',
                                      expression=self.transporting_velocity)

        if pick_up:
            # Pick up fields, and return other info to be picked up
            t, reference_profiles, self.step, initial_timesteps = self.io.pick_up_from_checkpoint(self.fields)
            self.set_reference_profiles(reference_profiles)
            self.set_initial_timesteps(initial_timesteps)
        else:
            self.step = 1

        # Set up dump, which may also include an initial dump
        with timed_stage("Dump output"):
            self.io.setup_dump(self.fields, t, pick_up)

        self.t.assign(t)

        # Time loop
        while float(self.t) < tmax - 0.5*float(self.dt):
            self.log_timestep()

            self.x.update()

            self.io.log_courant(self.fields)
            if self.equation.domain.mesh.extruded:
                self.io.log_courant(self.fields, component='horizontal', message='horizontal')
                self.io.log_courant(self.fields, component='vertical', message='vertical')

            self.timestep()

            self.t.assign(self.t + self.dt)
            self.step += 1

            with timed_stage("Dump output"):
                self.io.dump(self.fields, float(self.t), self.step, self.get_initial_timesteps())

        if self.io.output.checkpoint and self.io.output.checkpoint_method == 'dumbcheckpoint':
            self.io.chkpt.close()

        logger.info(f'TIMELOOP complete. t={float(self.t)}, tmax={tmax}')

    def set_reference_profiles(self, reference_profiles):
        """
        Initialise the model's reference profiles.

        reference_profiles (list): an iterable of pairs: (field_name, expr),
            where 'field_name' is the string giving the name of the reference
            profile field expr is the :class:`ufl.Expr` whose value is used to
            set the reference field.
        """
        for field_name, profile in reference_profiles:
            if field_name+'_bar' in self.fields:
                # For reference profiles already added to state, allow
                # interpolation from expressions
                ref = self.fields(field_name+'_bar')
            elif isinstance(profile, Function):
                # Need to add reference profile to state so profile must be
                # a Function
                ref = self.fields(field_name+'_bar', space=profile.function_space(),
                                  pick_up=True, dump=False, field_type='reference')
            else:
                raise ValueError(f'When initialising reference profile {field_name}'
                                 + ' the passed profile must be a Function')
            # if field name is not prognostic we need to add it
            ref.interpolate(profile)
            # Assign profile to X_ref belonging to equation
            if isinstance(self.equation, PrognosticEquationSet):
                if field_name in self.equation.field_names:
                    idx = self.equation.field_names.index(field_name)
                    X_ref = self.equation.X_ref.subfunctions[idx]
                    X_ref.assign(ref)
                else:
                    # reference profile of a diagnostic
                    # warn user in case they made a typo
                    logger.warning(f'Setting reference profile for diagnostic {field_name}')
                    # Don't need to do anything else as value in field container has already been set
        self.reference_profiles_initialised = True


class Timestepper(BaseTimestepper):
    """
    Implements a timeloop by applying a scheme to a prognostic equation.
    """

    def __init__(self, equation, scheme, io, spatial_methods=None,
                 physics_parametrisations=None):
        """
        Args:
            equation (:class:`PrognosticEquation`): the prognostic equation
            scheme (:class:`TimeDiscretisation`): the scheme to use to timestep
                the prognostic equation
            io (:class:`IO`): the model's object for controlling input/output.
            spatial_methods (iter, optional): a list of objects describing the
                methods to use for discretising transport or diffusion terms
                for each transported/diffused variable. Defaults to None,
                in which case the terms follow the original discretisation in
                the equation.
            physics_parametrisations: (iter, optional): an iterable of
                :class:`PhysicsParametrisation` objects that describe physical
                parametrisations to be included to add to the equation. They can
                only be used when the time discretisation `scheme` is explicit.
                Defaults to None.
        """
        self.scheme = scheme
        if spatial_methods is not None:
            self.spatial_methods = spatial_methods
        else:
            self.spatial_methods = []

        if physics_parametrisations is not None:
            self.physics_parametrisations = physics_parametrisations
            if len(self.physics_parametrisations) > 1:
                assert isinstance(scheme, ExplicitTimeDiscretisation), \
                    ('Physics parametrisations can only be used with the '
                     + 'basic TimeStepper when the time discretisation is '
                     + 'explicit. If you want to use an implicit scheme, the '
                     + 'SplitPhysicsTimestepper is more appropriate.')
        else:
            self.physics_parametrisations = []

        super().__init__(equation=equation, io=io)

    @property
    def transporting_velocity(self):
        return "prognostic"

    def setup_fields(self):
        self.x = TimeLevelFields(self.equation, self.scheme.nlevels)
        self.fields = StateFields(self.x, self.equation.prescribed_fields,
                                  *self.io.output.dumplist)

    def setup_scheme(self):
        self.setup_equation(self.equation)
        self.scheme.setup(self.equation)
        self.setup_transporting_velocity(self.scheme)
        self.scheme.courant_max = self.io.courant_max

    def timestep(self):
        """
        Implement the timestep
        """
        xnp1 = self.x.np1
        name = self.equation.field_name
        x_in = [x(name) for x in self.x.previous[-self.scheme.nlevels:]]

        self.scheme.apply(xnp1(name), *x_in)


class SplitPhysicsTimestepper(Timestepper):
    """
    Implements a timeloop by applying schemes separately to the physics and
    dynamics. This 'splits' the physics from the dynamics and allows a different
    scheme to be applied to the physics terms than the prognostic equation.
    """

    def __init__(self, equation, scheme, io, spatial_methods=None,
                 physics_schemes=None):
        """
        Args:
            equation (:class:`PrognosticEquation`): the prognostic equation
            scheme (:class:`TimeDiscretisation`): the scheme to use to timestep
                the prognostic equation
            io (:class:`IO`): the model's object for controlling input/output.
            spatial_methods (iter,optional): a list of objects describing the
                methods to use for discretising transport or diffusion terms
                for each transported/diffused variable. Defaults to None,
                in which case the terms follow the original discretisation in
                the equation.
            physics_schemes: (list, optional): a list of tuples of the form
                (:class:`PhysicsParametrisation`, :class:`TimeDiscretisation`),
                pairing physics parametrisations and timestepping schemes to use
                for each. Timestepping schemes for physics must be explicit.
                Defaults to None.
        """

        # As we handle physics differently to the Timestepper, these are not
        # passed to the super __init__
        super().__init__(equation, scheme, io, spatial_methods=spatial_methods)

        if physics_schemes is not None:
            self.physics_schemes = physics_schemes
        else:
            self.physics_schemes = []

        for parametrisation, phys_scheme in self.physics_schemes:
            # check that the supplied schemes for physics are valid
            if hasattr(parametrisation, "explicit_only") and parametrisation.explicit_only:
                assert isinstance(phys_scheme, ExplicitTimeDiscretisation), \
                    ("Only explicit time discretisations can be used with "
                     + f"physics scheme {parametrisation.label.label}")
            apply_bcs = False
            phys_scheme.setup(equation, apply_bcs, parametrisation.label)

    @property
    def transporting_velocity(self):
        return "prognostic"

    def setup_scheme(self):
        self.setup_equation(self.equation)
        # Go through and label all non-physics terms with a "dynamics" label
        dynamics = Label('dynamics')
        self.equation.label_terms(lambda t: not any(t.has_label(time_derivative, physics_label)), dynamics)
        apply_bcs = True
        self.scheme.setup(self.equation, apply_bcs, dynamics)
        self.setup_transporting_velocity(self.scheme)
        self.scheme.courant_max = self.io.courant_max

    def timestep(self):

        super().timestep()

        with timed_stage("Physics"):
            for _, scheme in self.physics_schemes:
                scheme.apply(self.x.np1(scheme.field_name), self.x.np1(scheme.field_name))


class SplitPrescribedTransport(Timestepper):
    """
    Implements a timeloop where the physics terms are solved separately from
    the dynamics, like with SplitPhysicsTimestepper, but here we define
    a prescribed transporting velocity, as opposed to having the
    velocity as a prognostic variable.
    """

    def __init__(self, equation, scheme, io, spatial_methods=None,
                 physics_schemes=None,
                 prescribed_transporting_velocity=None):
        """
        Args:
            equation (:class:`PrognosticEquation`): the prognostic equation
            scheme (:class:`TimeDiscretisation`): the scheme to use to timestep
                the prognostic equation
            io (:class:`IO`): the model's object for controlling input/output.
            spatial_methods (iter,optional): a list of objects describing the
                methods to use for discretising transport or diffusion terms
                for each transported/diffused variable. Defaults to None,
                in which case the terms follow the original discretisation in
                the equation.
            physics_schemes: (list, optional): a list of tuples of the form
                (:class:`PhysicsParametrisation`, :class:`TimeDiscretisation`),
                pairing physics parametrisations and timestepping schemes to use
                for each. Timestepping schemes for physics can be explicit
                or implicit. Defaults to None.
            prescribed_transporting_velocity: (field, optional): A known
                velocity field that is used for the transport of tracers.
                This can be made time-varying by defining a python function
                that uses time as an argument.
                Defaults to None.
        """

        # As we handle physics differently to the Timestepper, these are not
        # passed to the super __init__
        super().__init__(equation, scheme, io, spatial_methods=spatial_methods)

        if physics_schemes is not None:
            self.physics_schemes = physics_schemes
        else:
            self.physics_schemes = []

        for parametrisation, phys_scheme in self.physics_schemes:
            # check that the supplied schemes for physics are valid
            if hasattr(parametrisation, "explicit_only") and parametrisation.explicit_only:
                assert isinstance(phys_scheme, ExplicitTimeDiscretisation), \
                    ("Only explicit time discretisations can be used with "
                     + f"physics scheme {parametrisation.label.label}")
            apply_bcs = False
            phys_scheme.setup(equation, apply_bcs, parametrisation.label)

        if prescribed_transporting_velocity is not None:
            self.velocity_projection = Projector(
                prescribed_transporting_velocity(self.t),
                self.fields('u'))
        else:
            self.velocity_projection = None

    @property
    def transporting_velocity(self):
        return self.fields('u')

    def setup_scheme(self):
        self.setup_equation(self.equation)
        # Go through and label all non-physics terms with a "dynamics" label
        dynamics = Label('dynamics')
        self.equation.label_terms(lambda t: not any(t.has_label(time_derivative, physics_label)), dynamics)
        apply_bcs = True
        self.scheme.setup(self.equation, apply_bcs, dynamics)
        self.setup_transporting_velocity(self.scheme)
        self.scheme.courant_max = self.io.courant_max

    def timestep(self):

        if self.velocity_projection is not None:
            self.velocity_projection.project()

        super().timestep()

        with timed_stage("Physics"):
            for _, scheme in self.physics_schemes:
                scheme.apply(self.x.np1(scheme.field_name), self.x.np1(scheme.field_name))


class SemiImplicitQuasiNewton(BaseTimestepper):
    """
    Implements a semi-implicit quasi-Newton discretisation,
    with Strang splitting and auxiliary semi-Lagrangian transport.

    The timestep consists of an outer loop applying the transport and an
    inner loop to perform the quasi-Newton interations for the fast-wave
    terms.
    """

    def __init__(self, equation_set, io, transport_schemes, spatial_methods,
                 auxiliary_equations_and_schemes=None, linear_solver=None,
                 diffusion_schemes=None, physics_schemes=None,
                 slow_physics_schemes=None, fast_physics_schemes=None,
<<<<<<< HEAD
                 alpha=Constant(0.5), num_outer=2, num_inner=2):
=======
                 alpha=Constant(0.5), off_centred_u=False,
                 num_outer=4, num_inner=1):
>>>>>>> 62db9f4b

        """
        Args:
            equation_set (:class:`PrognosticEquationSet`): the prognostic
                equation set to be solved
            io (:class:`IO`): the model's object for controlling input/output.
            transport_schemes: iterable of ``(field_name, scheme)`` pairs
                indicating the name of the field (str) to transport, and the
                :class:`TimeDiscretisation` to use
            spatial_methods (iter): a list of objects describing the spatial
                discretisations of transport or diffusion terms to be used.
            auxiliary_equations_and_schemes: iterable of ``(equation, scheme)``
                pairs indicating any additional equations to be solved and the
                scheme to use to solve them. Defaults to None.
            linear_solver (:class:`TimesteppingSolver`, optional): the object
                to use for the linear solve. Defaults to None.
            diffusion_schemes (iter, optional): iterable of pairs of the form
                ``(field_name, scheme)`` indicating the fields to diffuse, and
                the :class:`~.TimeDiscretisation` to use. Defaults to None.
            physics_schemes: (list, optional): a list of tuples of the form
                (:class:`PhysicsParametrisation`, :class:`TimeDiscretisation`),
                pairing physics parametrisations and timestepping schemes to use
                for each. Timestepping schemes for physics must be explicit.
                These schemes are all evaluated at the end of the time step.
                Defaults to None.
            slow_physics_schemes: (list, optional): a list of tuples of the form
                (:class:`PhysicsParametrisation`, :class:`TimeDiscretisation`).
                These schemes are all evaluated at the start of the time step.
                Defaults to None.
            fast_physics_schemes: (list, optional): a list of tuples of the form
                (:class:`PhysicsParametrisation`, :class:`TimeDiscretisation`).
                These schemes are evaluated within the outer loop. Defaults to
                None.
            alpha (`ufl.Constant`, optional): the semi-implicit off-centering
                parameter. A value of 1 corresponds to fully implicit, while 0
                corresponds to fully explicit. Defaults to Constant(0.5).
            off_centred_u (bool, optional): option to offcentre the transporting
                velocity. Defaults to False, in which case transporting velocity
                is centred. If True offcentring uses value of alpha.
            num_outer (int, optional): number of outer iterations in the semi-
                implicit algorithm. The outer loop includes transport and any
                fast physics schemes. Defaults to 2. Note that default used by
                the Met Office's ENDGame and GungHo models is 2.
            num_inner (int, optional): number of inner iterations in the semi-
                implicit algorithm. The inner loop includes the evaluation of
                implicit forcing (pressure gradient and Coriolis) terms, and the
                linear solve. Defaults to 2. Note that default used by the Met
                Office's ENDGame and GungHo models is 2.
        """

        self.num_outer = num_outer
        self.num_inner = num_inner
        self.alpha = alpha

        # default is to not offcentre transporting velocity but if it
        # is offcentred then use the same value as alpha
        self.alpha_u = Constant(alpha) if off_centred_u else Constant(0.5)

        self.spatial_methods = spatial_methods

        if physics_schemes is not None:
            self.final_physics_schemes = physics_schemes
        else:
            self.final_physics_schemes = []
        if slow_physics_schemes is not None:
            self.slow_physics_schemes = slow_physics_schemes
        else:
            self.slow_physics_schemes = []
        if fast_physics_schemes is not None:
            self.fast_physics_schemes = fast_physics_schemes
        else:
            self.fast_physics_schemes = []
        self.all_physics_schemes = (self.slow_physics_schemes
                                    + self.fast_physics_schemes
                                    + self.final_physics_schemes)

        for parametrisation, scheme in self.all_physics_schemes:
            assert scheme.nlevels == 1, "multilevel schemes not supported as part of this timestepping loop"
            if hasattr(parametrisation, "explicit_only") and parametrisation.explicit_only:
                assert isinstance(scheme, ExplicitTimeDiscretisation), \
                    ("Only explicit time discretisations can be used with "
                     + f"physics scheme {parametrisation.label.label}")

        self.active_transport = []
        for scheme in transport_schemes:
            assert scheme.nlevels == 1, "multilevel schemes not supported as part of this timestepping loop"
            assert scheme.field_name in equation_set.field_names
            self.active_transport.append((scheme.field_name, scheme))
            # Check that there is a corresponding transport method
            method_found = False
            for method in spatial_methods:
                if scheme.field_name == method.variable and method.term_label == transport:
                    method_found = True
            assert method_found, f'No transport method found for variable {scheme.field_name}'

        self.diffusion_schemes = []
        if diffusion_schemes is not None:
            for scheme in diffusion_schemes:
                assert scheme.nlevels == 1, "multilevel schemes not supported as part of this timestepping loop"
                assert scheme.field_name in equation_set.field_names
                self.diffusion_schemes.append((scheme.field_name, scheme))
                # Check that there is a corresponding transport method
                method_found = False
                for method in spatial_methods:
                    if scheme.field_name == method.variable and method.term_label == diffusion:
                        method_found = True
                assert method_found, f'No diffusion method found for variable {scheme.field_name}'

        if auxiliary_equations_and_schemes is not None:
            for eqn, scheme in auxiliary_equations_and_schemes:
                assert not hasattr(eqn, "field_names"), 'Cannot use auxiliary schemes with multiple fields'
            self.auxiliary_schemes = [
                (eqn.field_name, scheme)
                for eqn, scheme in auxiliary_equations_and_schemes]

        else:
            auxiliary_equations_and_schemes = []
            self.auxiliary_schemes = []
        self.auxiliary_equations_and_schemes = auxiliary_equations_and_schemes

        super().__init__(equation_set, io)

        for aux_eqn, aux_scheme in self.auxiliary_equations_and_schemes:
            self.setup_equation(aux_eqn)
            aux_scheme.setup(aux_eqn)
            self.setup_transporting_velocity(aux_scheme)

        self.tracers_to_copy = []
        for name in equation_set.field_names:
            # Extract time derivative for that prognostic
            mass_form = equation_set.residual.label_map(
                lambda t: (t.has_label(time_derivative) and t.get(prognostic) == name),
                map_if_false=drop)
            # Copy over field if the time derivative term has no linearisation
            if not mass_form.terms[0].has_label(linearisation):
                self.tracers_to_copy.append(name)

        self.field_name = equation_set.field_name
        W = equation_set.function_space
        self.xrhs = Function(W)
        self.xrhs_phys = Function(W)
        self.dy = Function(W)
        if linear_solver is None:
            self.linear_solver = LinearTimesteppingSolver(equation_set, self.alpha)
        else:
            self.linear_solver = linear_solver
        self.forcing = Forcing(equation_set, self.alpha)
        self.bcs = equation_set.bcs

    def _apply_bcs(self):
        """
        Set the zero boundary conditions in the velocity.
        """
        unp1 = self.x.np1("u")

        for bc in self.bcs['u']:
            bc.apply(unp1)

    @property
    def transporting_velocity(self):
        """Computes ubar=(1-alpha)*un + alpha*unp1"""
        xn = self.x.n
        xnp1 = self.x.np1
        # computes ubar from un and unp1
        return xn('u') + self.alpha_u*(xnp1('u')-xn('u'))

    def setup_fields(self):
        """Sets up time levels n, star, p and np1"""
        self.x = TimeLevelFields(self.equation, 1)
        self.x.add_fields(self.equation, levels=("star", "p", "after_slow", "after_fast"))
        for aux_eqn, _ in self.auxiliary_equations_and_schemes:
            self.x.add_fields(aux_eqn)
        # Prescribed fields for auxiliary eqns should come from prognostics of
        # other equations, so only the prescribed fields of the main equation
        # need passing to StateFields
        self.fields = StateFields(self.x, self.equation.prescribed_fields,
                                  *self.io.output.dumplist)

    def setup_scheme(self):
        """Sets up transport, diffusion and physics schemes"""
        # TODO: apply_bcs should be False for advection but this means
        # tests with KGOs fail
        apply_bcs = True
        self.setup_equation(self.equation)
        for _, scheme in self.active_transport:
            scheme.setup(self.equation, apply_bcs, transport)
            self.setup_transporting_velocity(scheme)
            scheme.courant_max = self.io.courant_max

        apply_bcs = True
        for _, scheme in self.diffusion_schemes:
            scheme.setup(self.equation, apply_bcs, diffusion)
        for parametrisation, scheme in self.all_physics_schemes:
            apply_bcs = True
            scheme.setup(self.equation, apply_bcs, parametrisation.label)

    def copy_active_tracers(self, x_in, x_out):
        """
        Copies active tracers from one set of fields to another, if those fields
        are not included in the linear solver. This is determined by whether the
        time derivative term for that tracer has a linearisation.

        Args:
           x_in:  The input set of fields
           x_out: The output set of fields
        """

        for name in self.tracers_to_copy:
            x_out(name).assign(x_in(name))

    def timestep(self):
        """Defines the timestep"""
        xn = self.x.n
        xnp1 = self.x.np1
        xstar = self.x.star
        xp = self.x.p
        x_after_slow = self.x.after_slow
        x_after_fast = self.x.after_fast
        xrhs = self.xrhs
        xrhs_phys = self.xrhs_phys
        dy = self.dy

        x_after_slow(self.field_name).assign(xn(self.field_name))
        if len(self.slow_physics_schemes) > 0:
            with timed_stage("Slow physics"):
                logger.info('SIQN: Slow physics')
                for _, scheme in self.slow_physics_schemes:
                    scheme.apply(x_after_slow(scheme.field_name), x_after_slow(scheme.field_name))

        with timed_stage("Apply forcing terms"):
            logger.info('SIQN: Explicit forcing')
            # Put explicit forcing into xstar
            self.forcing.apply(x_after_slow, xn, xstar(self.field_name), "explicit")

        # set xp here so that variables that are not transported have
        # the correct values
        xp(self.field_name).assign(xstar(self.field_name))

        for outer in range(self.num_outer):

            with timed_stage("Transport"):
                self.io.log_courant(self.fields, 'transporting_velocity',
                                    message=f'transporting velocity, outer iteration {outer}')
                for name, scheme in self.active_transport:
                    logger.info(f'SIQN: Transport {outer}: {name}')
                    # transports a field from xstar and puts result in xp
                    scheme.apply(xp(name), xstar(name))

            x_after_fast(self.field_name).assign(xp(self.field_name))
            if len(self.fast_physics_schemes) > 0:
                with timed_stage("Fast physics"):
                    logger.info(f'SIQN: Fast physics {outer}')
                    for _, scheme in self.fast_physics_schemes:
                        scheme.apply(x_after_fast(scheme.field_name), x_after_fast(scheme.field_name))

            xrhs.assign(0.)  # xrhs is the residual which goes in the linear solve
            xrhs_phys.assign(x_after_fast(self.field_name) - xp(self.field_name))

            for inner in range(self.num_inner):

                # TODO: this is where to update the reference state

                with timed_stage("Apply forcing terms"):
                    logger.info(f'SIQN: Implicit forcing {(outer, inner)}')
                    self.forcing.apply(xp, xnp1, xrhs, "implicit")

                xrhs -= xnp1(self.field_name)
                xrhs += xrhs_phys

                with timed_stage("Implicit solve"):
                    logger.info(f'SIQN: Mixed solve {(outer, inner)}')
                    self.linear_solver.solve(xrhs, dy)  # solves linear system and places result in dy

                xnp1X = xnp1(self.field_name)
                xnp1X += dy

            # Update xnp1 values for active tracers not included in the linear solve
            self.copy_active_tracers(x_after_fast, xnp1)

            self._apply_bcs()

        for name, scheme in self.auxiliary_schemes:
            # transports a field from xn and puts result in xnp1
            scheme.apply(xnp1(name), xn(name))

        with timed_stage("Diffusion"):
            for name, scheme in self.diffusion_schemes:
                scheme.apply(xnp1(name), xnp1(name))

        if len(self.final_physics_schemes) > 0:
            with timed_stage("Final Physics"):
                for _, scheme in self.final_physics_schemes:
                    scheme.apply(xnp1(scheme.field_name), xnp1(scheme.field_name))

    def run(self, t, tmax, pick_up=False):
        """
        Runs the model for the specified time, from t to tmax.

        Args:
            t (float): the start time of the run
            tmax (float): the end time of the run
            pick_up: (bool): specify whether to pick_up from a previous run
        """

        if not pick_up:
            assert self.reference_profiles_initialised, \
                'Reference profiles for must be initialised to use Semi-Implicit Timestepper'

        super().run(t, tmax, pick_up=pick_up)


class PrescribedTransport(Timestepper):
    """
    Implements a timeloop with a prescibed transporting velocity.
    """
    def __init__(self, equation, scheme, io, transport_method,
                 physics_parametrisations=None,
                 prescribed_transporting_velocity=None):
        """
        Args:
            equation (:class:`PrognosticEquation`): the prognostic equation
            scheme (:class:`TimeDiscretisation`): the scheme to use to timestep
                the prognostic equation.
            transport_method (:class:`TransportMethod`): describes the method
                used for discretising the transport term.
            io (:class:`IO`): the model's object for controlling input/output.
            physics_schemes: (list, optional): a list of :class:`Physics` and
                :class:`TimeDiscretisation` options describing physical
                parametrisations and timestepping schemes to use for each.
                Timestepping schemes for physics must be explicit. Defaults to
                None.
            physics_parametrisations: (iter, optional): an iterable of
                :class:`PhysicsParametrisation` objects that describe physical
                parametrisations to be included to add to the equation. They can
                only be used when the time discretisation `scheme` is explicit.
                Defaults to None.
        """

        if isinstance(transport_method, TransportMethod):
            transport_methods = [transport_method]
        else:
            # Assume an iterable has been provided
            transport_methods = transport_method

        super().__init__(equation, scheme, io, spatial_methods=transport_methods,
                         physics_parametrisations=physics_parametrisations)

        if prescribed_transporting_velocity is not None:
            self.velocity_projection = Projector(
                prescribed_transporting_velocity(self.t),
                self.fields('u'))
        else:
            self.velocity_projection = None

    @property
    def transporting_velocity(self):
        return self.fields('u')

    def setup_fields(self):
        self.x = TimeLevelFields(self.equation, self.scheme.nlevels)
        self.fields = StateFields(self.x, self.equation.prescribed_fields,
                                  *self.io.output.dumplist)

    def run(self, t, tmax, pick_up=False):
        """
        Runs the model for the specified time, from t to tmax
        Args:
            t (float): the start time of the run
            tmax (float): the end time of the run
            pick_up: (bool): specify whether to pick_up from a previous run
        """
        # It's best to have evaluated the velocity before we start
        if self.velocity_projection is not None:
            self.velocity_projection.project()

        super().run(t, tmax, pick_up=pick_up)

    def timestep(self):
        if self.velocity_projection is not None:
            self.velocity_projection.project()

        super().timestep()<|MERGE_RESOLUTION|>--- conflicted
+++ resolved
@@ -479,12 +479,8 @@
                  auxiliary_equations_and_schemes=None, linear_solver=None,
                  diffusion_schemes=None, physics_schemes=None,
                  slow_physics_schemes=None, fast_physics_schemes=None,
-<<<<<<< HEAD
-                 alpha=Constant(0.5), num_outer=2, num_inner=2):
-=======
                  alpha=Constant(0.5), off_centred_u=False,
-                 num_outer=4, num_inner=1):
->>>>>>> 62db9f4b
+                 num_outer=2, num_inner=2):
 
         """
         Args:
