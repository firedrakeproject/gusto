"""Classes for controlling the timestepping loop."""

from abc import ABCMeta, abstractmethod, abstractproperty
from firedrake import Function, Projector, split, Constant
from firedrake.fml import drop, Label, Term
from pyop2.profiling import timed_stage
from gusto.equations import PrognosticEquationSet
from gusto.fields import TimeLevelFields, StateFields
from gusto.forcing import Forcing
from gusto.labels import (
    transport, diffusion, time_derivative, linearisation, prognostic,
    physics_label, transporting_velocity
)
from gusto.linear_solvers import LinearTimesteppingSolver
from gusto.logging import logger
from gusto.time_discretisation import ExplicitTimeDiscretisation
from gusto.transport_methods import TransportMethod
import ufl

__all__ = ["Timestepper", "SplitPhysicsTimestepper", "SplitPrescribedTransport",
           "SemiImplicitQuasiNewton", "PrescribedTransport"]


class BaseTimestepper(object, metaclass=ABCMeta):
    """Base class for timesteppers."""

    def __init__(self, equation, io):
        """
        Args:
            equation (:class:`PrognosticEquation`): the prognostic equation.
            io (:class:`IO`): the model's object for controlling input/output.
        """

        self.equation = equation
        self.io = io
        self.dt = self.equation.domain.dt
        self.t = self.equation.domain.t
        self.reference_profiles_initialised = False

        self.setup_fields()
        self.setup_scheme()

        self.io.log_parameters(equation)

    @abstractproperty
    def transporting_velocity(self):
        return NotImplementedError

    @abstractmethod
    def setup_fields(self):
        """Set up required fields. Must be implemented in child classes"""
        pass

    @abstractmethod
    def setup_scheme(self):
        """Set up required scheme(s). Must be implemented in child classes"""
        pass

    @abstractmethod
    def timestep(self):
        """Defines the timestep. Must be implemented in child classes"""
        return NotImplementedError

    def set_initial_timesteps(self, num_steps):
        """Sets the number of initial time steps for a multi-level scheme."""
        can_set = (hasattr(self, 'scheme')
                   and hasattr(self.scheme, 'initial_timesteps')
                   and num_steps is not None)
        if can_set:
            self.scheme.initial_timesteps = num_steps

    def get_initial_timesteps(self):
        """Gets the number of initial time steps from a multi-level scheme."""
        can_get = (hasattr(self, 'scheme')
                   and hasattr(self.scheme, 'initial_timesteps'))
        # Return None if this is not applicable
        return self.scheme.initial_timesteps if can_get else None

    def setup_equation(self, equation):
        """
        Sets up the spatial methods for an equation, by the setting the
        forms used for transport/diffusion in the equation.

        Args:
            equation (:class:`PrognosticEquation`): the equation that the
                transport method is to be applied to.
        """

        # For now, we only have methods for transport and diffusion
        for term_label in [transport, diffusion]:
            # ---------------------------------------------------------------- #
            # Check that appropriate methods have been provided
            # ---------------------------------------------------------------- #
            # Extract all terms corresponding to this type of term
            residual = equation.residual.label_map(
                lambda t: t.has_label(term_label), map_if_false=drop
            )
            variables = [t.get(prognostic) for t in residual.terms]
            methods = list(filter(lambda t: t.term_label == term_label,
                                  self.spatial_methods))
            method_variables = [method.variable for method in methods]
            for variable in variables:
                if variable not in method_variables:
                    message = f'Variable {variable} has a {term_label.label} ' \
                        + 'term but no method for this has been specified. ' \
                        + 'Using default form for this term'
                    logger.warning(message)

        # -------------------------------------------------------------------- #
        # Check that appropriate methods have been provided
        # -------------------------------------------------------------------- #
        # Replace forms in equation
        if self.spatial_methods is not None:
            for method in self.spatial_methods:
                method.replace_form(equation)

    def setup_transporting_velocity(self, scheme):
        """
        Set up the time discretisation by replacing the transporting velocity
        used by the appropriate one for this time loop.

        Args:
            scheme (:class:`TimeDiscretisation`): the time discretisation whose
                transport term should be replaced with the transport term of
                this discretisation.
        """
        if self.transporting_velocity == "prognostic" and "u" in self.fields._field_names:
            # Use the prognostic wind variable as the transporting velocity
            u_idx = self.equation.field_names.index('u')
            uadv = split(self.equation.X)[u_idx]
        else:
            uadv = self.transporting_velocity

        scheme.residual = scheme.residual.label_map(
            lambda t: t.has_label(transporting_velocity),
            map_if_true=lambda t:
            Term(ufl.replace(t.form, {t.get(transporting_velocity): uadv}), t.labels)
        )

        scheme.residual = transporting_velocity.update_value(scheme.residual, uadv)

    def log_timestep(self):
        """
        Logs the start of a time step.
        """
        logger.info('')
        logger.info('='*40)
        logger.info(f'at start of timestep {self.step}, t={float(self.t)}, dt={float(self.dt)}')

    def run(self, t, tmax, pick_up=False):
        """
        Runs the model for the specified time, from t to tmax

        Args:
            t (float): the start time of the run
            tmax (float): the end time of the run
            pick_up: (bool): specify whether to pick_up from a previous run
        """

        # Set up diagnostics, which may set up some fields necessary to pick up
        self.io.setup_diagnostics(self.fields)
        self.io.setup_log_courant(self.fields)
        if self.equation.domain.mesh.extruded:
            self.io.setup_log_courant(self.fields, component='horizontal')
            self.io.setup_log_courant(self.fields, component='vertical')
        if self.transporting_velocity != "prognostic":
            self.io.setup_log_courant(self.fields, name='transporting_velocity',
                                      expression=self.transporting_velocity)

        if pick_up:
            # Pick up fields, and return other info to be picked up
            t, reference_profiles, self.step, initial_timesteps = self.io.pick_up_from_checkpoint(self.fields)
            self.set_reference_profiles(reference_profiles)
            self.set_initial_timesteps(initial_timesteps)
        else:
            self.step = 1

        # Set up dump, which may also include an initial dump
        with timed_stage("Dump output"):
            self.io.setup_dump(self.fields, t, pick_up)

        self.t.assign(t)

        # Time loop
        while float(self.t) < tmax - 0.5*float(self.dt):
            self.log_timestep()

            self.x.update()

            self.io.log_courant(self.fields)
            if self.equation.domain.mesh.extruded:
                self.io.log_courant(self.fields, component='horizontal', message='horizontal')
                self.io.log_courant(self.fields, component='vertical', message='vertical')

            self.timestep()

            self.t.assign(self.t + self.dt)
            self.step += 1

            with timed_stage("Dump output"):
                self.io.dump(self.fields, float(self.t), self.step, self.get_initial_timesteps())

        if self.io.output.checkpoint and self.io.output.checkpoint_method == 'dumbcheckpoint':
            self.io.chkpt.close()

        logger.info(f'TIMELOOP complete. t={float(self.t)}, tmax={tmax}')

    def set_reference_profiles(self, reference_profiles):
        """
        Initialise the model's reference profiles.

        reference_profiles (list): an iterable of pairs: (field_name, expr),
            where 'field_name' is the string giving the name of the reference
            profile field expr is the :class:`ufl.Expr` whose value is used to
            set the reference field.
        """
        for field_name, profile in reference_profiles:
            if field_name+'_bar' in self.fields:
                # For reference profiles already added to state, allow
                # interpolation from expressions
                ref = self.fields(field_name+'_bar')
            elif isinstance(profile, Function):
                # Need to add reference profile to state so profile must be
                # a Function
                ref = self.fields(field_name+'_bar', space=profile.function_space(),
                                  pick_up=True, dump=False, field_type='reference')
            else:
                raise ValueError(f'When initialising reference profile {field_name}'
                                 + ' the passed profile must be a Function')
            # if field name is not prognostic we need to add it
            ref.interpolate(profile)
            # Assign profile to X_ref belonging to equation
            if isinstance(self.equation, PrognosticEquationSet):
                if field_name in self.equation.field_names:
                    idx = self.equation.field_names.index(field_name)
                    X_ref = self.equation.X_ref.subfunctions[idx]
                    X_ref.assign(ref)
                else:
                    # reference profile of a diagnostic
                    # warn user in case they made a typo
                    logger.warning(f'Setting reference profile for diagnostic {field_name}')
                    # Don't need to do anything else as value in field container has already been set
        self.reference_profiles_initialised = True


class Timestepper(BaseTimestepper):
    """
    Implements a timeloop by applying a scheme to a prognostic equation.
    """

    def __init__(self, equation, scheme, io, spatial_methods=None,
                 physics_parametrisations=None):
        """
        Args:
            equation (:class:`PrognosticEquation`): the prognostic equation
            scheme (:class:`TimeDiscretisation`): the scheme to use to timestep
                the prognostic equation
            io (:class:`IO`): the model's object for controlling input/output.
            spatial_methods (iter, optional): a list of objects describing the
                methods to use for discretising transport or diffusion terms
                for each transported/diffused variable. Defaults to None,
                in which case the terms follow the original discretisation in
                the equation.
            physics_parametrisations: (iter, optional): an iterable of
                :class:`PhysicsParametrisation` objects that describe physical
                parametrisations to be included to add to the equation. They can
                only be used when the time discretisation `scheme` is explicit.
                Defaults to None.
        """
        self.scheme = scheme
        if spatial_methods is not None:
            self.spatial_methods = spatial_methods
        else:
            self.spatial_methods = []

        if physics_parametrisations is not None:
            self.physics_parametrisations = physics_parametrisations
            if len(self.physics_parametrisations) > 1:
                assert isinstance(scheme, ExplicitTimeDiscretisation), \
                    ('Physics parametrisations can only be used with the '
                     + 'basic TimeStepper when the time discretisation is '
                     + 'explicit. If you want to use an implicit scheme, the '
                     + 'SplitPhysicsTimestepper is more appropriate.')
        else:
            self.physics_parametrisations = []

        super().__init__(equation=equation, io=io)

    @property
    def transporting_velocity(self):
        return "prognostic"

    def setup_fields(self):
        self.x = TimeLevelFields(self.equation, self.scheme.nlevels)
        self.fields = StateFields(self.x, self.equation.prescribed_fields,
                                  *self.io.output.dumplist)

    def setup_scheme(self):
        self.setup_equation(self.equation)
        self.scheme.setup(self.equation)
        self.setup_transporting_velocity(self.scheme)
<<<<<<< HEAD
        if hasattr(self.scheme, 'base'):
                self.setup_transporting_velocity(self.scheme.base)
        self.scheme.courant_max = self.io.courant_max
=======
        if self.io.output.log_courant:
            self.scheme.courant_max = self.io.courant_max
>>>>>>> 19cc53a0

    def timestep(self):
        """
        Implement the timestep
        """
        xnp1 = self.x.np1
        name = self.equation.field_name
        x_in = [x(name) for x in self.x.previous[-self.scheme.nlevels:]]

        self.scheme.apply(xnp1(name), *x_in)


class SplitPhysicsTimestepper(Timestepper):
    """
    Implements a timeloop by applying schemes separately to the physics and
    dynamics. This 'splits' the physics from the dynamics and allows a different
    scheme to be applied to the physics terms than the prognostic equation.
    """

    def __init__(self, equation, scheme, io, spatial_methods=None,
                 physics_schemes=None):
        """
        Args:
            equation (:class:`PrognosticEquation`): the prognostic equation
            scheme (:class:`TimeDiscretisation`): the scheme to use to timestep
                the prognostic equation
            io (:class:`IO`): the model's object for controlling input/output.
            spatial_methods (iter,optional): a list of objects describing the
                methods to use for discretising transport or diffusion terms
                for each transported/diffused variable. Defaults to None,
                in which case the terms follow the original discretisation in
                the equation.
            physics_schemes: (list, optional): a list of tuples of the form
                (:class:`PhysicsParametrisation`, :class:`TimeDiscretisation`),
                pairing physics parametrisations and timestepping schemes to use
                for each. Timestepping schemes for physics must be explicit.
                Defaults to None.
        """

        # As we handle physics differently to the Timestepper, these are not
        # passed to the super __init__
        super().__init__(equation, scheme, io, spatial_methods=spatial_methods)

        if physics_schemes is not None:
            self.physics_schemes = physics_schemes
        else:
            self.physics_schemes = []

        for parametrisation, phys_scheme in self.physics_schemes:
            # check that the supplied schemes for physics are valid
            if hasattr(parametrisation, "explicit_only") and parametrisation.explicit_only:
                assert isinstance(phys_scheme, ExplicitTimeDiscretisation), \
                    ("Only explicit time discretisations can be used with "
                     + f"physics scheme {parametrisation.label.label}")
            apply_bcs = False
            phys_scheme.setup(equation, apply_bcs, parametrisation.label)

    @property
    def transporting_velocity(self):
        return "prognostic"

    def setup_scheme(self):
        self.setup_equation(self.equation)
        # Go through and label all non-physics terms with a "dynamics" label
        dynamics = Label('dynamics')
        self.equation.label_terms(lambda t: not any(t.has_label(time_derivative, physics_label)), dynamics)
        apply_bcs = True
        self.scheme.setup(self.equation, apply_bcs, dynamics)
        self.setup_transporting_velocity(self.scheme)
        if hasattr(self.scheme, 'base'):
            self.setup_transporting_velocity(self.scheme.base)
        self.scheme.courant_max = self.io.courant_max

    def timestep(self):

        super().timestep()

        with timed_stage("Physics"):
            for _, scheme in self.physics_schemes:
                scheme.apply(self.x.np1(scheme.field_name), self.x.np1(scheme.field_name))


class SplitPrescribedTransport(Timestepper):
    """
    Implements a timeloop where the physics terms are solved separately from
    the dynamics, like with SplitPhysicsTimestepper, but here we define
    a prescribed transporting velocity, as opposed to having the
    velocity as a prognostic variable.
    """

    def __init__(self, equation, scheme, io, spatial_methods=None,
                 physics_schemes=None,
                 prescribed_transporting_velocity=None):
        """
        Args:
            equation (:class:`PrognosticEquation`): the prognostic equation
            scheme (:class:`TimeDiscretisation`): the scheme to use to timestep
                the prognostic equation
            io (:class:`IO`): the model's object for controlling input/output.
            spatial_methods (iter,optional): a list of objects describing the
                methods to use for discretising transport or diffusion terms
                for each transported/diffused variable. Defaults to None,
                in which case the terms follow the original discretisation in
                the equation.
            physics_schemes: (list, optional): a list of tuples of the form
                (:class:`PhysicsParametrisation`, :class:`TimeDiscretisation`),
                pairing physics parametrisations and timestepping schemes to use
                for each. Timestepping schemes for physics can be explicit
                or implicit. Defaults to None.
            prescribed_transporting_velocity: (field, optional): A known
                velocity field that is used for the transport of tracers.
                This can be made time-varying by defining a python function
                that uses time as an argument.
                Defaults to None.
        """

        # As we handle physics differently to the Timestepper, these are not
        # passed to the super __init__
        super().__init__(equation, scheme, io, spatial_methods=spatial_methods)

        if physics_schemes is not None:
            self.physics_schemes = physics_schemes
        else:
            self.physics_schemes = []

        for parametrisation, phys_scheme in self.physics_schemes:
            # check that the supplied schemes for physics are valid
            if hasattr(parametrisation, "explicit_only") and parametrisation.explicit_only:
                assert isinstance(phys_scheme, ExplicitTimeDiscretisation), \
                    ("Only explicit time discretisations can be used with "
                     + f"physics scheme {parametrisation.label.label}")
            apply_bcs = False
            phys_scheme.setup(equation, apply_bcs, parametrisation.label)

        if prescribed_transporting_velocity is not None:
            self.velocity_projection = Projector(
                prescribed_transporting_velocity(self.t),
                self.fields('u'))
        else:
            self.velocity_projection = None

    @property
    def transporting_velocity(self):
        return self.fields('u')

    def setup_scheme(self):
        self.setup_equation(self.equation)
        # Go through and label all non-physics terms with a "dynamics" label
        dynamics = Label('dynamics')
        self.equation.label_terms(lambda t: not any(t.has_label(time_derivative, physics_label)), dynamics)
        apply_bcs = True
        self.scheme.setup(self.equation, apply_bcs, dynamics)
        self.setup_transporting_velocity(self.scheme)
        self.scheme.courant_max = self.io.courant_max

    def timestep(self):

        if self.velocity_projection is not None:
            self.velocity_projection.project()

        super().timestep()

        with timed_stage("Physics"):
            for _, scheme in self.physics_schemes:
                scheme.apply(self.x.np1(scheme.field_name), self.x.np1(scheme.field_name))


class SemiImplicitQuasiNewton(BaseTimestepper):
    """
    Implements a semi-implicit quasi-Newton discretisation,
    with Strang splitting and auxiliary semi-Lagrangian transport.

    The timestep consists of an outer loop applying the transport and an
    inner loop to perform the quasi-Newton interations for the fast-wave
    terms.
    """

    def __init__(self, equation_set, io, transport_schemes, spatial_methods,
                 auxiliary_equations_and_schemes=None, linear_solver=None,
                 diffusion_schemes=None, physics_schemes=None,
                 slow_physics_schemes=None, fast_physics_schemes=None,
<<<<<<< HEAD
                 alpha=Constant(0.5), num_outer=2, num_inner=2):
=======
                 alpha=Constant(0.5), off_centred_u=False,
                 num_outer=2, num_inner=2):
>>>>>>> 19cc53a0

        """
        Args:
            equation_set (:class:`PrognosticEquationSet`): the prognostic
                equation set to be solved
            io (:class:`IO`): the model's object for controlling input/output.
            transport_schemes: iterable of ``(field_name, scheme)`` pairs
                indicating the name of the field (str) to transport, and the
                :class:`TimeDiscretisation` to use
            spatial_methods (iter): a list of objects describing the spatial
                discretisations of transport or diffusion terms to be used.
            auxiliary_equations_and_schemes: iterable of ``(equation, scheme)``
                pairs indicating any additional equations to be solved and the
                scheme to use to solve them. Defaults to None.
            linear_solver (:class:`TimesteppingSolver`, optional): the object
                to use for the linear solve. Defaults to None.
            diffusion_schemes (iter, optional): iterable of pairs of the form
                ``(field_name, scheme)`` indicating the fields to diffuse, and
                the :class:`~.TimeDiscretisation` to use. Defaults to None.
            physics_schemes: (list, optional): a list of tuples of the form
                (:class:`PhysicsParametrisation`, :class:`TimeDiscretisation`),
                pairing physics parametrisations and timestepping schemes to use
                for each. Timestepping schemes for physics must be explicit.
                These schemes are all evaluated at the end of the time step.
                Defaults to None.
            slow_physics_schemes: (list, optional): a list of tuples of the form
                (:class:`PhysicsParametrisation`, :class:`TimeDiscretisation`).
                These schemes are all evaluated at the start of the time step.
                Defaults to None.
            fast_physics_schemes: (list, optional): a list of tuples of the form
                (:class:`PhysicsParametrisation`, :class:`TimeDiscretisation`).
                These schemes are evaluated within the outer loop. Defaults to
                None.
            alpha (`ufl.Constant`, optional): the semi-implicit off-centering
                parameter. A value of 1 corresponds to fully implicit, while 0
                corresponds to fully explicit. Defaults to Constant(0.5).
            off_centred_u (bool, optional): option to offcentre the transporting
                velocity. Defaults to False, in which case transporting velocity
                is centred. If True offcentring uses value of alpha.
            num_outer (int, optional): number of outer iterations in the semi-
                implicit algorithm. The outer loop includes transport and any
                fast physics schemes. Defaults to 2. Note that default used by
                the Met Office's ENDGame and GungHo models is 2.
            num_inner (int, optional): number of inner iterations in the semi-
                implicit algorithm. The inner loop includes the evaluation of
                implicit forcing (pressure gradient and Coriolis) terms, and the
                linear solve. Defaults to 2. Note that default used by the Met
                Office's ENDGame and GungHo models is 2.
        """

        self.num_outer = num_outer
        self.num_inner = num_inner
        self.alpha = alpha

        # default is to not offcentre transporting velocity but if it
        # is offcentred then use the same value as alpha
        self.alpha_u = Constant(alpha) if off_centred_u else Constant(0.5)

        self.spatial_methods = spatial_methods

        if physics_schemes is not None:
            self.final_physics_schemes = physics_schemes
        else:
            self.final_physics_schemes = []
        if slow_physics_schemes is not None:
            self.slow_physics_schemes = slow_physics_schemes
        else:
            self.slow_physics_schemes = []
        if fast_physics_schemes is not None:
            self.fast_physics_schemes = fast_physics_schemes
        else:
            self.fast_physics_schemes = []
        self.all_physics_schemes = (self.slow_physics_schemes
                                    + self.fast_physics_schemes
                                    + self.final_physics_schemes)

        for parametrisation, scheme in self.all_physics_schemes:
            assert scheme.nlevels == 1, "multilevel schemes not supported as part of this timestepping loop"
            if hasattr(parametrisation, "explicit_only") and parametrisation.explicit_only:
                assert isinstance(scheme, ExplicitTimeDiscretisation), \
                    ("Only explicit time discretisations can be used with "
                     + f"physics scheme {parametrisation.label.label}")

        self.active_transport = []
        for scheme in transport_schemes:
            assert scheme.nlevels == 1, "multilevel schemes not supported as part of this timestepping loop"
            assert scheme.field_name in equation_set.field_names
            self.active_transport.append((scheme.field_name, scheme))
            # Check that there is a corresponding transport method
            method_found = False
            for method in spatial_methods:
                if scheme.field_name == method.variable and method.term_label == transport:
                    method_found = True
            assert method_found, f'No transport method found for variable {scheme.field_name}'

        self.diffusion_schemes = []
        if diffusion_schemes is not None:
            for scheme in diffusion_schemes:
                assert scheme.nlevels == 1, "multilevel schemes not supported as part of this timestepping loop"
                assert scheme.field_name in equation_set.field_names
                self.diffusion_schemes.append((scheme.field_name, scheme))
                # Check that there is a corresponding transport method
                method_found = False
                for method in spatial_methods:
                    if scheme.field_name == method.variable and method.term_label == diffusion:
                        method_found = True
                assert method_found, f'No diffusion method found for variable {scheme.field_name}'

        if auxiliary_equations_and_schemes is not None:
            for eqn, scheme in auxiliary_equations_and_schemes:
                assert not hasattr(eqn, "field_names"), 'Cannot use auxiliary schemes with multiple fields'
            self.auxiliary_schemes = [
                (eqn.field_name, scheme)
                for eqn, scheme in auxiliary_equations_and_schemes]

        else:
            auxiliary_equations_and_schemes = []
            self.auxiliary_schemes = []
        self.auxiliary_equations_and_schemes = auxiliary_equations_and_schemes

        super().__init__(equation_set, io)

        for aux_eqn, aux_scheme in self.auxiliary_equations_and_schemes:
            self.setup_equation(aux_eqn)
            aux_scheme.setup(aux_eqn)
            self.setup_transporting_velocity(aux_scheme)
            if hasattr(aux_scheme, 'base'):
                self.setup_transporting_velocity(aux_scheme.base)

        self.tracers_to_copy = []
        for name in equation_set.field_names:
            # Extract time derivative for that prognostic
            mass_form = equation_set.residual.label_map(
                lambda t: (t.has_label(time_derivative) and t.get(prognostic) == name),
                map_if_false=drop)
            # Copy over field if the time derivative term has no linearisation
            if not mass_form.terms[0].has_label(linearisation):
                self.tracers_to_copy.append(name)

        self.field_name = equation_set.field_name
        W = equation_set.function_space
        self.xrhs = Function(W)
        self.xrhs_phys = Function(W)
        self.dy = Function(W)
        if linear_solver is None:
            self.linear_solver = LinearTimesteppingSolver(equation_set, self.alpha)
        else:
            self.linear_solver = linear_solver
        self.forcing = Forcing(equation_set, self.alpha)
        self.bcs = equation_set.bcs

    def _apply_bcs(self):
        """
        Set the zero boundary conditions in the velocity.
        """
        unp1 = self.x.np1("u")

        for bc in self.bcs['u']:
            bc.apply(unp1)

    @property
    def transporting_velocity(self):
        """Computes ubar=(1-alpha)*un + alpha*unp1"""
        xn = self.x.n
        xnp1 = self.x.np1
        # computes ubar from un and unp1
        return xn('u') + self.alpha_u*(xnp1('u')-xn('u'))

    def setup_fields(self):
        """Sets up time levels n, star, p and np1"""
        self.x = TimeLevelFields(self.equation, 1)
        self.x.add_fields(self.equation, levels=("star", "p", "after_slow", "after_fast"))
        for aux_eqn, _ in self.auxiliary_equations_and_schemes:
            self.x.add_fields(aux_eqn)
        # Prescribed fields for auxiliary eqns should come from prognostics of
        # other equations, so only the prescribed fields of the main equation
        # need passing to StateFields
        self.fields = StateFields(self.x, self.equation.prescribed_fields,
                                  *self.io.output.dumplist)

    def setup_scheme(self):
        """Sets up transport, diffusion and physics schemes"""
        # TODO: apply_bcs should be False for advection but this means
        # tests with KGOs fail
        apply_bcs = True
        self.setup_equation(self.equation)
        for _, scheme in self.active_transport:
            scheme.setup(self.equation, apply_bcs, transport)
            self.setup_transporting_velocity(scheme)
            if hasattr(scheme, 'base'):
                self.setup_transporting_velocity(scheme.base)
            scheme.courant_max = self.io.courant_max

        apply_bcs = True
        for _, scheme in self.diffusion_schemes:
            scheme.setup(self.equation, apply_bcs, diffusion)
        for parametrisation, scheme in self.all_physics_schemes:
            apply_bcs = True
            scheme.setup(self.equation, apply_bcs, parametrisation.label)

    def copy_active_tracers(self, x_in, x_out):
        """
        Copies active tracers from one set of fields to another, if those fields
        are not included in the linear solver. This is determined by whether the
        time derivative term for that tracer has a linearisation.

        Args:
           x_in:  The input set of fields
           x_out: The output set of fields
        """

        for name in self.tracers_to_copy:
            x_out(name).assign(x_in(name))

    def timestep(self):
        """Defines the timestep"""
        xn = self.x.n
        xnp1 = self.x.np1
        xstar = self.x.star
        xp = self.x.p
        x_after_slow = self.x.after_slow
        x_after_fast = self.x.after_fast
        xrhs = self.xrhs
        xrhs_phys = self.xrhs_phys
        dy = self.dy

        x_after_slow(self.field_name).assign(xn(self.field_name))
        if len(self.slow_physics_schemes) > 0:
            with timed_stage("Slow physics"):
                logger.info('SIQN: Slow physics')
                for _, scheme in self.slow_physics_schemes:
                    scheme.apply(x_after_slow(scheme.field_name), x_after_slow(scheme.field_name))

        with timed_stage("Apply forcing terms"):
            logger.info('SIQN: Explicit forcing')
            # Put explicit forcing into xstar
            self.forcing.apply(x_after_slow, xn, xstar(self.field_name), "explicit")

        # set xp here so that variables that are not transported have
        # the correct values
        xp(self.field_name).assign(xstar(self.field_name))

        for outer in range(self.num_outer):

            with timed_stage("Transport"):
                self.io.log_courant(self.fields, 'transporting_velocity',
                                    message=f'transporting velocity, outer iteration {outer}')
                for name, scheme in self.active_transport:
                    logger.info(f'SIQN: Transport {outer}: {name}')
                    # transports a field from xstar and puts result in xp
                    scheme.apply(xp(name), xstar(name))

            x_after_fast(self.field_name).assign(xp(self.field_name))
            if len(self.fast_physics_schemes) > 0:
                with timed_stage("Fast physics"):
                    logger.info(f'SIQN: Fast physics {outer}')
                    for _, scheme in self.fast_physics_schemes:
                        scheme.apply(x_after_fast(scheme.field_name), x_after_fast(scheme.field_name))

            xrhs.assign(0.)  # xrhs is the residual which goes in the linear solve
            xrhs_phys.assign(x_after_fast(self.field_name) - xp(self.field_name))

            for inner in range(self.num_inner):

                # TODO: this is where to update the reference state

                with timed_stage("Apply forcing terms"):
                    logger.info(f'SIQN: Implicit forcing {(outer, inner)}')
                    self.forcing.apply(xp, xnp1, xrhs, "implicit")

                xrhs -= xnp1(self.field_name)
                xrhs += xrhs_phys

                with timed_stage("Implicit solve"):
                    logger.info(f'SIQN: Mixed solve {(outer, inner)}')
                    self.linear_solver.solve(xrhs, dy)  # solves linear system and places result in dy

                xnp1X = xnp1(self.field_name)
                xnp1X += dy

            # Update xnp1 values for active tracers not included in the linear solve
            self.copy_active_tracers(x_after_fast, xnp1)

            self._apply_bcs()

        for name, scheme in self.auxiliary_schemes:
            # transports a field from xn and puts result in xnp1
            scheme.apply(xnp1(name), xn(name))

        with timed_stage("Diffusion"):
            for name, scheme in self.diffusion_schemes:
                scheme.apply(xnp1(name), xnp1(name))

        if len(self.final_physics_schemes) > 0:
            with timed_stage("Final Physics"):
                for _, scheme in self.final_physics_schemes:
                    scheme.apply(xnp1(scheme.field_name), xnp1(scheme.field_name))

    def run(self, t, tmax, pick_up=False):
        """
        Runs the model for the specified time, from t to tmax.

        Args:
            t (float): the start time of the run
            tmax (float): the end time of the run
            pick_up: (bool): specify whether to pick_up from a previous run
        """

        if not pick_up:
            assert self.reference_profiles_initialised, \
                'Reference profiles for must be initialised to use Semi-Implicit Timestepper'

        super().run(t, tmax, pick_up=pick_up)


class PrescribedTransport(Timestepper):
    """
    Implements a timeloop with a prescibed transporting velocity.
    """
    def __init__(self, equation, scheme, io, transport_method,
                 physics_parametrisations=None,
                 prescribed_transporting_velocity=None):
        """
        Args:
            equation (:class:`PrognosticEquation`): the prognostic equation
            scheme (:class:`TimeDiscretisation`): the scheme to use to timestep
                the prognostic equation.
            transport_method (:class:`TransportMethod`): describes the method
                used for discretising the transport term.
            io (:class:`IO`): the model's object for controlling input/output.
            physics_schemes: (list, optional): a list of :class:`Physics` and
                :class:`TimeDiscretisation` options describing physical
                parametrisations and timestepping schemes to use for each.
                Timestepping schemes for physics must be explicit. Defaults to
                None.
            physics_parametrisations: (iter, optional): an iterable of
                :class:`PhysicsParametrisation` objects that describe physical
                parametrisations to be included to add to the equation. They can
                only be used when the time discretisation `scheme` is explicit.
                Defaults to None.
        """

        if isinstance(transport_method, TransportMethod):
            transport_methods = [transport_method]
        else:
            # Assume an iterable has been provided
            transport_methods = transport_method

        super().__init__(equation, scheme, io, spatial_methods=transport_methods,
                         physics_parametrisations=physics_parametrisations)

        if prescribed_transporting_velocity is not None:
            self.velocity_projection = Projector(
                prescribed_transporting_velocity(self.t),
                self.fields('u'))
        else:
            self.velocity_projection = None

    @property
    def transporting_velocity(self):
        return self.fields('u')

    def setup_fields(self):
        self.x = TimeLevelFields(self.equation, self.scheme.nlevels)
        self.fields = StateFields(self.x, self.equation.prescribed_fields,
                                  *self.io.output.dumplist)

    def run(self, t, tmax, pick_up=False):
        """
        Runs the model for the specified time, from t to tmax
        Args:
            t (float): the start time of the run
            tmax (float): the end time of the run
            pick_up: (bool): specify whether to pick_up from a previous run
        """
        # It's best to have evaluated the velocity before we start
        if self.velocity_projection is not None:
            self.velocity_projection.project()

        super().run(t, tmax, pick_up=pick_up)

    def timestep(self):
        if self.velocity_projection is not None:
            self.velocity_projection.project()

        super().timestep()<|MERGE_RESOLUTION|>--- conflicted
+++ resolved
@@ -299,14 +299,8 @@
         self.setup_equation(self.equation)
         self.scheme.setup(self.equation)
         self.setup_transporting_velocity(self.scheme)
-<<<<<<< HEAD
-        if hasattr(self.scheme, 'base'):
-                self.setup_transporting_velocity(self.scheme.base)
-        self.scheme.courant_max = self.io.courant_max
-=======
         if self.io.output.log_courant:
             self.scheme.courant_max = self.io.courant_max
->>>>>>> 19cc53a0
 
     def timestep(self):
         """
@@ -488,12 +482,8 @@
                  auxiliary_equations_and_schemes=None, linear_solver=None,
                  diffusion_schemes=None, physics_schemes=None,
                  slow_physics_schemes=None, fast_physics_schemes=None,
-<<<<<<< HEAD
-                 alpha=Constant(0.5), num_outer=2, num_inner=2):
-=======
                  alpha=Constant(0.5), off_centred_u=False,
                  num_outer=2, num_inner=2):
->>>>>>> 19cc53a0
 
         """
         Args:
