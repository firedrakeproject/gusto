--- conflicted
+++ resolved
@@ -6,13 +6,8 @@
     Function, Constant, \
     LinearVariationalProblem, LinearVariationalSolver, \
     NonlinearVariationalProblem, NonlinearVariationalSolver, split, solve, \
-<<<<<<< HEAD
-    sin, cos, sqrt, asin, atan_2, as_vector, min_value, max_value, \
-    FunctionSpace, errornorm, zero
-=======
     sin, cos, sqrt, asin, atan_2, as_vector, min_value, max_value, FunctionSpace, \
     errornorm, zero
->>>>>>> 20265cdc
 from gusto import thermodynamics
 from gusto.configuration import logger
 from gusto.recovery import Recoverer, BoundaryMethod
