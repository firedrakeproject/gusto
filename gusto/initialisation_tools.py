"""
A module containing some tools for computing initial conditions, such
as balanced initial conditions.
"""

from firedrake import MixedFunctionSpace, TrialFunctions, TestFunctions, \
    TestFunction, TrialFunction, SpatialCoordinate, \
    FacetNormal, inner, div, dx, ds_b, ds_t, ds_tb, DirichletBC, \
    Function, Constant, assemble, \
    LinearVariationalProblem, LinearVariationalSolver, \
    NonlinearVariationalProblem, NonlinearVariationalSolver, split, solve, \
    sin, cos, sqrt, asin, atan_2, as_vector, Min, Max
<<<<<<< HEAD
from gusto.expressions import T_expr, pi_expr, p_expr, theta_e_expr, r_sat_expr, rho_expr, r_v_expr
=======
from gusto import thermodynamics
>>>>>>> f1f7a69f


__all__ = ["latlon_coords", "sphere_to_cartesian", "incompressible_hydrostatic_balance", "compressible_hydrostatic_balance", "remove_initial_w", "eady_initial_v", "compressible_eady_initial_v", "calculate_Pi0", "saturated_hydrostatic_balance", "unsaturated_hydrostatic_balance"]


def latlon_coords(mesh):
    x0, y0, z0 = SpatialCoordinate(mesh)
    unsafe = z0/sqrt(x0*x0 + y0*y0 + z0*z0)
    safe = Min(Max(unsafe, -1.0), 1.0)  # avoid silly roundoff errors
    theta = asin(safe)  # latitude
    lamda = atan_2(y0, x0)  # longitude
    return theta, lamda


def sphere_to_cartesian(mesh, u_zonal, u_merid):
    theta, lamda = latlon_coords(mesh)

    cartesian_u_expr = -u_zonal*sin(lamda) - u_merid*sin(theta)*cos(lamda)
    cartesian_v_expr = u_zonal*cos(lamda) - u_merid*sin(theta)*sin(lamda)
    cartesian_w_expr = u_merid*cos(theta)

    return as_vector((cartesian_u_expr, cartesian_v_expr, cartesian_w_expr))


def incompressible_hydrostatic_balance(state, b0, p0, top=False, params=None):

    # get F
    Vv = state.spaces("Vv")
    v = TrialFunction(Vv)
    w = TestFunction(Vv)

    if top:
        bstring = "top"
    else:
        bstring = "bottom"

    bcs = [DirichletBC(Vv, 0.0, bstring)]

    a = inner(w, v)*dx
    L = inner(state.k, w)*b0*dx
    F = Function(Vv)

    solve(a == L, F, bcs=bcs)

    # define mixed function space
    VDG = state.spaces("DG")
    WV = (Vv)*(VDG)

    # get pprime
    v, pprime = TrialFunctions(WV)
    w, phi = TestFunctions(WV)

    bcs = [DirichletBC(WV[0], 0.0, bstring)]

    a = (
        inner(w, v) + div(w)*pprime + div(v)*phi
    )*dx
    L = phi*div(F)*dx
    w1 = Function(WV)

    if params is None:
        params = {'ksp_type': 'gmres',
                  'pc_type': 'fieldsplit',
                  'pc_fieldsplit_type': 'schur',
                  'pc_fieldsplit_schur_fact_type': 'full',
                  'pc_fieldsplit_schur_precondition': 'selfp',
                  'fieldsplit_1_ksp_type': 'preonly',
                  'fieldsplit_1_pc_type': 'gamg',
                  'fieldsplit_1_mg_levels_pc_type': 'bjacobi',
                  'fieldsplit_1_mg_levels_sub_pc_type': 'ilu',
                  'fieldsplit_0_ksp_type': 'richardson',
                  'fieldsplit_0_ksp_max_it': 4,
                  'ksp_atol': 1.e-08,
                  'ksp_rtol': 1.e-08}

    solve(a == L, w1, bcs=bcs, solver_parameters=params)

    v, pprime = w1.split()
    p0.project(pprime)


def compressible_hydrostatic_balance(state, theta0, rho0, pi0=None,
                                     top=False, pi_boundary=Constant(1.0),
                                     water_t=None,
                                     solve_for_rho=False,
                                     params=None):
    """
    Compute a hydrostatically balanced density given a potential temperature
    profile.

    :arg state: The :class:`State` object.
    :arg theta0: :class:`.Function`containing the potential temperature.
    :arg rho0: :class:`.Function` to write the initial density into.
    :arg top: If True, set a boundary condition at the top. Otherwise, set
    it at the bottom.
    :arg pi_boundary: a field or expression to use as boundary data for pi on
    the top or bottom as specified.
    :arg water_t: the initial total water mixing ratio field.
    """

    # Calculate hydrostatic Pi
    VDG = state.spaces("DG")
    Vv = state.spaces("Vv")
    W = MixedFunctionSpace((Vv, VDG))
    v, pi = TrialFunctions(W)
    dv, dpi = TestFunctions(W)

    n = FacetNormal(state.mesh)

    cp = state.parameters.cp

    # add effect of density of water upon theta
    theta = theta0

    if water_t is not None:
        theta = theta0 / (1 + water_t)

    alhs = (
        (cp*inner(v, dv) - cp*div(dv*theta)*pi)*dx
        + dpi*div(theta*v)*dx
    )

    if top:
        bmeasure = ds_t
        bstring = "bottom"
    else:
        bmeasure = ds_b
        bstring = "top"

    arhs = -cp*inner(dv, n)*theta*pi_boundary*bmeasure
    g = state.parameters.g
    arhs -= g*inner(dv, state.k)*dx

    bcs = [DirichletBC(W.sub(0), 0.0, bstring)]

    w = Function(W)
    PiProblem = LinearVariationalProblem(alhs, arhs, w, bcs=bcs)

    if params is None:
        params = {'pc_type': 'fieldsplit',
                  'pc_fieldsplit_type': 'schur',
                  'ksp_type': 'gmres',
                  'ksp_monitor_true_residual': True,
                  'ksp_max_it': 100,
                  'ksp_gmres_restart': 50,
                  'pc_fieldsplit_schur_fact_type': 'FULL',
                  'pc_fieldsplit_schur_precondition': 'selfp',
                  'fieldsplit_0_ksp_type': 'richardson',
                  'fieldsplit_0_ksp_max_it': 5,
                  'fieldsplit_0_pc_type': 'gamg',
                  'fieldsplit_1_pc_gamg_sym_graph': True,
                  'fieldsplit_1_mg_levels_ksp_type': 'chebyshev',
                  'fieldsplit_1_mg_levels_ksp_chebyshev_esteig': True,
                  'fieldsplit_1_mg_levels_ksp_max_it': 5,
                  'fieldsplit_1_mg_levels_pc_type': 'bjacobi',
                  'fieldsplit_1_mg_levels_sub_pc_type': 'ilu'}

    PiSolver = LinearVariationalSolver(PiProblem,
                                       solver_parameters=params)

    PiSolver.solve()
    v, Pi = w.split()
    if pi0 is not None:
        pi0.assign(Pi)

    if solve_for_rho:
        w1 = Function(W)
        v, rho = w1.split()
        rho.interpolate(thermodynamics.rho(state.parameters, theta0, Pi))
        v, rho = split(w1)
        dv, dpi = TestFunctions(W)
        pi = thermodynamics.pi(state.parameters, rho, theta0)
        F = (
            (cp*inner(v, dv) - cp*div(dv*theta)*pi)*dx
            + dpi*div(theta0*v)*dx
            + cp*inner(dv, n)*theta*pi_boundary*bmeasure
        )
        F += g*inner(dv, state.k)*dx
        rhoproblem = NonlinearVariationalProblem(F, w1, bcs=bcs)
        rhosolver = NonlinearVariationalSolver(rhoproblem, solver_parameters=params)
        rhosolver.solve()
        v, rho_ = w1.split()
        rho0.assign(rho_)
    else:
        rho0.interpolate(thermodynamics.rho(state.parameters, theta0, Pi))


def remove_initial_w(u, Vv):
    bc = DirichletBC(u.function_space()[0], 0.0, "bottom")
    bc.apply(u)
    uv = Function(Vv).project(u)
    ustar = Function(u.function_space()).project(uv)
    uin = Function(u.function_space()).assign(u - ustar)
    u.assign(uin)


def eady_initial_v(state, p0, v):
    f = state.parameters.f
    x, y, z = SpatialCoordinate(state.mesh)

    # get pressure gradient
    Vu = state.spaces("HDiv")
    g = TrialFunction(Vu)
    wg = TestFunction(Vu)

    n = FacetNormal(state.mesh)

    a = inner(wg, g)*dx
    L = -div(wg)*p0*dx + inner(wg, n)*p0*ds_tb
    pgrad = Function(Vu)
    solve(a == L, pgrad)

    # get initial v
    Vp = p0.function_space()
    phi = TestFunction(Vp)
    m = TrialFunction(Vp)

    a = f*phi*m*dx
    L = phi*pgrad[0]*dx
    solve(a == L, v)

    return v


def compressible_eady_initial_v(state, theta0, rho0, v):
    f = state.parameters.f
    cp = state.parameters.cp

    # exner function
    Vr = rho0.function_space()
    Pi = Function(Vr).interpolate(thermodynamics.pi(state.parameters, rho0, theta0))

    # get Pi gradient
    Vu = state.spaces("HDiv")
    g = TrialFunction(Vu)
    wg = TestFunction(Vu)

    n = FacetNormal(state.mesh)

    a = inner(wg, g)*dx
    L = -div(wg)*Pi*dx + inner(wg, n)*Pi*ds_tb
    pgrad = Function(Vu)
    solve(a == L, pgrad)

    # get initial v
    m = TrialFunction(Vr)
    phi = TestFunction(Vr)

    a = phi*f*m*dx
    L = phi*cp*theta0*pgrad[0]*dx
    solve(a == L, v)

    return v


def calculate_Pi0(state, theta0, rho0):
    # exner function
    Vr = rho0.function_space()
    Pi = Function(Vr).interpolate(thermodynamics.pi(state.parameters, rho0, theta0))
    Pi0 = assemble(Pi*dx)/assemble(Constant(1)*dx(domain=state.mesh))

    return Pi0


def saturated_hydrostatic_balance(state, theta_e, water_t, pi0=None,
                                  top=False, pi_boundary=Constant(1.0)):
    """
    Given a wet equivalent potential temperature, theta_e, and the total moisture
    content, water_t, compute a hydrostatically balance virtual potential temperature,
    dry density and water vapour profile.
    :arg state: The :class:`State` object.
    :arg theta_e: The initial wet equivalent potential temperature profile.
    :arg water_t: The total water pseudo-mixing ratio profile.
    :arg pi0: Optional function to put exner pressure into.
    :arg top: If True, set a boundary condition at the top, otherwise
              it will be at the bottom.
    :arg pi_boundary: The value of pi on the specified boundary.
    """

    theta0 = state.fields('theta')
    rho0 = state.fields('rho')
    water_v0 = state.fields('water_v')

    # Calculate hydrostatic Pi
    Vt = theta0.function_space()
    Vr = rho0.function_space()
    Vv = state.spaces("Vv")
    n = FacetNormal(state.mesh)
    g = state.parameters.g
    cp = state.parameters.cp

    VDG = state.spaces("DG")
    if any(deg > 2 for deg in VDG.ufl_element().degree()):
        state.logger.warning("default quadrature degree most likely not sufficient for this degree element")
    quadrature_degree = (4, 4)

    params = {'ksp_type': 'preonly',
              'ksp_monitor_true_residual': True,
              'ksp_converged_reason': True,
              'snes_converged_reason': True,
              'ksp_max_it': 100,
              'mat_type': 'aij',
              'pc_type': 'lu',
              'pc_factor_mat_solver_package': 'mumps'}

    theta0.interpolate(theta_e)
    water_v0.interpolate(water_t)
    Pi = Function(Vr)

    if top:
        bmeasure = ds_t
        bstring = "bottom"
    else:
        bmeasure = ds_b
        bstring = "top"

    # set up mixed space
    Z = MixedFunctionSpace((Vt, Vt))
    z = Function(Z)

    gamma, phi = TestFunctions(Z)

    theta_v, w_v = z.split()

    # give first guesses for trial functions
    theta_v.assign(theta0)
    w_v.assign(water_v0)

    theta_v, w_v = split(z)

    # define variables
    T = thermodynamics.T(state.parameters, theta_v, Pi, r_v=w_v)
    p = thermodynamics.p(state.parameters, Pi)
    w_sat = thermodynamics.r_sat(state.parameters, T, p)

    dxp = dx(degree=(quadrature_degree))

    # set up weak form of theta_e and w_sat equations
    F = (-gamma * theta_e * dxp
         + gamma * thermodynamics.theta_e(state.parameters, T, p, w_v, water_t) * dxp
         - phi * w_v * dxp
         + phi * w_sat * dxp)

    problem = NonlinearVariationalProblem(F, z)
    solver = NonlinearVariationalSolver(problem, solver_parameters=params)

    theta_v, w_v = z.split()

    # solve for Pi with theta_v and w_v constant
    # then solve for theta_v and w_v with Pi constant
    compressible_hydrostatic_balance(state, theta0, rho0, pi0=Pi, top=top,
                                     pi_boundary=pi_boundary, water_t=water_t)
    solver.solve()

    # now begin on Newton solver, setup up new mixed space
    Z = MixedFunctionSpace((Vt, Vt, Vr, Vv))
    z = Function(Z)

    gamma, phi, psi, w = TestFunctions(Z)
    theta_v, w_v, rho, v = z.split()

    # use previous values as first guesses for newton solver
    theta_v.assign(theta0)
    w_v.assign(water_v0)
    rho.interpolate(rho_expr(state.parameters, theta0, Pi))

    theta_v, w_v, rho, v = split(z)

    # define variables
<<<<<<< HEAD
    pi = pi_expr(state.parameters, rho, theta_v)
    T = T_expr(state.parameters, theta_v, pi, r_v=w_v)
    p = p_expr(state.parameters, pi)
    w_sat = r_sat_expr(state.parameters, T, p)
=======
    T = thermodynamics.T(state.parameters, theta_v, pi, r_v=w_v)
    p = thermodynamics.p(state.parameters, pi)
    w_sat = thermodynamics.r_sat(state.parameters, T, p)
>>>>>>> f1f7a69f

    F = (-gamma * theta_e * dxp
         + gamma * thermodynamics.theta_e(state.parameters, T, p, w_v, water_t) * dxp
         - phi * w_v * dxp
         + phi * w_sat * dxp
         + cp * inner(v, w) * dxp
         - cp * div(w * theta_v / (1.0 + water_t)) * pi * dxp
         + psi * div(theta_v * v / (1.0 + water_t)) * dxp
         + cp * inner(w, n) * pi_boundary * theta_v / (1.0 + water_t) * bmeasure
         + g * inner(w, state.k) * dxp)

    bcs = [DirichletBC(Z.sub(3), 0.0, bstring)]

    problem = NonlinearVariationalProblem(F, z, bcs=bcs)
    solver = NonlinearVariationalSolver(problem, solver_parameters=params)

    solver.solve()

    theta_v, w_v, rho, v = z.split()

    # assign final values
    rho0.assign(rho)
    theta0.assign(theta_v)
    water_v0.assign(w_v)

    if pi0 is not None:
        pi0.interpolate(pi)

    # do an extra solve for rho
    compressible_hydrostatic_balance(state, theta0, rho0, top=top,
                                     pi_boundary=pi_boundary,
                                     water_t=water_t, solve_for_rho=True)


def unsaturated_hydrostatic_balance(state, theta_d, H, pi0=None,
                                    top=False, pi_boundary=Constant(1.0)):
    """
    Given vertical profiles for dry potential temperature
    and relative humiditym compute hydrostatically balanced
    virtual potential temperature, dry density and water vapour profiles.
    :arg state: The :class:`State` object.
    :arg theta_d: The initial dry potential temperature profile.
    :arg water_t: The total water pseudo-mixing ratio profile.
    :arg pi0: Optional function to put exner pressure into.
    :arg top: If True, set a boundary condition at the top, otherwise
              it will be at the bottom.
    :arg pi_boundary: The value of pi on the specified boundary.
    """

    theta0 = state.fields('theta')
    rho0 = state.fields('rho')
    water_v0 = state.fields('water_v')

    # Calculate hydrostatic Pi
    Vt = theta0.function_space()
    Vr = rho0.function_space()
    Vv = state.spaces("Vv")
    n = FacetNormal(state.mesh)
    g = state.parameters.g
    cp = state.parameters.cp
    R_d = state.parameters.R_d
    R_v = state.parameters.R_v

    VDG = state.spaces("DG")
    if any(deg > 2 for deg in VDG.ufl_element().degree()):
        state.logger.warning("default quadrature degree most likely not sufficient for this degree element")
    quadrature_degree = (4, 4)

    params = {'ksp_type': 'preonly',
              'ksp_monitor_true_residual': True,
              'ksp_converged_reason': True,
              'snes_converged_reason': True,
              'ksp_max_it': 100,
              'mat_type': 'aij',
              'pc_type': 'lu',
              'pc_factor_mat_solver_package': 'mumps'}

    # apply first guesses
    theta0.assign(theta_d * 1.01)
    water_v0.assign(0.01)
    Pi = Function(Vr)

    if top:
        bmeasure = ds_t
        bstring = "bottom"
    else:
        bmeasure = ds_b
        bstring = "top"

    # set up mixed space
    Z = MixedFunctionSpace((Vt, Vt))
    z = Function(Z)

    gamma, phi = TestFunctions(Z)

    theta_v, w_v = z.split()

    # give first guesses for trial functions
    theta_v.assign(theta0)
    w_v.assign(water_v0)

    theta_v, w_v = split(z)

    # define variables
    T = T_expr(state.parameters, theta_v, Pi, r_v=w_v)
    p = p_expr(state.parameters, Pi)
    r_v = r_v_expr(state.parameters, H, T, p)

    dxp = dx(degree=(quadrature_degree))

    # set up weak form of theta_e and w_sat equations
    F = (-gamma * theta_v * dxp
         + gamma * theta_d * (1 + w_v * R_v / R_d) * dxp
         - phi * w_v * dxp
         + phi * r_v * dxp)

    problem = NonlinearVariationalProblem(F, z)
    solver = NonlinearVariationalSolver(problem, solver_parameters=params)

    theta_v, w_v = z.split()

    # solve for Pi with theta_v and w_v constant
    # then solve for theta_v and w_v with Pi constant
    compressible_hydrostatic_balance(state, theta0, rho0, pi0=Pi, top=top,
                                     pi_boundary=pi_boundary, water_t=water_v0)
    solver.solve()

    # now begin on Newton solver, setup up new mixed space
    Z = MixedFunctionSpace((Vt, Vt, Vr, Vv))
    z = Function(Z)

    gamma, phi, psi, w = TestFunctions(Z)
    theta_v, w_v, rho, v = z.split()

    # use previous values as first guesses for newton solver
    theta_v.assign(theta0)
    w_v.assign(water_v0)
    rho.interpolate(rho_expr(state.parameters, theta0, Pi))

    theta_v, w_v, rho, v = split(z)

    # define variables
    pi = pi_expr(state.parameters, rho, theta_v)
    T = T_expr(state.parameters, theta_v, pi, r_v=w_v)
    p = p_expr(state.parameters, pi)
    r_v = r_v_expr(state.parameters, H, T, p)

    F = (-gamma * theta_v * dxp
         + gamma * theta_d * (1 + w_v * R_v / R_d) * dxp
         - phi * w_v * dxp
         + phi * r_v * dxp
         + cp * inner(v, w) * dxp
         - cp * div(w * theta_v / (1.0 + w_v)) * pi * dxp
         + psi * div(theta_v * v / (1.0 + w_v)) * dxp
         + cp * inner(w, n) * pi_boundary * theta_v / (1.0 + w_v) * bmeasure
         + g * inner(w, state.k) * dxp)

    bcs = [DirichletBC(Z.sub(3), 0.0, bstring)]

    problem = NonlinearVariationalProblem(F, z, bcs=bcs)
    solver = NonlinearVariationalSolver(problem, solver_parameters=params)

    solver.solve()

    theta_v, w_v, rho, v = z.split()

    # assign final values
    rho0.assign(rho)
    theta0.assign(theta_v)
    water_v0.assign(w_v)

    if pi0 is not None:
        pi0.interpolate(pi)

    # do one extra solve for rho
    compressible_hydrostatic_balance(state, theta0, rho0, top=top,
                                     pi_boundary=pi_boundary,
                                     water_t=water_v0, solve_for_rho=True)<|MERGE_RESOLUTION|>--- conflicted
+++ resolved
@@ -10,11 +10,7 @@
     LinearVariationalProblem, LinearVariationalSolver, \
     NonlinearVariationalProblem, NonlinearVariationalSolver, split, solve, \
     sin, cos, sqrt, asin, atan_2, as_vector, Min, Max
-<<<<<<< HEAD
-from gusto.expressions import T_expr, pi_expr, p_expr, theta_e_expr, r_sat_expr, rho_expr, r_v_expr
-=======
 from gusto import thermodynamics
->>>>>>> f1f7a69f
 
 
 __all__ = ["latlon_coords", "sphere_to_cartesian", "incompressible_hydrostatic_balance", "compressible_hydrostatic_balance", "remove_initial_w", "eady_initial_v", "compressible_eady_initial_v", "calculate_Pi0", "saturated_hydrostatic_balance", "unsaturated_hydrostatic_balance"]
@@ -379,21 +375,15 @@
     # use previous values as first guesses for newton solver
     theta_v.assign(theta0)
     w_v.assign(water_v0)
-    rho.interpolate(rho_expr(state.parameters, theta0, Pi))
+    rho.interpolate(thermodynamics.rho(state.parameters, theta0, Pi))
 
     theta_v, w_v, rho, v = split(z)
 
     # define variables
-<<<<<<< HEAD
-    pi = pi_expr(state.parameters, rho, theta_v)
-    T = T_expr(state.parameters, theta_v, pi, r_v=w_v)
-    p = p_expr(state.parameters, pi)
-    w_sat = r_sat_expr(state.parameters, T, p)
-=======
+    pi = thermodynamics.pi(state.parameters, rho, theta_v)
     T = thermodynamics.T(state.parameters, theta_v, pi, r_v=w_v)
     p = thermodynamics.p(state.parameters, pi)
     w_sat = thermodynamics.r_sat(state.parameters, T, p)
->>>>>>> f1f7a69f
 
     F = (-gamma * theta_e * dxp
          + gamma * thermodynamics.theta_e(state.parameters, T, p, w_v, water_t) * dxp
@@ -498,9 +488,9 @@
     theta_v, w_v = split(z)
 
     # define variables
-    T = T_expr(state.parameters, theta_v, Pi, r_v=w_v)
-    p = p_expr(state.parameters, Pi)
-    r_v = r_v_expr(state.parameters, H, T, p)
+    T = thermodynamics.T(state.parameters, theta_v, Pi, r_v=w_v)
+    p = thermodynamics.p(state.parameters, Pi)
+    r_v = thermodynamics.r_v(state.parameters, H, T, p)
 
     dxp = dx(degree=(quadrature_degree))
 
@@ -531,15 +521,15 @@
     # use previous values as first guesses for newton solver
     theta_v.assign(theta0)
     w_v.assign(water_v0)
-    rho.interpolate(rho_expr(state.parameters, theta0, Pi))
+    rho.interpolate(thermodynamics.rho(state.parameters, theta0, Pi))
 
     theta_v, w_v, rho, v = split(z)
 
     # define variables
-    pi = pi_expr(state.parameters, rho, theta_v)
-    T = T_expr(state.parameters, theta_v, pi, r_v=w_v)
-    p = p_expr(state.parameters, pi)
-    r_v = r_v_expr(state.parameters, H, T, p)
+    pi = thermodynamics.pi(state.parameters, rho, theta_v)
+    T = thermodynamics.T(state.parameters, theta_v, pi, r_v=w_v)
+    p = thermodynamics.p(state.parameters, pi)
+    r_v = thermodynamics.r_v(state.parameters, H, T, p)
 
     F = (-gamma * theta_v * dxp
          + gamma * theta_d * (1 + w_v * R_v / R_d) * dxp
