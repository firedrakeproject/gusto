"""
A module containing some tools for computing initial conditions, such
as balanced initial conditions.
"""

from firedrake import MixedFunctionSpace, TrialFunctions, TestFunctions, \
    TestFunction, TrialFunction, SpatialCoordinate, \
    FacetNormal, inner, div, dx, ds_b, ds_t, ds_tb, DirichletBC, \
    Function, Constant, assemble, \
    LinearVariationalProblem, LinearVariationalSolver, \
    NonlinearVariationalProblem, NonlinearVariationalSolver, split, solve, \
    sin, cos, sqrt, asin, atan_2, as_vector, Min, Max, exp, warning
from gusto.forcing import exner


__all__ = ["latlon_coords", "sphere_to_cartesian", "incompressible_hydrostatic_balance", "compressible_hydrostatic_balance", "remove_initial_w", "eady_initial_v", "compressible_eady_initial_v", "calculate_Pi0", "moist_hydrostatic_balance"]


def latlon_coords(mesh):
    x0, y0, z0 = SpatialCoordinate(mesh)
    unsafe = z0/sqrt(x0*x0 + y0*y0 + z0*z0)
    safe = Min(Max(unsafe, -1.0), 1.0)  # avoid silly roundoff errors
    theta = asin(safe)  # latitude
    lamda = atan_2(y0, x0)  # longitude
    return theta, lamda


def sphere_to_cartesian(mesh, u_zonal, u_merid):
    theta, lamda = latlon_coords(mesh)

    cartesian_u_expr = -u_zonal*sin(lamda) - u_merid*sin(theta)*cos(lamda)
    cartesian_v_expr = u_zonal*cos(lamda) - u_merid*sin(theta)*sin(lamda)
    cartesian_w_expr = u_merid*cos(theta)

    return as_vector((cartesian_u_expr, cartesian_v_expr, cartesian_w_expr))


def incompressible_hydrostatic_balance(state, vertical_normal, b0, p0, top=False, params=None):

    # get F
    Vv = state.spaces("Vv")
    v = TrialFunction(Vv)
    w = TestFunction(Vv)

    if top:
        bstring = "top"
    else:
        bstring = "bottom"

    bcs = [DirichletBC(Vv, 0.0, bstring)]

    a = inner(w, v)*dx
    L = inner(vertical_normal, w)*b0*dx
    F = Function(Vv)

    solve(a == L, F, bcs=bcs)

    # define mixed function space
    VDG = state.spaces("DG")
    WV = (Vv)*(VDG)

    # get pprime
    v, pprime = TrialFunctions(WV)
    w, phi = TestFunctions(WV)

    bcs = [DirichletBC(WV[0], 0.0, bstring)]

    a = (
        inner(w, v) + div(w)*pprime + div(v)*phi
    )*dx
    L = phi*div(F)*dx
    w1 = Function(WV)

    if params is None:
        params = {'ksp_type': 'gmres',
                  'pc_type': 'fieldsplit',
                  'pc_fieldsplit_type': 'schur',
                  'pc_fieldsplit_schur_fact_type': 'full',
                  'pc_fieldsplit_schur_precondition': 'selfp',
                  'fieldsplit_1_ksp_type': 'preonly',
                  'fieldsplit_1_pc_type': 'gamg',
                  'fieldsplit_1_mg_levels_pc_type': 'bjacobi',
                  'fieldsplit_1_mg_levels_sub_pc_type': 'ilu',
                  'fieldsplit_0_ksp_type': 'richardson',
                  'fieldsplit_0_ksp_max_it': 4,
                  'ksp_atol': 1.e-08,
                  'ksp_rtol': 1.e-08}

    solve(a == L, w1, bcs=bcs, solver_parameters=params)

    v, pprime = w1.split()
    p0.project(pprime)


def compressible_hydrostatic_balance(state, parameters, vertical_normal,
                                     theta0, rho0, pi0=None,
                                     top=False, pi_boundary=Constant(1.0),
                                     water_t=None,
                                     solve_for_rho=False,
                                     params=None):
    """
    Compute a hydrostatically balanced density given a potential temperature
    profile.

    :arg state: The :class:`State` object.
    :arg theta0: :class:`.Function`containing the potential temperature.
    :arg rho0: :class:`.Function` to write the initial density into.
    :arg top: If True, set a boundary condition at the top. Otherwise, set
    it at the bottom.
    :arg pi_boundary: a field or expression to use as boundary data for pi on
    the top or bottom as specified.
    :arg water_t: the initial total water mixing ratio field.
    """

    state = state
    parameters = parameters
    k = vertical_normal
    # Calculate hydrostatic Pi
    VDG = state.spaces("DG")
    Vv = state.spaces("Vv")
    W = MixedFunctionSpace((Vv, VDG))
    v, pi = TrialFunctions(W)
    dv, dpi = TestFunctions(W)

    n = FacetNormal(state.mesh)

    cp = parameters.cp

    # add effect of density of water upon theta
    theta = theta0

    if water_t is not None:
        theta = theta0 / (1 + water_t)

    alhs = (
        (cp*inner(v, dv) - cp*div(dv*theta)*pi)*dx
        + dpi*div(theta*v)*dx
    )

    if top:
        bmeasure = ds_t
        bstring = "bottom"
    else:
        bmeasure = ds_b
        bstring = "top"

<<<<<<< HEAD
    arhs = -cp*inner(dv, n)*theta0*pi_boundary*bmeasure
    g = parameters.g
    arhs -= g*inner(dv, k)*dx
=======
    arhs = -cp*inner(dv, n)*theta*pi_boundary*bmeasure
    g = state.parameters.g
    arhs -= g*inner(dv, state.k)*dx
>>>>>>> 6f8bec14

    bcs = [DirichletBC(W.sub(0), 0.0, bstring)]

    w = Function(W)
    PiProblem = LinearVariationalProblem(alhs, arhs, w, bcs=bcs)

    if params is None:
        params = {'pc_type': 'fieldsplit',
                  'pc_fieldsplit_type': 'schur',
                  'ksp_type': 'gmres',
                  'ksp_monitor_true_residual': True,
                  'ksp_max_it': 100,
                  'ksp_gmres_restart': 50,
                  'pc_fieldsplit_schur_fact_type': 'FULL',
                  'pc_fieldsplit_schur_precondition': 'selfp',
                  'fieldsplit_0_ksp_type': 'richardson',
                  'fieldsplit_0_ksp_max_it': 5,
                  'fieldsplit_0_pc_type': 'gamg',
                  'fieldsplit_1_pc_gamg_sym_graph': True,
                  'fieldsplit_1_mg_levels_ksp_type': 'chebyshev',
                  'fieldsplit_1_mg_levels_ksp_chebyshev_esteig': True,
                  'fieldsplit_1_mg_levels_ksp_max_it': 5,
                  'fieldsplit_1_mg_levels_pc_type': 'bjacobi',
                  'fieldsplit_1_mg_levels_sub_pc_type': 'ilu'}

    PiSolver = LinearVariationalSolver(PiProblem,
                                       solver_parameters=params)

    PiSolver.solve()
    v, Pi = w.split()
    if pi0 is not None:
        pi0.assign(Pi)

    kappa = parameters.kappa
    R_d = parameters.R_d
    p_0 = parameters.p_0

    if solve_for_rho:
        w1 = Function(W)
        v, rho = w1.split()
        rho.interpolate(p_0*(Pi**((1-kappa)/kappa))/R_d/theta0)
        v, rho = split(w1)
        dv, dpi = TestFunctions(W)
        pi = ((R_d/p_0)*rho*theta0)**(kappa/(1.-kappa))
        F = (
            (cp*inner(v, dv) - cp*div(dv*theta)*pi)*dx
            + dpi*div(theta0*v)*dx
            + cp*inner(dv, n)*theta*pi_boundary*bmeasure
        )
<<<<<<< HEAD
        F += g*inner(dv, k)*dx
=======
        F += g*inner(dv, state.k)*dx
>>>>>>> 6f8bec14
        rhoproblem = NonlinearVariationalProblem(F, w1, bcs=bcs)
        rhosolver = NonlinearVariationalSolver(rhoproblem, solver_parameters=params)
        rhosolver.solve()
        v, rho_ = w1.split()
        rho0.assign(rho_)
    else:
        rho0.interpolate(p_0*(Pi**((1-kappa)/kappa))/R_d/theta0)


def remove_initial_w(u, Vv):
    bc = DirichletBC(u.function_space()[0], 0.0, "bottom")
    bc.apply(u)
    uv = Function(Vv).project(u)
    ustar = Function(u.function_space()).project(uv)
    uin = Function(u.function_space()).assign(u - ustar)
    u.assign(uin)


def eady_initial_v(state, parameters, p0, v):
    f = parameters.f
    x, y, z = SpatialCoordinate(state.mesh)

    # get pressure gradient
    Vu = state.spaces("HDiv")
    g = TrialFunction(Vu)
    wg = TestFunction(Vu)

    n = FacetNormal(state.mesh)

    a = inner(wg, g)*dx
    L = -div(wg)*p0*dx + inner(wg, n)*p0*ds_tb
    pgrad = Function(Vu)
    solve(a == L, pgrad)

    # get initial v
    Vp = p0.function_space()
    phi = TestFunction(Vp)
    m = TrialFunction(Vp)

    a = f*phi*m*dx
    L = phi*pgrad[0]*dx
    solve(a == L, v)

    return v


def compressible_eady_initial_v(state, parameters, theta0, rho0, v):
    f = parameters.f
    cp = parameters.cp

    # exner function
    Vr = rho0.function_space()
    Pi_exp = exner(theta0, rho0, parameters)
    Pi = Function(Vr).interpolate(Pi_exp)

    # get Pi gradient
    Vu = state.spaces("HDiv")
    g = TrialFunction(Vu)
    wg = TestFunction(Vu)

    n = FacetNormal(state.mesh)

    a = inner(wg, g)*dx
    L = -div(wg)*Pi*dx + inner(wg, n)*Pi*ds_tb
    pgrad = Function(Vu)
    solve(a == L, pgrad)

    # get initial v
    m = TrialFunction(Vr)
    phi = TestFunction(Vr)

    a = phi*f*m*dx
    L = phi*cp*theta0*pgrad[0]*dx
    solve(a == L, v)

    return v


def calculate_Pi0(state, parameters, theta0, rho0):
    # exner function
    Vr = rho0.function_space()
    Pi_exp = exner(theta0, rho0, parameters)
    Pi = Function(Vr).interpolate(Pi_exp)
    Pi0 = assemble(Pi*dx)/assemble(Constant(1)*dx(domain=state.mesh))

    return Pi0


def moist_hydrostatic_balance(state, theta_e, water_t, pi_boundary=Constant(1.0)):
    """
    Given a wet equivalent potential temperature, theta_e, and the total moisture
    content, water_t, compute a hydrostatically balance virtual potential temperature,
    dry density and water vapour profile.
    :arg state: The :class:`State` object.
    :arg theta_e: The initial wet equivalent potential temperature profile.
    :arg water_t: The total water pseudo-mixing ratio profile.
    :arg pi_boundary: the value of pi on the lower boundary of the domain.
    """

    theta0 = state.fields('theta')
    rho0 = state.fields('rho')
    water_v0 = state.fields('water_v')

    # Calculate hydrostatic Pi
    Vt = theta0.function_space()
    Vr = rho0.function_space()
    Vv = state.spaces("Vv")
    n = FacetNormal(state.mesh)

    param = state.parameters

    # define some parameters as attributes
    R_d = param.R_d
    p_0 = param.p_0
    cp = param.cp
    c_pv = param.c_pv
    c_pl = param.c_pl
    R_v = param.R_v
    L_v0 = param.L_v0
    T_0 = param.T_0
    w_sat1 = param.w_sat1
    w_sat2 = param.w_sat2
    w_sat3 = param.w_sat3
    w_sat4 = param.w_sat4
    g = param.g

    VDG = state.spaces("DG")
    if any(deg > 2 for deg in VDG.ufl_element().degree()):
        warning("default quadrature degree most likely not sufficient for this degree element")
    quadrature_degree = (5, 5)

    params = {'ksp_type': 'preonly',
              'ksp_monitor_true_residual': True,
              'ksp_converged_reason': True,
              'snes_converged_reason': True,
              'ksp_max_it': 100,
              'mat_type': 'aij',
              'pc_type': 'lu',
              'pc_factor_mat_solver_package': 'mumps'}

    theta0.interpolate(theta_e)
    water_v0.interpolate(water_t)
    Pi = Function(Vr)
    epsilon = 0.9  # relaxation constant

    # set up mixed space
    Z = MixedFunctionSpace((Vt, Vt))
    z = Function(Z)

    gamma, phi = TestFunctions(Z)

    theta_v, w_v = z.split()

    # give first guesses for trial functions
    theta_v.assign(theta0)
    w_v.assign(water_v0)

    theta_v, w_v = split(z)

    # define variables
    T = Pi * theta_v / (1 + w_v * R_v / R_d)
    p = p_0 * Pi ** (cp / R_d)
    L_v = L_v0 - (c_pl - c_pv) * (T - T_0)
    w_sat = w_sat1 / (p * exp(w_sat2 * (T - T_0) / (T - w_sat3)) - w_sat4)

    dxp = dx(degree=(quadrature_degree))

    # set up weak form of theta_e and w_sat equations
    F = (-gamma * theta_e * dxp
         + gamma * T * (p / (p_0 * (1 + w_v * R_v / R_d))) **
         (- R_d / (cp + c_pl * water_t)) *
         exp(L_v * w_v / ((cp + c_pl * water_t) * T)) * dxp
         - phi * w_v * dxp
         + phi * w_sat * dxp)

    problem = NonlinearVariationalProblem(F, z)
    solver = NonlinearVariationalSolver(problem, solver_parameters=params)

    theta_v, w_v = z.split()

    Pi_h = Function(Vr).interpolate((p / p_0) ** (R_d / cp))

    # solve for Pi with theta_v and w_v constant
    # then solve for theta_v and w_v with Pi constant
    for i in range(5):
        compressible_hydrostatic_balance(state, theta0, rho0, pi0=Pi_h, water_t=water_t)
        Pi.assign(Pi * (1 - epsilon) + epsilon * Pi_h)
        solver.solve()
        theta0.assign(theta0 * (1 - epsilon) + epsilon * theta_v)
        water_v0.assign(water_v0 * (1 - epsilon) + epsilon * w_v)

    # now begin on Newton solver, setup up new mixed space
    Z = MixedFunctionSpace((Vt, Vt, Vr, Vv))
    z = Function(Z)

    gamma, phi, psi, w = TestFunctions(Z)

    theta_v, w_v, pi, v = z.split()

    # use previous values as first guesses for newton solver
    theta_v.assign(theta0)
    w_v.assign(water_v0)
    pi.assign(Pi)

    theta_v, w_v, pi, v = split(z)

    # define variables
    T = pi * theta_v / (1 + w_v * R_v / R_d)
    p = p_0 * pi ** (cp / R_d)
    L_v = L_v0 - (c_pl - c_pv) * (T - T_0)
    w_sat = w_sat1 / (p * exp(w_sat2 * (T - T_0) / (T - w_sat3)) - w_sat4)

    F = (-gamma * theta_e * dxp
         + gamma * T * (p / (p_0 * (1 + w_v * R_v / R_d))) **
         (- R_d / (cp + c_pl * water_t)) *
         exp(L_v * w_v / ((cp + c_pl * water_t) * T)) * dxp
         - phi * w_v * dxp
         + phi * w_sat * dxp
         + cp * inner(v, w) * dxp
         - cp * div(w * theta_v / (1.0 + water_t)) * pi * dxp
         + psi * div(theta_v * v / (1.0 + water_t)) * dxp
         + cp * inner(w, n) * pi_boundary * theta_v / (1.0 + water_t) * ds_b
         + g * inner(w, state.k) * dxp)

    bcs = [DirichletBC(Z.sub(3), 0.0, "top")]

    problem = NonlinearVariationalProblem(F, z, bcs=bcs)
    solver = NonlinearVariationalSolver(problem, solver_parameters=params)

    solver.solve()

    theta_v, w_v, pi, v = z.split()

    # assign final values
    theta0.assign(theta_v)
    water_v0.assign(w_v)

    # find rho
    compressible_hydrostatic_balance(state, theta0, rho0, water_t=water_t, solve_for_rho=True)<|MERGE_RESOLUTION|>--- conflicted
+++ resolved
@@ -144,15 +144,9 @@
         bmeasure = ds_b
         bstring = "top"
 
-<<<<<<< HEAD
     arhs = -cp*inner(dv, n)*theta0*pi_boundary*bmeasure
     g = parameters.g
     arhs -= g*inner(dv, k)*dx
-=======
-    arhs = -cp*inner(dv, n)*theta*pi_boundary*bmeasure
-    g = state.parameters.g
-    arhs -= g*inner(dv, state.k)*dx
->>>>>>> 6f8bec14
 
     bcs = [DirichletBC(W.sub(0), 0.0, bstring)]
 
@@ -202,11 +196,7 @@
             + dpi*div(theta0*v)*dx
             + cp*inner(dv, n)*theta*pi_boundary*bmeasure
         )
-<<<<<<< HEAD
         F += g*inner(dv, k)*dx
-=======
-        F += g*inner(dv, state.k)*dx
->>>>>>> 6f8bec14
         rhoproblem = NonlinearVariationalProblem(F, w1, bcs=bcs)
         rhosolver = NonlinearVariationalSolver(rhoproblem, solver_parameters=params)
         rhosolver.solve()
