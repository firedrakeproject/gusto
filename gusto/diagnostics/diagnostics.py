--- conflicted
+++ resolved
@@ -21,11 +21,7 @@
            "ZonalComponent", "RadialComponent", "Energy", "KineticEnergy",
            "Sum", "Difference", "SteadyStateError", "Perturbation",
            "Divergence", "TracerDensity", "IterativeDiagnosticField",
-<<<<<<< HEAD
            "Heaviside_flag_less", "CumulativeSum", "Time_integral_1"]
-=======
-           "CumulativeSum"]
->>>>>>> c8527057
 
 
 class Diagnostics(object):
@@ -1046,7 +1042,6 @@
             super().setup(domain, state_fields)
 
 
-<<<<<<< HEAD
 class Heaviside_flag_less(DiagnosticField):
     """Base diagnostic for calculating the difference between one field and a constant"""
     def __init__(self, field_name, constant):
@@ -1142,8 +1137,6 @@
         return self.field_name2
 
 
-=======
->>>>>>> c8527057
 class CumulativeSum(DiagnosticField):
     """Base diagnostic for cumulatively summing a field in time."""
     def __init__(self, name):
@@ -1153,11 +1146,7 @@
         """
         self.field_name = name
         self.integral_name = name+"_cumulative"
-<<<<<<< HEAD
-        DiagnosticField.__init__(self, method='assign', required_fields=(self.field_name,))
-=======
         super().__init__(self, method='assign', required_fields=(self.field_name,))
->>>>>>> c8527057
 
     def setup(self, domain, state_fields):
         """
@@ -1174,12 +1163,8 @@
 
         # Create a new field to store the cumulative sum
         self.field = state_fields(self.integral_name, space=self.space, dump=True, pick_up=True)
-<<<<<<< HEAD
-        # Initialise the new field to zero, if picking up from a checkpoint file the original cumulative field will load and not be overwritten.
-=======
         # Initialise the new field to zero, if picking up from a checkpoint
         # file the original cumulative field will load and not be overwritten.
->>>>>>> c8527057
         self.field.assign(0.0)
 
     def compute(self):
