--- conflicted
+++ resolved
@@ -1,10 +1,6 @@
 import ufl
-<<<<<<< HEAD
-from firedrake import Function, split, MixedElement, VectorElement
-=======
-from firedrake import Function, split, VectorElement
+from firedrake import Function, split, MixedElement
 from gusto.configuration import IntegrateByParts, TransportEquationType
->>>>>>> 6f374364
 from gusto.fml.form_manipulation_labelling import Term, Label, LabelledForm
 
 
