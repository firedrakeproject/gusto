--- conflicted
+++ resolved
@@ -37,11 +37,7 @@
                         replace_dict[k] = v
                 else:
                     try:
-<<<<<<< HEAD
-                        replace_dict[split(subj)[idx]] = new.split()[idx]
-=======
                         replace_dict[split(subj)[idx]] = split(new)[idx]
->>>>>>> fb953740
                     except:
                         replace_dict[split(subj)[idx]] = new
 
