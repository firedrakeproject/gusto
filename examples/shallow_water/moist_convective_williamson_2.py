--- conflicted
+++ resolved
@@ -143,16 +143,10 @@
     ]
 
     stepper = SemiImplicitQuasiNewton(
-<<<<<<< HEAD
         eqns, io,
         transport_schemes=transported_fields,
         spatial_methods=transport_methods,
-        physics_schemes=physics_schemes
-=======
-        eqns, io, transport_schemes=transported_fields,
-        spatial_methods=transport_methods, linear_solver=linear_solver,
         final_physics_schemes=physics_schemes
->>>>>>> ba61208c
     )
 
     # ------------------------------------------------------------------------ #
