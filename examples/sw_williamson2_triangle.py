from dcore import *
from firedrake import IcosahedralSphereMesh, Expression, SpatialCoordinate, \
    Constant, as_vector
from math import pi
# setup resolution and timestepping parameters for convergence test
ref_dt = {3:1500., 4:750., 5:375., 6:187.5}

# setup shallow water parameters
R = 6371220.
H = 5960.
day = 24.*60.*60.
u_0 = 2*pi*R/(12*day)  # Maximum amplitude of the zonal wind (m/s)

# setup input that doesn't change with ref level or dt
fieldlist = ['u', 'D']
<<<<<<< HEAD
timestepping = TimesteppingParameters(dt=900.)
output = OutputParameters(dirname='sw_williamson2_diags', steady_state_dump_err={'D':True,'u':True})
=======
>>>>>>> 844c67e3
parameters = ShallowWaterParameters(H=H)
diagnostics = Diagnostics(*fieldlist)
diagnostic_fields = [CourantNumber(), Divergence(), Vorticity()]

<<<<<<< HEAD
state = ShallowWaterState(mesh, vertical_degree=None, horizontal_degree=1,
                          family="BDM",
                          timestepping=timestepping,
                          output=output,
                          parameters=parameters,
                          diagnostics=diagnostics,
                          fieldlist=fieldlist,
                          diagnostic_fields=diagnostic_fields)
=======
for ref_level, dt in ref_dt.iteritems():

    dirname = "sw_W2_ref%s_dt%s" % (ref_level, dt)
    mesh = IcosahedralSphereMesh(radius=R,
                                 refinement_level=ref_level, degree=3)
    global_normal = Expression(("x[0]", "x[1]", "x[2]"))
    mesh.init_cell_orientations(global_normal)

    timestepping = TimesteppingParameters(dt=dt)
    output = OutputParameters(dirname=dirname, steady_state_dump_err={'D':True,'u':True})
>>>>>>> 844c67e3

    state = ShallowWaterState(mesh, vertical_degree=None, horizontal_degree=1,
                              family="BDM",
                              timestepping=timestepping,
                              output=output,
                              parameters=parameters,
                              diagnostics=diagnostics,
                              fieldlist=fieldlist)

    # interpolate initial conditions
    u0, D0 = Function(state.V[0]), Function(state.V[1])
    x = SpatialCoordinate(mesh)
    u_max = Constant(u_0)
    R0 = Constant(R)
    uexpr = as_vector([-u_max*x[1]/R0, u_max*x[0]/R0, 0.0])
    h0 = Constant(H)
    Omega = Constant(parameters.Omega)
    g = Constant(parameters.g)
    Dexpr = h0 - ((R0 * Omega * u_max + u_max*u_max/2.0)*(x[2]*x[2]/(R0*R0)))/g
    # Coriolis expression
    fexpr = 2*Omega*x[2]/R0
    V = FunctionSpace(mesh, "CG", 1)
    state.f = Function(V).interpolate(fexpr)  # Coriolis frequency (1/s)

    u0.project(uexpr)
    D0.interpolate(Dexpr)
    state.initialise([u0, D0])

<<<<<<< HEAD
state.initialise([u0, D0])
advection_list = []
Vdg = VectorFunctionSpace(mesh, "DG", 1)
velocity_advection = EmbeddedDGAdvection(state, state.V[0], continuity=False)
advection_list.append((velocity_advection, 0))
D_advection = DGAdvection(state, state.V[1], continuity=True)
advection_list.append((D_advection, 1))
=======
    advection_list = []
    velocity_advection = EulerPoincareForm(state, state.V[0])
    advection_list.append((velocity_advection, 0))
    D_advection = DGAdvection(state, state.V[1], continuity=True)
    advection_list.append((D_advection, 1))
>>>>>>> 844c67e3

    linear_solver = ShallowWaterSolver(state)

    # Set up forcing
    sw_forcing = ShallowWaterForcing(state)

    # build time stepper
    stepper = Timestepper(state, advection_list, linear_solver,
                          sw_forcing)

    stepper.run(t=0, tmax=5*day)<|MERGE_RESOLUTION|>--- conflicted
+++ resolved
@@ -13,25 +13,10 @@
 
 # setup input that doesn't change with ref level or dt
 fieldlist = ['u', 'D']
-<<<<<<< HEAD
-timestepping = TimesteppingParameters(dt=900.)
-output = OutputParameters(dirname='sw_williamson2_diags', steady_state_dump_err={'D':True,'u':True})
-=======
->>>>>>> 844c67e3
 parameters = ShallowWaterParameters(H=H)
 diagnostics = Diagnostics(*fieldlist)
-diagnostic_fields = [CourantNumber(), Divergence(), Vorticity()]
+diagnostic_fields = [CourantNumber(), Divergence()]
 
-<<<<<<< HEAD
-state = ShallowWaterState(mesh, vertical_degree=None, horizontal_degree=1,
-                          family="BDM",
-                          timestepping=timestepping,
-                          output=output,
-                          parameters=parameters,
-                          diagnostics=diagnostics,
-                          fieldlist=fieldlist,
-                          diagnostic_fields=diagnostic_fields)
-=======
 for ref_level, dt in ref_dt.iteritems():
 
     dirname = "sw_W2_ref%s_dt%s" % (ref_level, dt)
@@ -42,7 +27,6 @@
 
     timestepping = TimesteppingParameters(dt=dt)
     output = OutputParameters(dirname=dirname, steady_state_dump_err={'D':True,'u':True})
->>>>>>> 844c67e3
 
     state = ShallowWaterState(mesh, vertical_degree=None, horizontal_degree=1,
                               family="BDM",
@@ -50,7 +34,8 @@
                               output=output,
                               parameters=parameters,
                               diagnostics=diagnostics,
-                              fieldlist=fieldlist)
+                              fieldlist=fieldlist,
+                              diagnostic_fields=diagnostic_fields)
 
     # interpolate initial conditions
     u0, D0 = Function(state.V[0]), Function(state.V[1])
@@ -71,21 +56,11 @@
     D0.interpolate(Dexpr)
     state.initialise([u0, D0])
 
-<<<<<<< HEAD
-state.initialise([u0, D0])
-advection_list = []
-Vdg = VectorFunctionSpace(mesh, "DG", 1)
-velocity_advection = EmbeddedDGAdvection(state, state.V[0], continuity=False)
-advection_list.append((velocity_advection, 0))
-D_advection = DGAdvection(state, state.V[1], continuity=True)
-advection_list.append((D_advection, 1))
-=======
     advection_list = []
     velocity_advection = EulerPoincareForm(state, state.V[0])
     advection_list.append((velocity_advection, 0))
     D_advection = DGAdvection(state, state.V[1], continuity=True)
     advection_list.append((D_advection, 1))
->>>>>>> 844c67e3
 
     linear_solver = ShallowWaterSolver(state)
 
