--- conflicted
+++ resolved
@@ -64,12 +64,7 @@
     state.initialise([('u', u0),
                       ('D', D0)])
 
-<<<<<<< HEAD
-    ueqn = EmbeddedDGAdvection(state, u0.function_space())
-=======
-    # ueqn = EulerPoincare(state, u0.function_space())
     ueqn = AdvectionEquation(state, u0.function_space(), vector_manifold=True)
->>>>>>> 3b808b71
     Deqn = AdvectionEquation(state, D0.function_space(), equation_form="continuity")
     advected_fields = []
     advected_fields.append(("u", SSPRK3(state, u0, ueqn, subcycles=4)))
