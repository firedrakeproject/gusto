--- conflicted
+++ resolved
@@ -1,10 +1,7 @@
 from gusto import *
 from firedrake import (as_vector, SpatialCoordinate, PeriodicIntervalMesh,
-<<<<<<< HEAD
-                       ExtrudedMesh, cos, sin, pi, exp, Function)
-=======
-                       ExtrudedMesh, exp, sin, Function, Constant, conditional)
->>>>>>> 4c4743f0
+                       ExtrudedMesh, cos, sin, pi, exp, Function, Constant,
+                       conditional)
 
 # Implement forced advection test from Zerroukat and Allen 2020
 
@@ -48,16 +45,15 @@
 m2 = state.fields("m2", space=Vth)
 m3 = state.fields("m3", space=Vth)
 
-<<<<<<< HEAD
+# Gaussian initial condition to check behaviour
 m2.interpolate(exp(-((x - L/10)**2 + (z - H/2)**2)/2 / (H/5)**2))
-=======
+
 x, z = SpatialCoordinate(state.mesh)
 Gamma = Constant(-6.5e-3)   # lapse rate
 H = Constant(15000)   # depth of mesh
 T0 = Constant(293)   # temperature at surface
 T = Gamma * H * z + T0   # temperature profile
 ms = 3.8e-3 * exp((18 * T - 4824)/(T - 30))   # saturation profile
->>>>>>> 4c4743f0
 
 m1eqn = AdvectionEquation(state, Vth, equation_form="advective")
 m2eqn = AdvectionEquation(state, Vth, equation_form="advective")
@@ -68,12 +64,7 @@
 advected_fields.append(("m2", SSPRK3(state, m2, m2eqn)))
 advected_fields.append(("m3", SSPRK3(state, m3, m3eqn)))
 
-<<<<<<< HEAD
-timestepper = AdvectionDiffusion(state, advected_fields)
-timestepper.run(t=0, tmax=2000)
-=======
 class Moisture(Physics):
-
     def __init__(self, state, ms):
         super().__init__(state)
         V = state.fields("m1").function_space()
@@ -100,10 +91,9 @@
         m1 += self.dm2 - self.dm1
         m2 += self.dm1 - self.dm2 - self.dm3
         m3 += self.dm3
-
+        
 moisture = Moisture(state, ms)
 
 timestepper = AdvectionDiffusion(state, advected_fields,
                                  physics_list=[moisture])
-timestepper.run(t=0, tmax=20)
->>>>>>> 4c4743f0
+timestepper.run(t=0, tmax=2000)