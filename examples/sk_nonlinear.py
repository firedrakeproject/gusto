from dcore import *
from firedrake import Expression, FunctionSpace, as_vector,\
    VectorFunctionSpace, PeriodicIntervalMesh, ExtrudedMesh
from firedrake import exp, sin, ds_b
import numpy as np

nlayers = 10  # horizontal layers
columns = 150  # number of columns
L = 3.0e5
m = PeriodicIntervalMesh(columns, L)

# build volume mesh
H = 1.0e4  # Height position of the model top
mesh = ExtrudedMesh(m, layers=nlayers, layer_height=H/nlayers)

# Space for initialising velocity
W_VectorCG1 = VectorFunctionSpace(mesh, "CG", 1)
W_CG1 = FunctionSpace(mesh, "CG", 1)

# vertical coordinate and normal
z = Function(W_CG1).interpolate(Expression("x[1]"))
k = Function(W_VectorCG1).interpolate(Expression(("0.","1.")))

fieldlist = ['u', 'rho', 'theta']
<<<<<<< HEAD
timestepping = TimesteppingParameters(dt=6.0)
output = OutputParameters(dirname='sk_nh_EP2', dumpfreq=1, dumplist=['u'])
parameters = CompressibleParameters()
diagnostics = Diagnostics(*fieldlist)
diagnostics_fields = [CourantNumber()]
=======
timestepping = TimesteppingParameters(dt=3.0)
output = OutputParameters(dirname='sk_nh_u20', dumpfreq=1, dumplist=['u'])
parameters = CompressibleParameters()
diagnostics = Diagnostics(*fieldlist)
diagnostic_fields = [CourantNumber()]
>>>>>>> 8c5e7d00

state = CompressibleState(mesh, vertical_degree=1, horizontal_degree=1,
                          family="CG",
                          z=z, k=k,
                          timestepping=timestepping,
                          output=output,
                          parameters=parameters,
                          diagnostics=diagnostics,
                          fieldlist=fieldlist,
<<<<<<< HEAD
                          diagnostic_fields=diagnostics_fields)
=======
                          diagnostic_fields=diagnostic_fields)
>>>>>>> 8c5e7d00

# Initial conditions
u0, theta0, rho0 = Function(state.V[0]), Function(state.V[2]), Function(state.V[1])

# Thermodynamic constants required for setting initial conditions
# and reference profiles
g = parameters.g
N = parameters.N
p_0 = parameters.p_0
c_p = parameters.cp
R_d = parameters.R_d
kappa = parameters.kappa

# N^2 = (g/theta)dtheta/dz => dtheta/dz = theta N^2g => theta=theta_0exp(N^2gz)
Tsurf = 300.
thetab = Tsurf*exp(N**2*z/g)

theta_b = Function(state.V[2]).interpolate(thetab)
rho_b = Function(state.V[1])

# Calculate hydrostatic Pi
W = MixedFunctionSpace((state.Vv,state.V[1]))
v, pi = TrialFunctions(W)
dv, dpi = TestFunctions(W)

n = FacetNormal(mesh)

alhs = (
    (c_p*inner(v,dv) - c_p*div(dv*theta_b)*pi)*dx
    + dpi*div(theta_b*v)*dx
)

arhs = (
    - g*inner(dv,k)*dx
    - c_p*inner(dv,n)*theta_b*ds_b  # bottom surface value pi = 1.
)
bcs = [DirichletBC(W.sub(0), Expression(("0.", "0.")), "top")]

w = Function(W)
PiProblem = LinearVariationalProblem(alhs, arhs, w, bcs=bcs)

params = {'pc_type': 'fieldsplit',
          'pc_fieldsplit_type': 'schur',
          'ksp_type': 'gmres',
          'ksp_monitor_true_residual': True,
          'ksp_max_it': 100,
          'ksp_gmres_restart': 50,
          'pc_fieldsplit_schur_fact_type': 'FULL',
          'pc_fieldsplit_schur_precondition': 'selfp',
          'fieldsplit_0_ksp_type': 'richardson',
          'fieldsplit_0_ksp_max_it': 5,
          'fieldsplit_0_pc_type': 'bjacobi',
          'fieldsplit_0_sub_pc_type': 'ilu',
          'fieldsplit_1_ksp_type': 'richardson',
          'fieldsplit_1_ksp_max_it': 5,
          "fieldsplit_1_ksp_monitor_true_residual": True,
          'fieldsplit_1_pc_type': 'bjacobi',
          'fieldsplit_1_sub_pc_type': 'ilu'}

PiSolver = LinearVariationalSolver(PiProblem,
                                   solver_parameters=params)

PiSolver.solve()
v, Pi = w.split()

rho_b.interpolate(p_0*(Pi**((1-kappa)/kappa))/R_d/theta_b)

W_DG1 = FunctionSpace(mesh, "DG", 1)
x = Function(W_DG1).interpolate(Expression("x[0]"))
a = 5.0e3
deltaTheta = 1.0e-2
theta_pert = deltaTheta*sin(np.pi*z/H)/(1 + (x - L/2)**2/a**2)
theta0.interpolate(theta_b + theta_pert)
rho0.assign(rho_b)
u0.project(as_vector([20.0,0.0]))

state.initialise([u0, rho0, theta0])
state.set_reference_profiles(rho_b, theta_b)
state.output.meanfields = {'rho':state.rhobar, 'theta':state.thetabar}

# Set up advection schemes
Vtdg = FunctionSpace(mesh, "DG", 2)
advection_list = []
velocity_advection = EulerPoincareForm(state, state.V[0])
advection_list.append((velocity_advection, 0))
rho_advection = DGAdvection(state, state.V[1], continuity=True)
advection_list.append((rho_advection, 1))
theta_advection = EmbeddedDGAdvection(state, Vtdg, continuity=False)
advection_list.append((theta_advection, 2))

# Set up linear solver
schur_params = {'pc_type': 'fieldsplit',
                'pc_fieldsplit_type': 'schur',
                'ksp_type': 'gmres',
                'ksp_monitor_true_residual': True,
                'ksp_max_it': 100,
                'ksp_gmres_restart': 50,
                'pc_fieldsplit_schur_fact_type': 'FULL',
                'pc_fieldsplit_schur_precondition': 'selfp',
                'fieldsplit_0_ksp_type': 'richardson',
                'fieldsplit_0_ksp_max_it': 5,
                'fieldsplit_0_pc_type': 'bjacobi',
                'fieldsplit_0_sub_pc_type': 'ilu',
                'fieldsplit_1_ksp_type': 'richardson',
                'fieldsplit_1_ksp_max_it': 5,
                "fieldsplit_1_ksp_monitor_true_residual": True,
                'fieldsplit_1_pc_type': 'gamg',
                'fieldsplit_1_pc_gamg_sym_graph': True,
                'fieldsplit_1_mg_levels_ksp_type': 'chebyshev',
                'fieldsplit_1_mg_levels_ksp_chebyshev_estimate_eigenvalues': True,
                'fieldsplit_1_mg_levels_ksp_chebyshev_estimate_eigenvalues_random': True,
                'fieldsplit_1_mg_levels_ksp_max_it': 5,
                'fieldsplit_1_mg_levels_pc_type': 'bjacobi',
                'fieldsplit_1_mg_levels_sub_pc_type': 'ilu'}

linear_solver = CompressibleSolver(state, params=schur_params)

# Set up forcing
compressible_forcing = CompressibleForcing(state)

# build time stepper
stepper = Timestepper(state, advection_list, linear_solver,
                      compressible_forcing)

stepper.run(t=0, tmax=3600.0)<|MERGE_RESOLUTION|>--- conflicted
+++ resolved
@@ -22,19 +22,11 @@
 k = Function(W_VectorCG1).interpolate(Expression(("0.","1.")))
 
 fieldlist = ['u', 'rho', 'theta']
-<<<<<<< HEAD
 timestepping = TimesteppingParameters(dt=6.0)
 output = OutputParameters(dirname='sk_nh_EP2', dumpfreq=1, dumplist=['u'])
 parameters = CompressibleParameters()
 diagnostics = Diagnostics(*fieldlist)
-diagnostics_fields = [CourantNumber()]
-=======
-timestepping = TimesteppingParameters(dt=3.0)
-output = OutputParameters(dirname='sk_nh_u20', dumpfreq=1, dumplist=['u'])
-parameters = CompressibleParameters()
-diagnostics = Diagnostics(*fieldlist)
 diagnostic_fields = [CourantNumber()]
->>>>>>> 8c5e7d00
 
 state = CompressibleState(mesh, vertical_degree=1, horizontal_degree=1,
                           family="CG",
@@ -44,11 +36,7 @@
                           parameters=parameters,
                           diagnostics=diagnostics,
                           fieldlist=fieldlist,
-<<<<<<< HEAD
-                          diagnostic_fields=diagnostics_fields)
-=======
                           diagnostic_fields=diagnostic_fields)
->>>>>>> 8c5e7d00
 
 # Initial conditions
 u0, theta0, rho0 = Function(state.V[0]), Function(state.V[2]), Function(state.V[1])
