--- conflicted
+++ resolved
@@ -207,14 +207,8 @@
                    (SaturationAdjustment(eqns, params), ForwardEuler(state))]
 
 # build time stepper
-<<<<<<< HEAD
-stepper = CrankNicolson(state, eqns, transported_fields,
-                        linear_solver=linear_solver,
-                        physics_schemes=physics_schemes)
-=======
 stepper = SemiImplicitQuasiNewton(eqns, state, transported_fields,
                                   linear_solver=linear_solver,
-                                  physics_list=physics_list)
->>>>>>> e2f42a03
+                                  physics_schemes=physics_schemes)
 
 stepper.run(t=0, tmax=tmax)