--- conflicted
+++ resolved
@@ -4,11 +4,7 @@
 from math import pi
 # setup resolution and timestepping parameters for convergence test
 # ref_dt = {3:3000., 4:1500., 5:750., 6:375}
-<<<<<<< HEAD
-ref_dt = {3:1800.}
-=======
 ref_dt = {3:3600.}
->>>>>>> 2c47e0c8
 
 # setup shallow water parameters
 R = 6371220.
