--- conflicted
+++ resolved
@@ -32,15 +32,9 @@
               fieldlist=fieldlist)
 
 # Initial conditions
-<<<<<<< HEAD
-u0 = state.fields.u
-rho0 = state.fields.rho
-theta0 = state.fields.theta
-=======
 u0 = state.fields("u")
 rho0 = state.fields("rho")
 theta0 = state.fields("theta")
->>>>>>> cfd9333b
 
 # spaces
 Vu = u0.function_space()
