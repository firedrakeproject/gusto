"""
A moist thermal in an unsaturated atmosphere, including a rain species. This
test is based on that of Grabowski and Clark, 1991:
``Cloud–environment interface instability: Rising thermal calculations in two
spatial dimensions'', JAS.

and is described in Bendall et al, 2020:
``A compatible finite‐element discretisation for the moist compressible Euler
equations'', QJRMS.

As the thermal rises, water vapour condenses into cloud and forms rain.
Limiters are applied to the transport of the water species.

This configuration uses the lowest-order finite elements, and the recovery
wrapper to provide higher-order accuracy.
"""

from argparse import ArgumentParser, ArgumentDefaultsHelpFormatter
from firedrake import (
    PeriodicIntervalMesh, ExtrudedMesh, SpatialCoordinate, conditional, cos, pi,
    sqrt, exp, TestFunction, dx, TrialFunction, Constant, Function, errornorm,
    LinearVariationalProblem, LinearVariationalSolver, as_vector
)
from firedrake.slope_limiter.vertex_based_limiter import VertexBasedLimiter
from gusto import (
    Domain, IO, OutputParameters, SemiImplicitQuasiNewton, SSPRK3, DGUpwind,
    Perturbation, RecoverySpaces, BoundaryMethod, Recoverer, Fallout,
    Coalescence, SaturationAdjustment, EvaporationOfRain, thermodynamics,
    CompressibleParameters, CompressibleEulerEquations,
    unsaturated_hydrostatic_balance, WaterVapour, CloudWater, Rain,
    RelativeHumidity, ForwardEuler, MixedFSLimiter, ZeroLimiter
)

unsaturated_bubble_defaults = {
    'ncolumns': 180,
    'nlayers': 120,
    'dt': 1.0,
    'tmax': 600.,
    'dumpfreq': 300,
    'dirname': 'unsaturated_bubble'
}


def unsaturated_bubble(
        ncolumns=unsaturated_bubble_defaults['ncolumns'],
        nlayers=unsaturated_bubble_defaults['nlayers'],
        dt=unsaturated_bubble_defaults['dt'],
        tmax=unsaturated_bubble_defaults['tmax'],
        dumpfreq=unsaturated_bubble_defaults['dumpfreq'],
        dirname=unsaturated_bubble_defaults['dirname']
):

    # ------------------------------------------------------------------------ #
    # Parameters for test case
    # ------------------------------------------------------------------------ #

    domain_width = 3600.         # domain width (m)
    domain_height = 2400.        # domain height (m)
    zc = 800.                    # height of centre of perturbation (m)
    r1 = 300.                    # outer radius of perturbation (m)
    r2 = 200.                    # inner radius of perturbation (m)
    Tsurf = 283.0                # surface temperature (K)
    psurf = 85000.               # surface pressure (Pa)
    rel_hum_background = 0.2     # background relative humidity (dimensionless)
    S = 1.3e-5                   # height factor for theta profile (1/m)
    max_outer_solve_count = 20   # max num outer iterations for initialisation
    max_inner_solve_count = 10   # max num inner iterations for initialisation
    tol_initialisation = 1e-10   # tolerance for initialisation

    # ------------------------------------------------------------------------ #
    # Our settings for this set up
    # ------------------------------------------------------------------------ #

    element_order = 0
    u_eqn_type = 'vector_advection_form'

    # ------------------------------------------------------------------------ #
    # Set up model objects
    # ------------------------------------------------------------------------ #

    # Domain
    base_mesh = PeriodicIntervalMesh(ncolumns, domain_width)
    mesh = ExtrudedMesh(base_mesh, nlayers, layer_height=domain_height/nlayers)
    domain = Domain(mesh, dt, "CG", element_order)

    # Equation
    params = CompressibleParameters(mesh)
    tracers = [WaterVapour(), CloudWater(), Rain()]
    eqns = CompressibleEulerEquations(
        domain, params, active_tracers=tracers, u_transport_option=u_eqn_type
    )

    # I/O
    output = OutputParameters(
        dirname=dirname, dumpfreq=dumpfreq, dump_vtus=False, dump_nc=True,
        dumplist=['cloud_water', 'rain']
    )
    diagnostic_fields = [
        RelativeHumidity(eqns), Perturbation('theta'), Perturbation('rho'),
        Perturbation('water_vapour'), Perturbation('RelativeHumidity')
    ]
    io = IO(domain, output, diagnostic_fields=diagnostic_fields)

    # Transport schemes -- specify options for using recovery wrapper
    boundary_methods = {'DG': BoundaryMethod.taylor}

    recovery_spaces = RecoverySpaces(domain, boundary_method=boundary_methods, use_vector_spaces=True)

    u_opts = recovery_spaces.HDiv_options
    rho_opts = recovery_spaces.DG_options
    theta_opts = recovery_spaces.theta_options

    VDG1 = domain.spaces("DG1_equispaced")
    limiter = VertexBasedLimiter(VDG1)

    transported_fields = [
        SSPRK3(domain, "u", options=u_opts),
        SSPRK3(domain, "rho", options=rho_opts),
        SSPRK3(domain, "theta", options=theta_opts),
        SSPRK3(domain, "water_vapour", options=theta_opts, limiter=limiter),
        SSPRK3(domain, "cloud_water", options=theta_opts, limiter=limiter),
        SSPRK3(domain, "rain", options=theta_opts, limiter=limiter)
    ]

    transport_methods = [
        DGUpwind(eqns, field) for field in
        ["u", "rho", "theta", "water_vapour", "cloud_water", "rain"]
    ]

<<<<<<< HEAD
=======
    # Linear solver
    linear_solver = CompressibleSolver(eqns, tau_values={'rho': 1.0, 'theta': 1.0})

>>>>>>> ba61208c
    # Physics schemes
    Vt = domain.spaces('theta')
    rainfall_method = DGUpwind(eqns, 'rain', outflow=True)
    zero_limiter = MixedFSLimiter(
        eqns,
        {'water_vapour': ZeroLimiter(Vt), 'cloud_water': ZeroLimiter(Vt)}
    )
    physics_schemes = [
        (Fallout(eqns, 'rain', domain, rainfall_method), SSPRK3(domain)),
        (Coalescence(eqns), ForwardEuler(domain)),
        (EvaporationOfRain(eqns), ForwardEuler(domain)),
        (SaturationAdjustment(eqns), ForwardEuler(domain, limiter=zero_limiter))
    ]

    # Time stepper
    stepper = SemiImplicitQuasiNewton(
        eqns, io, transported_fields, transport_methods,
<<<<<<< HEAD
        physics_schemes=physics_schemes
=======
        linear_solver=linear_solver, final_physics_schemes=physics_schemes
>>>>>>> ba61208c
    )

    # ------------------------------------------------------------------------ #
    # Initial conditions
    # ------------------------------------------------------------------------ #

    u0 = stepper.fields("u")
    rho0 = stepper.fields("rho")
    theta0 = stepper.fields("theta")
    water_v0 = stepper.fields("water_vapour")
    water_c0 = stepper.fields("cloud_water")
    water_r0 = stepper.fields("rain")

    # spaces
    Vr = domain.spaces("DG")
    x, z = SpatialCoordinate(mesh)
    quadrature_degree = (4, 4)
    dxp = dx(degree=(quadrature_degree))

    physics_boundary_method = BoundaryMethod.extruded

    # Define constant theta_e and water_t
    exner_surf = (float(psurf) / float(eqns.parameters.p_0)) ** float(eqns.parameters.kappa)
    theta_surf = thermodynamics.theta(eqns.parameters, Tsurf, psurf)
    theta_d = Function(Vt).interpolate(theta_surf * exp(S*z))
    rel_hum = Function(Vt).assign(rel_hum_background)

    # Calculate hydrostatic fields
    unsaturated_hydrostatic_balance(
        eqns, stepper.fields, theta_d, rel_hum,
        exner_boundary=Constant(exner_surf)
    )

    # make mean fields
    theta_b = Function(Vt).assign(theta0)
    rho_b = Function(Vr).assign(rho0)
    water_vb = Function(Vt).assign(water_v0)

    # define perturbation to RH
    xc = domain_width / 2
    r = sqrt((x - xc) ** 2 + (z - zc) ** 2)

    rel_hum_pert_expr = conditional(
        r > r1,
        0.0,
        conditional(
            r > r2,
            (1 - rel_hum_background) * cos(pi*(r - r2) / (2*(r1 - r2)))**2,
            1 - rel_hum_background
        )
    )
    rel_hum.interpolate(rel_hum_background + rel_hum_pert_expr)

    # now need to find perturbed rho, theta_vd and r_v
    # follow approach used in unsaturated hydrostatic setup
    rho_averaged = Function(Vt)
    rho_recoverer = Recoverer(
        rho0, rho_averaged, boundary_method=physics_boundary_method
    )
    rho_eval = Function(Vr)
    water_v_eval = Function(Vt)
    delta = 1.0

    R_d = eqns.parameters.R_d
    R_v = eqns.parameters.R_v
    epsilon = R_d / R_v

    # make expressions to evaluate residual
    exner_expr = thermodynamics.exner_pressure(eqns.parameters, rho_averaged, theta0)
    p_expr = thermodynamics.p(eqns.parameters, exner_expr)
    T_expr = thermodynamics.T(eqns.parameters, theta0, exner_expr, water_v0)
    water_v_expr = thermodynamics.r_v(eqns.parameters, rel_hum, T_expr, p_expr)
    rel_hum_expr = thermodynamics.RH(eqns.parameters, water_v0, T_expr, p_expr)
    rel_hum_eval = Function(Vt)

    # set-up rho problem to keep exner constant
    gamma = TestFunction(Vr)
    rho_trial = TrialFunction(Vr)
    lhs = gamma * rho_trial * dxp
    rhs = gamma * (rho_b * theta_b / theta0) * dxp
    rho_problem = LinearVariationalProblem(lhs, rhs, rho_eval)
    rho_solver = LinearVariationalSolver(rho_problem)

    for i in range(max_outer_solve_count):
        # calculate averaged rho
        rho_recoverer.project()

        rel_hum_eval.interpolate(rel_hum_expr)
        if errornorm(rel_hum_eval, rel_hum) < tol_initialisation:
            break

        # first solve for r_v
        for _ in range(max_inner_solve_count):
            water_v_eval.interpolate(water_v_expr)
            water_v0.assign(water_v0 * (1 - delta) + delta * water_v_eval)

            # compute theta_vd
            theta0.interpolate(theta_d * (1 + water_v0 / epsilon))

            # test quality of solution by re-evaluating expression
            rel_hum_eval.interpolate(rel_hum_expr)
            if errornorm(rel_hum_eval, rel_hum) < tol_initialisation:
                break

        # now solve for rho with theta_vd and w_v guesses
        rho_solver.solve()

        # damp solution
        rho0.assign(rho0 * (1 - delta) + delta * rho_eval)

        if i == max_outer_solve_count:
            raise RuntimeError(
                f'Hydrostatic balance solve has not converged within {i} iterations'
            )

    # Set wind, cloud and rain to be zero
    zero = Constant(0.0)
    u0.project(as_vector([zero, zero]))
    water_c0.interpolate(zero)
    water_r0.interpolate(zero)

    # initialise reference profiles
    stepper.set_reference_profiles(
        [('rho', rho_b), ('theta', theta_b), ('water_vapour', water_vb)]
    )

    # ------------------------------------------------------------------------ #
    # Run
    # ------------------------------------------------------------------------ #

    stepper.run(t=0, tmax=tmax)

# ---------------------------------------------------------------------------- #
# MAIN
# ---------------------------------------------------------------------------- #


if __name__ == "__main__":

    parser = ArgumentParser(
        description=__doc__,
        formatter_class=ArgumentDefaultsHelpFormatter
    )
    parser.add_argument(
        '--ncolumns',
        help="The number of columns in the vertical slice mesh.",
        type=int,
        default=unsaturated_bubble_defaults['ncolumns']
    )
    parser.add_argument(
        '--nlayers',
        help="The number of layers for the mesh.",
        type=int,
        default=unsaturated_bubble_defaults['nlayers']
    )
    parser.add_argument(
        '--dt',
        help="The time step in seconds.",
        type=float,
        default=unsaturated_bubble_defaults['dt']
    )
    parser.add_argument(
        "--tmax",
        help="The end time for the simulation in seconds.",
        type=float,
        default=unsaturated_bubble_defaults['tmax']
    )
    parser.add_argument(
        '--dumpfreq',
        help="The frequency at which to dump field output.",
        type=int,
        default=unsaturated_bubble_defaults['dumpfreq']
    )
    parser.add_argument(
        '--dirname',
        help="The name of the directory to write to.",
        type=str,
        default=unsaturated_bubble_defaults['dirname']
    )
    args, unknown = parser.parse_known_args()

    unsaturated_bubble(**vars(args))<|MERGE_RESOLUTION|>--- conflicted
+++ resolved
@@ -127,12 +127,6 @@
         ["u", "rho", "theta", "water_vapour", "cloud_water", "rain"]
     ]
 
-<<<<<<< HEAD
-=======
-    # Linear solver
-    linear_solver = CompressibleSolver(eqns, tau_values={'rho': 1.0, 'theta': 1.0})
-
->>>>>>> ba61208c
     # Physics schemes
     Vt = domain.spaces('theta')
     rainfall_method = DGUpwind(eqns, 'rain', outflow=True)
@@ -150,11 +144,7 @@
     # Time stepper
     stepper = SemiImplicitQuasiNewton(
         eqns, io, transported_fields, transport_methods,
-<<<<<<< HEAD
-        physics_schemes=physics_schemes
-=======
-        linear_solver=linear_solver, final_physics_schemes=physics_schemes
->>>>>>> ba61208c
+        final_physics_schemes=physics_schemes, tau_values={'rho': 1.0, 'theta': 1.0}
     )
 
     # ------------------------------------------------------------------------ #
