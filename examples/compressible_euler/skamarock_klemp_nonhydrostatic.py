--- conflicted
+++ resolved
@@ -16,12 +16,7 @@
 import itertools
 from firedrake import (
     as_vector, SpatialCoordinate, PeriodicIntervalMesh, ExtrudedMesh, exp, sin,
-<<<<<<< HEAD
-    Function, pi, COMM_WORLD,
-    PETSc
-=======
-    Function, pi, COMM_WORLD, sqrt
->>>>>>> 5a3f2a59
+    PETSc, Function, pi, COMM_WORLD, sqrt
 )
 import numpy as np
 from gusto import (
