--- conflicted
+++ resolved
@@ -133,7 +133,18 @@
     enstrophy_diff = data.groups["SWPotentialEnstrophy_from_PotentialVorticity_minus_SWPotentialEnstrophy_from_AbsoluteVorticity"]
     assert enstrophy_diff["max"][-1] < 1.e-15
 
-<<<<<<< HEAD
+    # these checks are for the diagnostics of the velocity in spherical components
+    tolerance = 0.05
+
+    u_meridional = data.groups["u_meridional"]
+    assert u_meridional["max"][0] < tolerance * u_max
+
+    u_radial = data.groups["u_radial"]
+    assert u_radial["max"][0] < tolerance * u_max
+
+    u_zonal = data.groups["u_zonal"]
+    assert u_max * (1 - tolerance) < u_zonal["max"][0] < u_max * (1 + tolerance)
+
 
 @pytest.mark.parametrize("scheme", ["CrankNicolson", "ImplicitMidpoint", "SSPRK3"])
 def test_sw(tmpdir, scheme):
@@ -152,17 +163,4 @@
     run_sw(dirname, scheme="CrankNicolson", uopt=uopt)
     filename = path.join(dirname, "sw/diagnostics.nc")
 
-    check_errors(filename)
-=======
-    # these checks are for the diagnostics of the velocity in spherical components
-    tolerance = 0.05
-
-    u_meridional = data.groups["u_meridional"]
-    assert u_meridional["max"][0] < tolerance * u_max
-
-    u_radial = data.groups["u_radial"]
-    assert u_radial["max"][0] < tolerance * u_max
-
-    u_zonal = data.groups["u_zonal"]
-    assert u_max * (1 - tolerance) < u_zonal["max"][0] < u_max * (1 + tolerance)
->>>>>>> 33de1653
+    check_errors(filename)