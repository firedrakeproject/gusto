--- conflicted
+++ resolved
@@ -82,11 +82,6 @@
     return {"slice": 2.5,
             "sphere": pi/2}[geometry]
 
-<<<<<<< HEAD
-    advected_fields = [("f", f_advection)]
-    timestepper = AdvectionDiffusion(state, advected_fields)
-=======
->>>>>>> acaaf1b2
 
 @pytest.fixture
 def error(geometry):
@@ -103,11 +98,6 @@
     timestepper.run(0, tmax)
     return timestepper.state.fields
 
-<<<<<<< HEAD
-    timestepper.run(0, tmax)
-    f = timestepper.state.fields("f")
-=======
->>>>>>> acaaf1b2
 
 def check_errors(ans, error, end_fields, field_names):
     for fname in field_names:
