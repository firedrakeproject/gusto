"""
This runs the wave scenario from Schreiber et al 2018 for the linear f-plane
shallow water equations and compares the REXI output to a known checkpointed
answer to confirm that REXI is correct.
"""

from os.path import join, abspath, dirname
from gusto import *
from gusto.rexi import *
from firedrake import (PeriodicUnitSquareMesh, SpatialCoordinate, Constant, sin,
                       cos, pi, as_vector, Function, COMM_WORLD, Ensemble)
from firedrake.output import VTKFile

import numpy as np
import pytest


def run_rexi_sw(tmpdir, coefficients, approx_type, ensemble=None):
    # Parameters
    tmax = 0.1
    H = 1
    f = 1
    g = 1

    # Domain
    mesh_name = 'linear_sw_mesh'
    L = 1
    n = 20
    write_output = True
    if ensemble is not None:
        comm = ensemble.comm
        mesh = PeriodicUnitSquareMesh(n, n, name=mesh_name, comm=comm)
        # REXI output
        rexi_output = VTKFile(
            str(tmpdir)+"/waves_sw/rexi.pvd",
            comm=ensemble.comm
        )

    else:
        comm = COMM_WORLD
        mesh = PeriodicUnitSquareMesh(n, n, name=mesh_name)
        # REXI output
        rexi_output = VTKFile(str(tmpdir)+"/waves_sw/rexi.pvd")

    domain = Domain(mesh, tmax, 'BDM', 1)

    # Equation
    parameters = ShallowWaterParameters(mesh, H=H, g=g)
    fexpr = Constant(f)
    eqns = LinearShallowWaterEquations(domain, parameters, fexpr=fexpr)

    # Initial conditions
    x, y = SpatialCoordinate(mesh)
    uexpr = as_vector([cos(8*pi*(x-L/2))*cos(2*pi*(y-L/2)), cos(4*pi*(x-L/2))*cos(4*pi*(y-L/2))])
    Dexpr = H + sin(4*pi*(x-L/2))*cos(2*pi*(y-L/2)) - 0.2*cos(4*pi*(x-L/2))*sin(4*pi*(y-L/2))

    U_in = Function(eqns.function_space, name="U_in")
    Uexpl = Function(eqns.function_space, name="Uexpl")
    u, D = U_in.subfunctions
    Dbar = eqns.X_ref.subfunctions[1]

    u.project(uexpr)
    D.interpolate(Dexpr)
    Dbar.interpolate(H)
    if write_output:
        rexi_output.write(u, D)

    # Compute exponential solution and write it out
<<<<<<< HEAD
    if coefficients == "Haut":
        rexi = Rexi(eqns, RexiParameters(coefficients=coefficients),
                     manager=ensemble)
    elif coefficients == "Caliari":
        rexi = Rexii(eqns, RexiParameters(coefficients=coefficients),
                     manager=ensemble)
=======
    if approx_type == "REXI":
        rexi = Rexi(eqns, RexiParameters(coefficients=coefficients),
                    manager=ensemble)
    elif approx_type == "REXII":
        rexi = Rexii(eqns, RexiParameters(coefficients=coefficients),
                    manager=ensemble)
    else:
        raise ValueError("approx type must be REXI or REXII")
>>>>>>> 8439a7c1

    rexi.solve(Uexpl, U_in, tmax)

    uexpl, Dexpl = Uexpl.subfunctions
    u.assign(uexpl)
    D.assign(Dexpl)

    if write_output:
        rexi_output.write(u, D)

    # Checkpointing
    if write_output:
        checkpoint_name = 'linear_sw_wave_rexi_chkpt.h5'
        new_path = join(abspath(dirname(__file__)), '..', f'data/{checkpoint_name}')
        check_output = OutputParameters(dirname=tmpdir+"/linear_sw_wave",
                                        checkpoint_pickup_filename=new_path,
                                        checkpoint=True)
        check_mesh = pick_up_mesh(check_output, mesh_name, comm=comm)
        check_domain = Domain(check_mesh, tmax, 'BDM', 1)
        check_eqn = ShallowWaterEquations(check_domain, parameters, fexpr=fexpr)
        check_io = IO(check_domain, output=check_output)
        check_stepper = Timestepper(check_eqn, RK4(check_domain), check_io)
        check_stepper.io.pick_up_from_checkpoint(check_stepper.fields, comm=comm)
        usoln = check_stepper.fields("u")
        Dsoln = check_stepper.fields("D")

        udiff_arr = uexpl.dat.data - usoln.dat.data
        Ddiff_arr = Dexpl.dat.data - Dsoln.dat.data

        uerror = np.linalg.norm(udiff_arr) / np.linalg.norm(usoln.dat.data)
        Derror = np.linalg.norm(Ddiff_arr) / np.linalg.norm(Dsoln.dat.data)

    return uerror, Derror


@pytest.mark.parametrize("algorithm", ["REXI_Haut", "REXI_Caliari", "REXII_Caliari"])
def test_rexi_sw(tmpdir, algorithm):

    match algorithm:
        case "REXI_Haut":
            coefficients="Haut"
            approx_type = "REXI"
        case "REXI_Caliari":
            coefficients="Caliari"
            approx_type = "REXI"
        case "REXII_Caliari":
            coefficients="Caliari"
            approx_type = "REXII"
        case _:
            raise ValueError("Algorithm must be one of: REXI_Haut, REXI_Caliari or REXII_Caliari.")

    dirname = str(tmpdir)

    uerror, Derror = run_rexi_sw(dirname, coefficients, approx_type)

    assert uerror < 1e-10, 'u values in REXI linear shallow water wave test do not match KGO values'
    assert Derror < 1e-10, 'D values in REXI linear shallow water wave test do not match KGO values'


@pytest.mark.parallel(nprocs=2)
@pytest.mark.parametrize("algorithm", ["REXI_Haut", "REXI_Caliari", "REXII_Caliari"])
def test_parallel_rexi_sw(tmpdir, algorithm):

    match algorithm:
        case "REXI_Haut":
            coefficients="Haut"
            approx_type = "REXI"
        case "REXI_Caliari":
            coefficients="Caliari"
            approx_type = "REXI"
        case "REXII_Caliari":
            coefficients="Caliari"
            approx_type = "REXII"
        case _:
            raise ValueError("Algorithm must be one of: REXI_Haut, REXI_Caliari or REXII_Caliari.")

    dirname = str(tmpdir)
    ensemble = Ensemble(COMM_WORLD, 1)

    uerror, Derror = run_rexi_sw(dirname, coefficients, approx_type, ensemble=ensemble)

    assert uerror < 1e-10, 'u values in REXI linear shallow water wave test do not match KGO values'
    assert Derror < 1e-10, 'D values in REXI linear shallow water wave test do not match KGO values'<|MERGE_RESOLUTION|>--- conflicted
+++ resolved
@@ -66,14 +66,6 @@
         rexi_output.write(u, D)
 
     # Compute exponential solution and write it out
-<<<<<<< HEAD
-    if coefficients == "Haut":
-        rexi = Rexi(eqns, RexiParameters(coefficients=coefficients),
-                     manager=ensemble)
-    elif coefficients == "Caliari":
-        rexi = Rexii(eqns, RexiParameters(coefficients=coefficients),
-                     manager=ensemble)
-=======
     if approx_type == "REXI":
         rexi = Rexi(eqns, RexiParameters(coefficients=coefficients),
                     manager=ensemble)
@@ -82,7 +74,6 @@
                     manager=ensemble)
     else:
         raise ValueError("approx type must be REXI or REXII")
->>>>>>> 8439a7c1
 
     rexi.solve(Uexpl, U_in, tmax)
 
