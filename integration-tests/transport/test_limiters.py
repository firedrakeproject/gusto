--- conflicted
+++ resolved
@@ -154,21 +154,12 @@
     # ------------------------------------------------------------------------ #
 
     if space in ['DG0', 'Vtheta_degree_0']:
-<<<<<<< HEAD
-        opts = RecoveredOptions(embedding_space=VDG1,
-                                recovered_space=VCG1,
-                                broken_space=V_brok,
-                                boundary_method=Boundary_Method.dynamics)
-        transport_schemes = SSPRK3(state, options=opts,
-                                   limiter=VertexBasedLimiter(VDG1))
-=======
         opts = RecoveryOptions(embedding_space=VDG1,
                                recovered_space=VCG1,
                                project_low_method='recover',
                                boundary_method=BoundaryMethod.taylor)
-        transport_schemes = [(eqn, SSPRK3(state, options=opts,
-                                          limiter=VertexBasedLimiter(VDG1)))]
->>>>>>> a42cfd73
+        transport_schemes = SSPRK3(state, options=opts,
+                                   limiter=VertexBasedLimiter(VDG1))
 
     elif space == 'DG1_equispaced':
         transport_schemes = SSPRK3(state, limiter=VertexBasedLimiter(V))
