--- conflicted
+++ resolved
@@ -31,26 +31,6 @@
           . /home/firedrake/firedrake/bin/activate
           python -m pip install -r requirements.txt
           python -m pip install -e .
-<<<<<<< HEAD
-      - name: Gusto unit-tests
-        run: |
-          . /home/firedrake/firedrake/bin/activate
-          make unit_test PYTEST_ARGS="-n 12 -v"
-      - name: Gusto integration-tests
-        run: |
-          . /home/firedrake/firedrake/bin/activate
-          make integration_test PYTEST_ARGS="-n 12 -v"
-      - name: Gusto examples
-        run: |
-          . /home/firedrake/firedrake/bin/activate
-          make example PYTEST_ARGS="-n 12 -v"
-      - name: Gusto jupyter_notebooks
-        run: |
-          . /home/firedrake/firedrake/bin/activate
-          make notebook_test PYTEST_ARGS="-n 4 -v"
-      - name: Lint
-        if: ${{ always() }}
-=======
           python -m pip install  \
             pytest-timeout pytest-xdist
       - name: Gusto tests
@@ -67,9 +47,18 @@
             -o faulthandler_timeout=3660 \
             -v unit-tests integration-tests examples
         timeout-minutes: 120
+      - name: Gusto jupyter_notebooks
+        run: |
+          . /home/firedrake/firedrake/bin/activate
+          export GUSTO_PARALLEL_LOG=FILE
+          python -m pytest \
+            -n 4 --dist worksteal \
+            --timeout=1200 \
+            --timeout-method=thread \
+            -o faulthandler_timeout=1260 \
+            jupyter_notebooks
       - name: Prepare logs
         if: always()
->>>>>>> 9fda3a17
         run: |
           mkdir logs
           cd /tmp/pytest-of-firedrake/pytest-0/
@@ -80,4 +69,4 @@
         with:
           name: log-files
           path: /__w/gusto/gusto/logs
-          retention-days: 5
+          retention-days: 5